/*
 * Copyright (C) 2015 Open Source Robotics Foundation
 *
 * Licensed under the Apache License, Version 2.0 (the "License");
 * you may not use this file except in compliance with the License.
 * You may obtain a copy of the License at
 *
 *     http://www.apache.org/licenses/LICENSE-2.0
 *
 * Unless required by applicable law or agreed to in writing, software
 * distributed under the License is distributed on an "AS IS" BASIS,
 * WITHOUT WARRANTIES OR CONDITIONS OF ANY KIND, either express or implied.
 * See the License for the specific language governing permissions and
 * limitations under the License.
 *
 */
#ifndef IGNITION_RENDERING_BASE_BASENODE_HH_
#define IGNITION_RENDERING_BASE_BASENODE_HH_

#include <string>
#include "ignition/rendering/Node.hh"
#include "ignition/rendering/Storage.hh"
#include "ignition/rendering/base/BaseStorage.hh"

namespace ignition
{
  namespace rendering
  {
    inline namespace IGNITION_RENDERING_VERSION_NAMESPACE {
    //
    template <class T>
    class BaseNode :
      public virtual Node,
      public virtual T
    {
      protected: BaseNode();

      public: virtual ~BaseNode();

      public: virtual NodePtr Parent() const override = 0;

      // Documentation inherited
      public: virtual void RemoveParent() override;

      public: virtual math::Vector3d LocalPosition() const override;

      public: virtual math::Pose3d LocalPose() const override;

      public: virtual void SetLocalPose(const math::Pose3d &_pose) override;

      public: virtual void SetLocalPosition(double _x, double _y, double _z)
          override;

      public: virtual void SetLocalPosition(const math::Vector3d &_position)
          override;

      public: virtual math::Quaterniond LocalRotation() const override;

      public: virtual void SetLocalRotation(double _r, double _p, double _y)
          override;

      public: virtual void SetLocalRotation(double _w, double _x, double _y,
                  double _z) override;

      public: virtual void SetLocalRotation(const math::Quaterniond &_rotation)
          override;

      public: virtual math::Pose3d WorldPose() const override;

      public: virtual void SetWorldPose(const math::Pose3d &_pose) override;

      public: virtual math::Vector3d WorldPosition() const override;

      public: virtual void SetWorldPosition(double _x, double _y, double _z)
         override;

      public: virtual void SetWorldPosition(const math::Vector3d &_position)
          override;

      public: virtual math::Quaterniond WorldRotation() const override;

      public: virtual void SetWorldRotation(double _r, double _p, double _y)
          override;

      public: virtual void SetWorldRotation(double _w, double _x, double _y,
                  double _z) override;

      public: virtual void SetWorldRotation(const math::Quaterniond &_rotation)
          override;

      public: virtual math::Pose3d WorldToLocal(const math::Pose3d &_pose)
          const override;

      public: virtual math::Vector3d Origin() const override;

      public: virtual void SetOrigin(double _x, double _y, double _z) override;

      public: virtual void SetOrigin(const math::Vector3d &_origin) override;

      // Documentation inherited
      public: virtual math::Vector3d LocalScale() const override = 0;

      // Documentation inherited
      public: virtual void SetLocalScale(double _scale) override;
<<<<<<< HEAD

      // Documentation inherited
      public: virtual void SetLocalScale(double _x, double _y, double _z)
                      override;

      // Documentation inherited
      public: virtual void SetLocalScale(const math::Vector3d &_scale) override;

      // Documentation inherited
      public: virtual math::Vector3d WorldScale() const override;

      // Documentation inherited
      public: virtual void SetWorldScale(double _scale) override;

      // Documentation inherited
      public: virtual void SetWorldScale(double _x, double _y, double _z)
                      override;

      // Documentation inherited
      public: virtual void SetWorldScale(const math::Vector3d &_scale) override;

      // Documentation inherited
      public: virtual void Scale(double _scale) override;

      // Documentation inherited
      public: virtual void Scale(double _x, double _y, double _z) override;

      // Documentation inherited
      public: virtual void Scale(const math::Vector3d &_scale) override;

      // Documentation inherited
      public: virtual bool InheritScale() const override = 0;

      public: virtual void Destroy();
=======
>>>>>>> 4cc4c9c7

      // Documentation inherited
      public: virtual void SetLocalScale(double _x, double _y, double _z)
                      override;

      // Documentation inherited
      public: virtual void SetLocalScale(const math::Vector3d &_scale) override;

      // Documentation inherited
      public: virtual math::Vector3d WorldScale() const override;

      // Documentation inherited
      public: virtual void SetWorldScale(double _scale) override;

      // Documentation inherited
      public: virtual void SetWorldScale(double _x, double _y, double _z)
                      override;

      // Documentation inherited
      public: virtual void SetWorldScale(const math::Vector3d &_scale) override;

      // Documentation inherited
      public: virtual void Scale(double _scale) override;

      // Documentation inherited
      public: virtual void Scale(double _x, double _y, double _z) override;

      // Documentation inherited
      public: virtual void Scale(const math::Vector3d &_scale) override;

      // Documentation inherited
      public: virtual bool InheritScale() const override = 0;

      public: virtual void Destroy() override;

      public: virtual unsigned int ChildCount() const override;

      public: virtual bool HasChild(ConstNodePtr _child) const override;

      public: virtual bool HasChildId(unsigned int _id) const override;

      public: virtual bool HasChildName(const std::string &_name) const
          override;

      public: virtual NodePtr ChildById(unsigned int _id) const override;

      public: virtual NodePtr ChildByName(const std::string &_name) const
          override;

      public: virtual NodePtr ChildByIndex(unsigned int _index) const override;

      public: virtual void AddChild(NodePtr _child) override;

      public: virtual NodePtr RemoveChild(NodePtr _child) override;

      public: virtual NodePtr RemoveChildById(unsigned int _id) override;

      public: virtual NodePtr RemoveChildByName(const std::string &_name)
          override;

      public: virtual NodePtr RemoveChildByIndex(unsigned int _index) override;

      public: virtual void RemoveChildren() override;

      public: virtual void PreRender() override;

      protected: virtual void PreRenderChildren();

      protected: virtual math::Pose3d RawLocalPose() const = 0;

      protected: virtual void SetRawLocalPose(const math::Pose3d &_pose) = 0;

      protected: virtual NodeStorePtr Children() const = 0;

      protected: virtual bool AttachChild(NodePtr _child) = 0;

      protected: virtual bool DetachChild(NodePtr _child) = 0;

      /// \brief Implementation of the SetLocalScale function
      /// \param[in] _scale Scale to set the visual to
      protected: virtual void SetLocalScaleImpl(
                     const math::Vector3d &_scale) = 0;

      protected: math::Vector3d origin;
    };

    //////////////////////////////////////////////////
    template <class T>
    BaseNode<T>::BaseNode()
    {
    }

    //////////////////////////////////////////////////
    template <class T>
    BaseNode<T>::~BaseNode()
    {
    }

    //////////////////////////////////////////////////
    template <class T>
    void BaseNode<T>::RemoveParent()
    {
      NodePtr parent = this->Parent();

      if (parent)
      {
        auto baseShared = this->shared_from_this();
        auto thisShared = std::dynamic_pointer_cast<BaseNode<T>>(baseShared);
        parent->RemoveChild(thisShared);
      }
    }


    //////////////////////////////////////////////////
    template <class T>
    void BaseNode<T>::AddChild(NodePtr _child)
    {
      if (_child->Id() == this->Id())
      {
        ignerr << "Cannot add self as a child node" << std::endl;
        return;
      }

      if (this->AttachChild(_child))
      {
        this->Children()->Add(_child);
      }
    }

    //////////////////////////////////////////////////
    template <class T>
    NodePtr BaseNode<T>::RemoveChild(NodePtr _child)
    {
      NodePtr child = this->Children()->Remove(_child);
      if (child) this->DetachChild(child);
      return child;
    }

    //////////////////////////////////////////////////
    template <class T>
    NodePtr BaseNode<T>::RemoveChildById(unsigned int _id)
    {
      NodePtr child = this->Children()->RemoveById(_id);
      if (child) this->DetachChild(child);
      return child;
    }

    //////////////////////////////////////////////////
    template <class T>
    NodePtr BaseNode<T>::RemoveChildByName(const std::string &_name)
    {
      NodePtr child = this->Children()->RemoveByName(_name);
      if (child) this->DetachChild(child);
      return child;
    }

    //////////////////////////////////////////////////
    template <class T>
    NodePtr BaseNode<T>::RemoveChildByIndex(unsigned int _index)
    {
      NodePtr child = this->Children()->RemoveByIndex(_index);
      if (child) this->DetachChild(child);
      return child;
    }

    //////////////////////////////////////////////////
    template <class T>
    void BaseNode<T>::RemoveChildren()
    {
      for (unsigned int i = this->ChildCount(); i > 0; --i)
      {
        this->RemoveChildByIndex(i - 1);
      }
    }

    //////////////////////////////////////////////////
    template <class T>
    void BaseNode<T>::PreRender()
    {
      T::PreRender();
      this->PreRenderChildren();
    }

    //////////////////////////////////////////////////
    template <class T>
    void BaseNode<T>::PreRenderChildren()
    {
      unsigned int count = this->ChildCount();

      for (unsigned int i = 0; i < count; ++i)
      {
        this->ChildByIndex(i)->PreRender();
      }
    }

    //////////////////////////////////////////////////
    template <class T>
    math::Pose3d BaseNode<T>::LocalPose() const
    {
      math::Pose3d pose = this->RawLocalPose();
      pose.Pos() += pose.Rot() * this->origin;
      return pose;
    }

    //////////////////////////////////////////////////
    template <class T>
    void BaseNode<T>::SetLocalPose(const math::Pose3d &_pose)
    {
      math::Pose3d pose = _pose;
      pose.Pos() = pose.Pos() - pose.Rot() * this->origin;
      this->SetRawLocalPose(pose);
    }

    //////////////////////////////////////////////////
    template <class T>
    math::Vector3d BaseNode<T>::LocalPosition() const
    {
      return this->LocalPose().Pos();
    }

    //////////////////////////////////////////////////
    template <class T>
    void BaseNode<T>::SetLocalPosition(double _x, double _y, double _z)
    {
      this->SetLocalPosition(math::Vector3d(_x, _y, _z));
    }

    //////////////////////////////////////////////////
    template <class T>
    void BaseNode<T>::SetLocalPosition(const math::Vector3d &_position)
    {
      math::Pose3d pose = this->LocalPose();
      pose.Pos() = _position;
      this->SetLocalPose(pose);
    }

    //////////////////////////////////////////////////
    template <class T>
    math::Quaterniond BaseNode<T>::LocalRotation() const
    {
      return this->LocalPose().Rot();
    }

    //////////////////////////////////////////////////
    template <class T>
    void BaseNode<T>::SetLocalRotation(double _r, double _p, double _y)
    {
      this->SetLocalRotation(math::Quaterniond(_r, _p, _y));
    }

    //////////////////////////////////////////////////
    template <class T>
    void BaseNode<T>::SetLocalRotation(double _w, double _x, double _y,
        double _z)
    {
      this->SetLocalRotation(math::Quaterniond(_w, _x, _y, _z));
    }

    //////////////////////////////////////////////////
    template <class T>
    void BaseNode<T>::SetLocalRotation(const math::Quaterniond &_rotation)
    {
      math::Pose3d pose = this->LocalPose();
      pose.Rot() = _rotation;
      this->SetLocalPose(pose);
    }

    //////////////////////////////////////////////////
    template <class T>
    math::Pose3d BaseNode<T>::WorldPose() const
    {
      NodePtr parent = this->Parent();
      math::Pose3d pose = this->LocalPose();

      if (!parent)
      {
        return pose;
      }

      return pose + parent->WorldPose();
    }

    //////////////////////////////////////////////////
    template <class T>
    void BaseNode<T>::SetWorldPose(const math::Pose3d &_pose)
    {
      math::Pose3d pose = this->WorldToLocal(_pose);
      this->SetLocalPose(pose);
    }

    //////////////////////////////////////////////////
    template <class T>
    void BaseNode<T>::SetWorldPosition(double _x, double _y, double _z)
    {
      this->SetWorldPosition(math::Vector3d(_x, _y, _z));
    }

    //////////////////////////////////////////////////
    template <class T>
    math::Vector3d BaseNode<T>::WorldPosition() const
    {
      return this->WorldPose().Pos();
    }

    //////////////////////////////////////////////////
    template <class T>
    void BaseNode<T>::SetWorldPosition(const math::Vector3d &_position)
    {
      math::Pose3d pose = this->WorldPose();
      pose.Pos() = _position;
      this->SetWorldPose(pose);
    }

    //////////////////////////////////////////////////
    template <class T>
    math::Quaterniond BaseNode<T>::WorldRotation() const
    {
      return this->WorldPose().Rot();
    }

    //////////////////////////////////////////////////
    template <class T>
    void BaseNode<T>::SetWorldRotation(double _r, double _p, double _y)
    {
      this->SetWorldRotation(math::Quaterniond(_r, _p, _y));
    }

    //////////////////////////////////////////////////
    template <class T>
    void BaseNode<T>::SetWorldRotation(double _w, double _x, double _y,
        double _z)
    {
      this->SetWorldRotation(math::Quaterniond(_w, _x, _y, _z));
    }

    //////////////////////////////////////////////////
    template <class T>
    void BaseNode<T>::SetWorldRotation(const math::Quaterniond &_rotation)
    {
      math::Pose3d pose = this->WorldPose();
      pose.Rot() = _rotation;
      this->SetWorldPose(pose);
    }

    //////////////////////////////////////////////////
    template <class T>
    math::Pose3d BaseNode<T>::WorldToLocal(const math::Pose3d &_pose) const
    {
      NodePtr parent = this->Parent();

      if (!parent)
      {
        return _pose;
      }

      return _pose - parent->WorldPose();
    }

    //////////////////////////////////////////////////
    template <class T>
    math::Vector3d BaseNode<T>::Origin() const
    {
      return this->origin;
    }

    //////////////////////////////////////////////////
    template <class T>
    void BaseNode<T>::SetOrigin(double _x, double _y, double _z)
    {
      this->SetOrigin(math::Vector3d(_x, _y, _z));
    }

    //////////////////////////////////////////////////
    template <class T>
    void BaseNode<T>::SetOrigin(const math::Vector3d &_origin)
    {
      this->origin = _origin;
    }

    //////////////////////////////////////////////////
    template <class T>
    void BaseNode<T>::SetLocalScale(double _scale)
    {
      this->SetLocalScale(math::Vector3d(_scale, _scale, _scale));
    }

    //////////////////////////////////////////////////
    template <class T>
    void BaseNode<T>::SetLocalScale(double _x, double _y, double _z)
    {
      this->SetLocalScale(math::Vector3d(_x, _y, _z));
    }

    //////////////////////////////////////////////////
    template <class T>
    void BaseNode<T>::SetLocalScale(const math::Vector3d &_scale)
    {
      math::Pose3d rawPose = this->LocalPose();
      this->SetLocalScaleImpl(_scale);
      this->SetLocalPose(rawPose);
    }

    //////////////////////////////////////////////////
    template <class T>
    math::Vector3d BaseNode<T>::WorldScale() const
    {
      math::Vector3d scale = this->LocalScale();

      if (!this->InheritScale() || !this->HasParent())
      {
        return scale;
      }

      return scale * this->Parent()->WorldScale();
    }

    //////////////////////////////////////////////////
    template <class T>
    void BaseNode<T>::SetWorldScale(double _scale)
    {
      this->SetWorldScale(math::Vector3d(_scale, _scale, _scale));
    }

    //////////////////////////////////////////////////
    template <class T>
    void BaseNode<T>::SetWorldScale(double _x, double _y, double _z)
    {
      this->SetWorldScale(math::Vector3d(_x, _y, _z));
    }

    //////////////////////////////////////////////////
    template <class T>
    void BaseNode<T>::SetWorldScale(const math::Vector3d &_scale)
    {
      math::Vector3d toScale = math::Vector3d::One;
      if (this->InheritScale() && this->HasParent())
        toScale = this->Parent()->WorldScale();

      this->SetLocalScale(_scale / toScale);
    }

    //////////////////////////////////////////////////
    template <class T>
    void BaseNode<T>::Scale(double _scale)
    {
      this->Scale(math::Vector3d(_scale, _scale, _scale));
    }

    //////////////////////////////////////////////////
    template <class T>
    void BaseNode<T>::Scale(double _x, double _y, double _z)
    {
      this->Scale(math::Vector3d(_x, _y, _z));
    }

    //////////////////////////////////////////////////
    template <class T>
    void BaseNode<T>::Scale(const math::Vector3d &_scale)
    {
      this->SetLocalScale(_scale * this->LocalScale());
    }



    //////////////////////////////////////////////////
    template <class T>
    void BaseNode<T>::Destroy()
    {
      T::Destroy();
      this->RemoveParent();
    }

    //////////////////////////////////////////////////
    template <class T>
    unsigned int BaseNode<T>::ChildCount() const
    {
      return this->Children()->Size();
    }

    //////////////////////////////////////////////////
    template <class T>
    bool BaseNode<T>::HasChild(ConstNodePtr _child) const
    {
      return this->Children()->Contains(_child);
    }

    //////////////////////////////////////////////////
    template <class T>
    bool BaseNode<T>::HasChildId(unsigned int _id) const
    {
      return this->Children()->ContainsId(_id);
    }

    //////////////////////////////////////////////////
    template <class T>
    bool BaseNode<T>::HasChildName(const std::string &_name) const
    {
      return this->Children()->ContainsName(_name);
    }

    //////////////////////////////////////////////////
    template <class T>
    NodePtr BaseNode<T>::ChildById(unsigned int _id) const
    {
      return this->Children()->GetById(_id);
    }

    //////////////////////////////////////////////////
    template <class T>
    NodePtr BaseNode<T>::ChildByName(const std::string &_name) const
    {
      return this->Children()->GetByName(_name);
    }

    //////////////////////////////////////////////////
    template <class T>
    NodePtr BaseNode<T>::ChildByIndex(unsigned int _index) const
    {
      return this->Children()->GetByIndex(_index);
    }
    }
  }
}
#endif<|MERGE_RESOLUTION|>--- conflicted
+++ resolved
@@ -102,43 +102,6 @@
 
       // Documentation inherited
       public: virtual void SetLocalScale(double _scale) override;
-<<<<<<< HEAD
-
-      // Documentation inherited
-      public: virtual void SetLocalScale(double _x, double _y, double _z)
-                      override;
-
-      // Documentation inherited
-      public: virtual void SetLocalScale(const math::Vector3d &_scale) override;
-
-      // Documentation inherited
-      public: virtual math::Vector3d WorldScale() const override;
-
-      // Documentation inherited
-      public: virtual void SetWorldScale(double _scale) override;
-
-      // Documentation inherited
-      public: virtual void SetWorldScale(double _x, double _y, double _z)
-                      override;
-
-      // Documentation inherited
-      public: virtual void SetWorldScale(const math::Vector3d &_scale) override;
-
-      // Documentation inherited
-      public: virtual void Scale(double _scale) override;
-
-      // Documentation inherited
-      public: virtual void Scale(double _x, double _y, double _z) override;
-
-      // Documentation inherited
-      public: virtual void Scale(const math::Vector3d &_scale) override;
-
-      // Documentation inherited
-      public: virtual bool InheritScale() const override = 0;
-
-      public: virtual void Destroy();
-=======
->>>>>>> 4cc4c9c7
 
       // Documentation inherited
       public: virtual void SetLocalScale(double _x, double _y, double _z)
