/*
 * Copyright (C) 2015 Open Source Robotics Foundation
 *
 * Licensed under the Apache License, Version 2.0 (the "License");
 * you may not use this file except in compliance with the License.
 * You may obtain a copy of the License at
 *
 *     http://www.apache.org/licenses/LICENSE-2.0
 *
 * Unless required by applicable law or agreed to in writing, software
 * distributed under the License is distributed on an "AS IS" BASIS,
 * WITHOUT WARRANTIES OR CONDITIONS OF ANY KIND, either express or implied.
 * See the License for the specific language governing permissions and
 * limitations under the License.
 *
 */

#include <map>
#include <mutex>

#include <ignition/common/Console.hh>
#include <ignition/common/SystemPaths.hh>

#include <ignition/plugin/Loader.hh>

#include "ignition/rendering/config.hh"
#include "ignition/rendering/RenderEngine.hh"
#include "ignition/rendering/RenderEngineManager.hh"
#include "ignition/rendering/RenderEnginePlugin.hh"

/// \brief Holds information about an engine
struct EngineInfo
{
<<<<<<< HEAD
  std::string name;
=======
  /// \brief The name of the engine's shared library, default engines can also
  /// be specified with their regular name (ogre, optix, etc.).
  std::string name;

  /// \brief The pointer to the render engine.
>>>>>>> ce570345
  ignition::rendering::RenderEngine *engine;
};

/// \brief Private implementation of the RenderEngineManager class.
class ignition::rendering::RenderEngineManagerPrivate
{
  /// \brief EngineMap that maps engine name to an engine pointer.
  typedef std::map<std::string, RenderEngine *> EngineMap;

  /// \brief EngineMap iterator.
  typedef EngineMap::iterator EngineIter;

  /// \brief Get a pointer to the render engine from an EngineMap iterator.
  /// \param[in] _iter EngineMap iterator
  /// \param[in] _path Another search path for rendering engine plugin.
  public: RenderEngine *Engine(EngineInfo _info,
      const std::map<std::string, std::string> &_params,
      const std::string &_path);

  /// \brief Unload the given render engine from an EngineMap iterator.
  /// The engine will remain registered and can be loaded again later.
  /// \param[in] _iter EngineMap iterator
  /// \return True if the engine is unloaded
  public: bool UnloadEngine(EngineIter _iter);

  /// \brief Register default engines supplied by ign-rendering
  public: void RegisterDefaultEngines();

  /// \brief Unregister an engine using an EngineMap iterator.
  /// Once an engine is unregistered, it can no longer be loaded. Use
  /// RenderEngineManagerPrivate::UnloadEngine to unload the engine without
  /// unregistering it if you wish to load the engine again
  /// \param[in] _iter EngineMap iterator
  public: void UnregisterEngine(EngineIter _iter);

  /// \brief Load a render engine plugin.
  /// \param[in] _filename Filename of plugin shared library
  /// \param[in] _path Another search path for rendering engine plugin.
  /// \return True if the plugin is loaded successfully
  public: bool LoadEnginePlugin(const std::string &_filename,
              const std::string &_path);

  /// \brief Unload a render engine plugin.
  /// \param[in] _engineName Name of engine associated with this plugin
  /// \return True if the plugin is unloaded successfully
  public: bool UnloadEnginePlugin(const std::string &_engineName);

  /// \brief Engines that have been registered
  public: EngineMap engines;

  /// \brief A map of default engine library names to their plugin names.
  public: std::map<std::string, std::string> defaultEngines;

  /// \brief A map of loaded engine plugins to its plugin name.
  public: std::map<std::string, std::string> enginePlugins;

  /// \brief Plugin loader for managing render engine plugin libraries.
  public: ignition::plugin::Loader pluginLoader;

  /// \brief List which holds paths to look for engine plugins.
  public: std::list<std::string> pluginPaths;

  /// \brief Mutex to protect the engines map.
  public: std::recursive_mutex enginesMutex;
};

using namespace ignition;
using namespace rendering;

//////////////////////////////////////////////////
// RenderEngineManager
//////////////////////////////////////////////////
RenderEngineManager::RenderEngineManager() :
  dataPtr(new RenderEngineManagerPrivate)
{
  this->dataPtr->RegisterDefaultEngines();
}

//////////////////////////////////////////////////
RenderEngineManager::~RenderEngineManager()
{
}

//////////////////////////////////////////////////
unsigned int RenderEngineManager::EngineCount() const
{
  std::lock_guard<std::recursive_mutex> lock(this->dataPtr->enginesMutex);
  return this->dataPtr->engines.size();
}

//////////////////////////////////////////////////
bool RenderEngineManager::HasEngine(const std::string &_name) const
{
  std::lock_guard<std::recursive_mutex> lock(this->dataPtr->enginesMutex);
  auto iter = this->dataPtr->engines.find(_name);

  if (iter == this->dataPtr->engines.end())
  {
    // Check if the provided name is a name of a default engine, if so,
    // translate the name to the shared library name
    auto defaultIt = this->dataPtr->defaultEngines.find(_name);
    if (defaultIt != this->dataPtr->defaultEngines.end())
      iter = this->dataPtr->engines.find(defaultIt->second);
  }

  return iter != this->dataPtr->engines.end();
}

//////////////////////////////////////////////////
bool RenderEngineManager::IsEngineLoaded(const std::string &_name) const
{
  std::lock_guard<std::recursive_mutex> lock(this->dataPtr->enginesMutex);
  auto iter = this->dataPtr->engines.find(_name);

  if (iter == this->dataPtr->engines.end())
  {
    // Check if the provided name is a name of a default engine, if so,
    // translate the name to the shared library name
    auto defaultIt = this->dataPtr->defaultEngines.find(_name);
    if (defaultIt != this->dataPtr->defaultEngines.end())
    {
      iter = this->dataPtr->engines.find(defaultIt->second);
      if (iter == this->dataPtr->engines.end())
        return false;
    }
    else
      return false;
  }

  return nullptr != iter->second;
}

//////////////////////////////////////////////////
std::vector<std::string> RenderEngineManager::LoadedEngines() const
{
  std::lock_guard<std::recursive_mutex> lock(this->dataPtr->enginesMutex);
  std::vector<std::string> engines;
  for (auto [name, engine] :  // NOLINT(whitespace/braces)
      this->dataPtr->engines)
  {
    std::string n = name;
    if (nullptr != engine)
    {
      // ign-rendering3 changed loaded engine names to the actual lib name.
      // For backward compatibility, return engine name if it is one of the
      // default engines
      for (const auto &it : this->dataPtr->defaultEngines)
      {
        if (it.second == name)
        {
          n = it.first;
          break;
        }
      }
      engines.push_back(n);
    }
  }
  return engines;
}

//////////////////////////////////////////////////
RenderEngine *RenderEngineManager::Engine(const std::string &_name,
    const std::map<std::string, std::string> &_params,
    const std::string &_path)
{
  EngineInfo info{_name, nullptr};
  std::lock_guard<std::recursive_mutex> lock(this->dataPtr->enginesMutex);
  // check in the list of available engines

  // Check in the list of registered engines
  auto iter = this->dataPtr->engines.find(_name);
  if (iter != this->dataPtr->engines.end())
  {
    info.name = iter->first;
    info.engine = iter->second;
  }

  return this->dataPtr->Engine(info, _params, _path);
}

//////////////////////////////////////////////////
RenderEngine *RenderEngineManager::EngineAt(unsigned int _index,
    const std::map<std::string, std::string> &_params,
    const std::string &_path)
{
  if (_index >= this->EngineCount())
  {
    ignerr << "Invalid render-engine index: " << _index << std::endl;
    return nullptr;
  }

  std::lock_guard<std::recursive_mutex> lock(this->dataPtr->enginesMutex);
  auto iter = this->dataPtr->engines.begin();
  std::advance(iter, _index);
  return this->dataPtr->Engine({iter->first, iter->second}, _params, _path);
}

//////////////////////////////////////////////////
bool RenderEngineManager::UnloadEngine(const std::string &_name)
{
  std::lock_guard<std::recursive_mutex> lock(this->dataPtr->enginesMutex);
  // check in the list of available engines
  auto iter = this->dataPtr->engines.find(_name);

  if (iter == this->dataPtr->engines.end())
  {
    // Check if the provided name is a name of a default engine, if so,
    // translate the name to the shared library name
    auto defaultIt = this->dataPtr->defaultEngines.find(_name);
    if (defaultIt != this->dataPtr->defaultEngines.end())
      iter = this->dataPtr->engines.find(defaultIt->second);

    if (iter == this->dataPtr->engines.end())
    {
      ignerr << "No render-engine registered with name: " << _name << std::endl;
      return false;
    }
  }

  return this->dataPtr->UnloadEngine(iter);
}

//////////////////////////////////////////////////
bool RenderEngineManager::UnloadEngineAt(unsigned int _index)
{
  if (_index >= this->EngineCount())
  {
    ignerr << "Invalid render-engine index: " << _index << std::endl;
    return false;
  }

  std::lock_guard<std::recursive_mutex> lock(this->dataPtr->enginesMutex);
  auto iter = this->dataPtr->engines.begin();
  std::advance(iter, _index);
  return this->dataPtr->UnloadEngine(iter);
}

//////////////////////////////////////////////////
void RenderEngineManager::RegisterEngine(const std::string &_name,
    RenderEngine *_engine)
{
  if (!_engine)
  {
    ignerr << "Render-engine cannot be null" << std::endl;
    return;
  }

  if (this->HasEngine(_name))
  {
    ignerr << "Render-engine already registered with name: "
          << _name << std::endl;

    return;
  }

  std::lock_guard<std::recursive_mutex> lock(this->dataPtr->enginesMutex);
  this->dataPtr->engines[_name] = _engine;
}

//////////////////////////////////////////////////
void RenderEngineManager::UnregisterEngine(const std::string &_name)
{
  std::lock_guard<std::recursive_mutex> lock(this->dataPtr->enginesMutex);
  auto iter = this->dataPtr->engines.find(_name);

  if (iter != this->dataPtr->engines.end())
  {
    this->dataPtr->UnregisterEngine(iter);
  }
}

//////////////////////////////////////////////////
void RenderEngineManager::UnregisterEngine(RenderEngine *_engine)
{
  if (!_engine)
    return;

  std::lock_guard<std::recursive_mutex> lock(this->dataPtr->enginesMutex);
  auto begin = this->dataPtr->engines.begin();
  auto end = this->dataPtr->engines.end();

  for (auto iter = begin; iter != end; ++iter)
  {
    if (iter->second == _engine)
    {
      this->dataPtr->UnregisterEngine(iter);
      return;
    }
  }
}

//////////////////////////////////////////////////
void RenderEngineManager::UnregisterEngineAt(unsigned int _index)
{
  if (_index >= this->EngineCount())
  {
    ignerr << "Invalid render-engine index: " << _index << std::endl;
    return;
  }

  std::lock_guard<std::recursive_mutex> lock(this->dataPtr->enginesMutex);
  auto iter = this->dataPtr->engines.begin();
  std::advance(iter, _index);
  this->dataPtr->UnregisterEngine(iter);
}

//////////////////////////////////////////////////
void RenderEngineManager::SetPluginPaths(const std::list<std::string> &_paths)
{
  this->dataPtr->pluginPaths = _paths;
}

//////////////////////////////////////////////////
// RenderEngineManagerPrivate
//////////////////////////////////////////////////
RenderEngine *RenderEngineManagerPrivate::Engine(EngineInfo _info,
    const std::map<std::string, std::string> &_params,
    const std::string &_path)
{
  RenderEngine *engine = _info.engine;

  if (!engine)
  {
    std::string libName = _info.name;

    // Check if the provided name is a name of a default engine, if so,
    // translate the name to the shared library name
    auto defaultIt = this->defaultEngines.find(_info.name);
    if (defaultIt != this->defaultEngines.end())
      libName = defaultIt->second;

    // Load the engine plugin
    if (this->LoadEnginePlugin(libName, _path))
    {
      std::lock_guard<std::recursive_mutex> lock(this->enginesMutex);
      auto engineIt = this->engines.find(libName);
      if (engineIt != this->engines.end())
        engine = engineIt->second;
    }
  }

  if (!engine)
    return nullptr;

  if (!engine->IsInitialized())
  {
    engine->Load(_params);
    engine->Init();
  }

  return engine;
}

//////////////////////////////////////////////////
bool RenderEngineManagerPrivate::UnloadEngine(EngineIter _iter)
{
  RenderEngine *engine = _iter->second;

  if (!engine)
    return false;

  engine->Destroy();

  return this->UnloadEnginePlugin(_iter->first);
}

//////////////////////////////////////////////////
void RenderEngineManagerPrivate::RegisterDefaultEngines()
{
  // TODO(anyone): Find a cleaner way to get the default engine library name

  // cppcheck-suppress unreadVariable
  std::string libName = "ignition-rendering-";

  // cppcheck-suppress unusedVariable
  std::string engineName;

  std::lock_guard<std::recursive_mutex> lock(this->enginesMutex);
#if HAVE_OGRE
  engineName = "ogre";
  this->defaultEngines[engineName] = libName + engineName;
  if (this->engines.find(libName + engineName) == this->engines.end())
    this->engines[libName + engineName] = nullptr;
#endif
#if HAVE_OGRE2
  engineName = "ogre2";
  this->defaultEngines[engineName] = libName + engineName;
  if (this->engines.find(libName + engineName) == this->engines.end())
    this->engines[libName + engineName] = nullptr;
#endif
#if HAVE_OPTIX
  engineName = "optix";
  this->defaultEngines[engineName] = libName + engineName;
  if (this->engines.find(libName + engineName) == this->engines.end())
    this->engines[libName + engineName] = nullptr;
#endif
}

//////////////////////////////////////////////////
bool RenderEngineManagerPrivate::LoadEnginePlugin(
    const std::string &_filename, const std::string &_path)
{
  ignmsg << "Loading plugin [" << _filename << "]" << std::endl;

  ignition::common::SystemPaths systemPaths;

  // Add default install folder.
  systemPaths.AddPluginPaths(std::string(IGN_RENDERING_PLUGIN_PATH));
  systemPaths.AddPluginPaths({IGNITION_RENDERING_ENGINE_INSTALL_DIR});

  // Add any preset plugin paths.
  for (const auto &path : this->pluginPaths)
    systemPaths.AddPluginPaths(path);

  // Add extra search path.
  systemPaths.AddPluginPaths(_path);

  auto pathToLib = systemPaths.FindSharedLibrary(_filename);
  if (pathToLib.empty())
  {
    ignerr << "Failed to load plugin [" << _filename <<
              "] : couldn't find shared library." << std::endl;
    return false;
  }

  // Load plugin
  auto pluginNames = this->pluginLoader.LoadLib(pathToLib);
  if (pluginNames.empty())
  {
    ignerr << "Failed to load plugin [" << _filename <<
              "] : couldn't load library on path [" << pathToLib <<
              "]." << std::endl;
    return false;
  }

  std::string pluginName = *pluginNames.begin();
  if (pluginName.empty())
  {
    ignerr << "Failed to load plugin [" << _filename <<
              "] : couldn't load library on path [" << pathToLib <<
              "]." << std::endl;
    return false;
  }

  auto commonPlugin = this->pluginLoader.Instantiate(pluginName);
  if (!commonPlugin)
  {
    ignerr << "Failed to load plugin [" << _filename <<
              "] : couldn't instantiate plugin on path [" << pathToLib <<
              "]." << std::endl;
    return false;
  }

  auto plugin =
      commonPlugin->QueryInterface<ignition::rendering::RenderEnginePlugin>();
  if (!plugin)
  {
    ignerr << "Failed to load plugin [" << _filename <<
              "] : couldn't get interface [" << pluginName <<
              "]." << std::endl;
    return false;
  }

  // This triggers the engine to be instantiated
  {
    std::lock_guard<std::recursive_mutex> lock(this->enginesMutex);
    this->engines[_filename] = plugin->Engine();
  }

  // store engine plugin data so plugin can be unloaded later
  this->enginePlugins[_filename] = pluginName;

  return true;
}

//////////////////////////////////////////////////
bool RenderEngineManagerPrivate::UnloadEnginePlugin(
    const std::string &_engineName)
{
  auto it = this->enginePlugins.find(_engineName);
  if (it == this->enginePlugins.end())
  {
    ignmsg << "Skip unloading engine plugin. [" << _engineName << "] "
           << "not loaded from plugin." << std::endl;
    return false;
  }

  std::string pluginName = it->second;
  this->enginePlugins.erase(it);

#ifndef _WIN32
  // Unloading the plugin on windows causes tests to crash on exit
  // see issue #45
  if (!this->pluginLoader.ForgetLibraryOfPlugin(pluginName))
  {
    ignerr << "Failed to unload plugin: " << pluginName << std::endl;
  }
#endif

  std::lock_guard<std::recursive_mutex> lock(this->enginesMutex);
  auto engineIt = this->engines.find(_engineName);
  if (engineIt == this->engines.end())
    return false;

  // set to null - this means engine is still registered but not loaded
  this->engines[_engineName] = nullptr;

  return true;
}

//////////////////////////////////////////////////
void RenderEngineManagerPrivate::UnregisterEngine(EngineIter _iter)
{
  _iter->second->Destroy();

  std::lock_guard<std::recursive_mutex> lock(this->enginesMutex);
  this->engines.erase(_iter);
}<|MERGE_RESOLUTION|>--- conflicted
+++ resolved
@@ -31,15 +31,11 @@
 /// \brief Holds information about an engine
 struct EngineInfo
 {
-<<<<<<< HEAD
-  std::string name;
-=======
   /// \brief The name of the engine's shared library, default engines can also
   /// be specified with their regular name (ogre, optix, etc.).
   std::string name;
 
   /// \brief The pointer to the render engine.
->>>>>>> ce570345
   ignition::rendering::RenderEngine *engine;
 };
 
