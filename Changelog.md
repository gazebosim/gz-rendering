## Ignition Rendering

### Ignition Rendering 4.X

### Ignition Rendering 4.X.X

### Ignition Rendering 4.0.0

<<<<<<< HEAD
=======
1. Scale BaseAxis properly
    * [Pull request #88](https://github.com/ignitionrobotics/ign-rendering/pull/88)

>>>>>>> a03c5c7d
1. Add ogre2 AxisVisual and ArrowVisual
    * [Pull request 87](https://github.com/ignitionrobotics/ign-rendering/pull/87)

1. Support setting skeleton node weights
    * [BitBucket pull request 256](https://osrf-migration.github.io/ignition-gh-pages/#!/ignitionrobotics/ign-rendering/pull-requests/256)

1. Add support for setting visibility mask and flags
    * [BitBucket pull request 252](https://osrf-migration.github.io/ignition-gh-pages/#!/ignitionrobotics/ign-rendering/pull-requests/252)

1. Increase precision of Ogre2 mesh vertices from half to full precision float
    * [BitBucket pull request 254](https://osrf-migration.github.io/ignition-gh-pages/#!/ignitionrobotics/ign-rendering/pull-requests/254)

1. Update transparency based on diffuse alpha channel for ogre2
    * [BitBucket pull request 243](https://osrf-migration.github.io/ignition-gh-pages/#!/ignitionrobotics/ign-rendering/pull-requests/243)

1. Skeleton animation updates
    * [BitBucket pull request 235](https://osrf-migration.github.io/ignition-gh-pages/#!/ignitionrobotics/ign-rendering/pull-requests/235)

1. Add support for transparency based on textures alpha channel for ogre1 and ogre2
    * [BitBucket pull request 229](https://osrf-migration.github.io/ignition-gh-pages/#!/ignitionrobotics/ign-rendering/pull-requests/229)

### Ignition Rendering 3.X.X

1. Ogre2 GPU Ray: Cleanup all resources on destruction
    * [BitBucket pull request 258](https://osrf-migration.github.io/ignition-gh-pages/#!/ignitionrobotics/ign-rendering/pull-requests/258)

1. Ogre2: Add Grid
    * [BitBucket pull request 246](https://osrf-migration.github.io/ignition-gh-pages/#!/ignitionrobotics/ign-rendering/pull-requests/246)

### Ignition Rendering 3.1.0 (2020-03-05)

1. Use default material properties from ign-common PBR material when loading a mesh
    * [BitBucket pull request 242](https://osrf-migration.github.io/ignition-gh-pages/#!/ignitionrobotics/ign-rendering/pull-requests/242)

1. Fix build for ogre version >= 1.12.0
    * [BitBucket pull request 241](https://osrf-migration.github.io/ignition-gh-pages/#!/ignitionrobotics/ign-rendering/pull-requests/241)

1. Add Ogre2 DynamicRenderable class
    * [BitBucket pull request 226](https://osrf-migration.github.io/ignition-gh-pages/#!/ignitionrobotics/ign-rendering/pull-requests/226)

1. Skeletons for Ogre2
    * [BitBucket pull request 224](https://osrf-migration.github.io/ignition-gh-pages/#!/ignitionrobotics/ign-rendering/pull-requests/224)

1. Fixed gazebo scene viewer example
    * [BitBucket pull request 228](https://osrf-migration.github.io/ignition-gh-pages/#!/ignitionrobotics/ign-rendering/pull-requests/228)

1. Ogre2: Fix shadows by dynamically generating shadow maps
    * [BitBucket pull request 222](https://osrf-migration.github.io/ignition-gh-pages/#!/ignitionrobotics/ign-rendering/pull-requests/222)

1. Ogre2: Destroy resources before recreating shadows
    * [BitBucket pull request 223](https://osrf-migration.github.io/ignition-gh-pages/#!/ignitionrobotics/ign-rendering/pull-requests/223)

1. Fix custom shaders example
    * [BitBucket pull request 230](https://osrf-migration.github.io/ignition-gh-pages/#!/ignitionrobotics/ign-rendering/pull-requests/230)

1. Add API to check which engines are loaded
    * [BitBucket pull request 233](https://osrf-migration.github.io/ignition-gh-pages/#!/ignitionrobotics/ign-rendering/pull-requests/233)

### Ignition Rendering 3.0.0 (2019-12-10)

1. Support setting cast shadows
    * [BitBucket pull request 209](https://osrf-migration.github.io/ignition-gh-pages/#!/ignitionrobotics/ign-rendering/pull-requests/209)

1. Add Thermal Camera
    * [BitBucket pull request 202](https://osrf-migration.github.io/ignition-gh-pages/#!/ignitionrobotics/ign-rendering/pull-requests/202)

1. Add support for emissive map
    * [BitBucket pull request 207](https://osrf-migration.github.io/ignition-gh-pages/#!/ignitionrobotics/ign-rendering/pull-requests/207)

1. Add Marker class and port ogre dynamic lines and renderable
    * [BitBucket pull request 195](https://osrf-migration.github.io/ignition-gh-pages/#!/ignitionrobotics/ign-rendering/pull-requests/195)
    * [BitBucket pull request 208](https://osrf-migration.github.io/ignition-gh-pages/#!/ignitionrobotics/ign-rendering/pull-requests/208)

1. Support storing user data in Visual
    * [BitBucket pull request 200](https://osrf-migration.github.io/ignition-gh-pages/#!/ignitionrobotics/ign-rendering/pull-requests/200)

1. Add 16 bit format
    * [BitBucket pull request 201](https://osrf-migration.github.io/ignition-gh-pages/#!/ignitionrobotics/ign-rendering/pull-requests/201)

1. Destroy camera when the scene is destroyed
    * [BitBucket pull request 175](https://osrf-migration.github.io/ignition-gh-pages/#!/ignitionrobotics/ign-rendering/pull-requests/175)

1. Added function to get the number of channels from a GpuRay.
    * [BitBucket pull request 178](https://osrf-migration.github.io/ignition-gh-pages/#!/ignitionrobotics/ign-rendering/pull-requests/178)

1. Ogre 1.x skeletal animation changes
    * [BitBucket pull request 184](https://osrf-migration.github.io/ignition-gh-pages/#!/ignitionrobotics/ign-rendering/pull-requests/184)
    * [BitBucket pull request 199](https://osrf-migration.github.io/ignition-gh-pages/#!/ignitionrobotics/ign-rendering/pull-requests/199)
    * [BitBucket pull request 204](https://osrf-migration.github.io/ignition-gh-pages/#!/ignitionrobotics/ign-rendering/pull-requests/204)

### Ignition Rendering 2.X.X (20XX-XX-XX)

1. Port windows fixes
    * [BitBucket pull request 253](https://osrf-migration.github.io/ignition-gh-pages/#!/ignitionrobotics/ign-rendering/pull-requests/253)

1. Backport ogre2 mesh vertices precision change.
    * [BitBucket pull request 255](https://osrf-migration.github.io/ignition-gh-pages/#!/ignitionrobotics/ign-rendering/pull-requests/255)

1. Backport transparency setting based on diffuse alpha
    * [BitBucket pull request 247](https://osrf-migration.github.io/ignition-gh-pages/#!/ignitionrobotics/ign-rendering/pull-requests/247)

1. Add API to check which engines are loaded
    * [BitBucket pull request 233](https://osrf-migration.github.io/ignition-gh-pages/#!/ignitionrobotics/ign-rendering/pull-requests/233)

1. Fix custom shaders example
    * [BitBucket pull request 230](https://osrf-migration.github.io/ignition-gh-pages/#!/ignitionrobotics/ign-rendering/pull-requests/230)

1. Ogre2: Fix shadows by dynamically generating shadow maps
    * [BitBucket pull request 222](https://osrf-migration.github.io/ignition-gh-pages/#!/ignitionrobotics/ign-rendering/pull-requests/222)
    * [BitBucket pull request 223](https://osrf-migration.github.io/ignition-gh-pages/#!/ignitionrobotics/ign-rendering/pull-requests/223)

### Ignition Rendering 2.2.0 (2019-11-20)

1. Backport setting cast shadows
    * [BitBucket pull request 210](https://osrf-migration.github.io/ignition-gh-pages/#!/ignitionrobotics/ign-rendering/pull-requests/210)

1. Ogre2: Add more shadow maps
    * [BitBucket pull request 203](https://osrf-migration.github.io/ignition-gh-pages/#!/ignitionrobotics/ign-rendering/pull-requests/203)

### Ignition Rendering 2.1.2 (2019-09-10)

1. Enable gamma write on color texture in depth camera
    * [BitBucket pull request 193](https://osrf-migration.github.io/ignition-gh-pages/#!/ignitionrobotics/ign-rendering/pull-requests/193)

### Ignition Rendering 2.1.1 (2019-09-06)

1. Add checks on mouse selection
    * [BitBucket pull request 191](https://osrf-migration.github.io/ignition-gh-pages/#!/ignitionrobotics/ign-rendering/pull-requests/191)

### Ignition Rendering 2.1.0 (2019-08-27)

1. Support generating point cloud data in DepthCamera
    * [BitBucket pull request 187](https://osrf-migration.github.io/ignition-gh-pages/#!/ignitionrobotics/ign-rendering/pull-requests/187)

1. Fix GizmoVisual material memory leak
    * [BitBucket pull request 185](https://osrf-migration.github.io/ignition-gh-pages/#!/ignitionrobotics/ign-rendering/pull-requests/185)

1. Fix PixelFormat FLOAT32 byte and channel count
    * [BitBucket pull request 186](https://osrf-migration.github.io/ignition-gh-pages/#!/ignitionrobotics/ign-rendering/pull-requests/186)

### Ignition Rendering 2.0.1 (2019-07-16)

1. Clean up camera objects when destroying scene
    * [BitBucket pull request 174](https://osrf-migration.github.io/ignition-gh-pages/#!/ignitionrobotics/ign-rendering/pull-requests/174)
    * [BitBucket pull request 180](https://osrf-migration.github.io/ignition-gh-pages/#!/ignitionrobotics/ign-rendering/pull-requests/180)

### Ignition Rendering 2.0.0 (2019-05-20)

1. More ogre2 error messages for debugging mesh loading.
    * [BitBucket pull request 170](https://osrf-migration.github.io/ignition-gh-pages/#!/ignitionrobotics/ign-rendering/pull-requests/170)

1. Support for ogre 1.11 on windows
    * [BitBucket pull request 167](https://osrf-migration.github.io/ignition-gh-pages/#!/ignitionrobotics/ign-rendering/pull-requests/167)

1. Fix ogre mouse picking after window resize
    * [BitBucket pull request 168](https://osrf-migration.github.io/ignition-gh-pages/#!/ignitionrobotics/ign-rendering/pull-requests/168)

1. Ogre2: Support mouse picking for objects with overlay material
    * [BitBucket pull request 165](https://osrf-migration.github.io/ignition-gh-pages/#!/ignitionrobotics/ign-rendering/pull-requests/165)
    * [BitBucket pull request 166](https://osrf-migration.github.io/ignition-gh-pages/#!/ignitionrobotics/ign-rendering/pull-requests/166)

1. Add GizmoVisual class
    * [BitBucket pull request 163](https://osrf-migration.github.io/ignition-gh-pages/#!/ignitionrobotics/ign-rendering/pull-requests/163)

1. Add Transform Controller for translating, rotating, and scaling nodes.
    * [BitBucket pull request 162](https://osrf-migration.github.io/ignition-gh-pages/#!/ignitionrobotics/ign-rendering/pull-requests/162)

1. Add depth check and depth write properties to Material
    * [BitBucket pull request 160](https://osrf-migration.github.io/ignition-gh-pages/#!/ignitionrobotics/ign-rendering/pull-requests/160)

1. Move scale functions from Visual to Node class.
    * [BitBucket pull request 159](https://osrf-migration.github.io/ignition-gh-pages/#!/ignitionrobotics/ign-rendering/pull-requests/159)

1. Add support for Render Passes and implement Gaussian Noise pass
    * [BitBucket pull request 154](https://osrf-migration.github.io/ignition-gh-pages/#!/ignitionrobotics/ign-rendering/pull-requests/154)
    * [BitBucket pull request 155](https://osrf-migration.github.io/ignition-gh-pages/#!/ignitionrobotics/ign-rendering/pull-requests/155)

### Ignition Rendering 1.X

1. Ogre2: Fix loading mesh with large index count
    * [BitBucket pull request 156](https://osrf-migration.github.io/ignition-gh-pages/#!/ignitionrobotics/ign-rendering/pull-requests/156)

1. Move OgreDepthCameraPrivate class to src file so it is not installed.
    * [BitBucket pull request 150](https://osrf-migration.github.io/ignition-gh-pages/#!/ignitionrobotics/ign-rendering/pull-requests/150)

### Ignition Rendering 1.0.0 (2019-02-28)<|MERGE_RESOLUTION|>--- conflicted
+++ resolved
@@ -6,12 +6,9 @@
 
 ### Ignition Rendering 4.0.0
 
-<<<<<<< HEAD
-=======
 1. Scale BaseAxis properly
     * [Pull request #88](https://github.com/ignitionrobotics/ign-rendering/pull/88)
 
->>>>>>> a03c5c7d
 1. Add ogre2 AxisVisual and ArrowVisual
     * [Pull request 87](https://github.com/ignitionrobotics/ign-rendering/pull/87)
 
