/*
 * Copyright (C) 2015 Open Source Robotics Foundation
 *
 * Licensed under the Apache License, Version 2.0 (the "License");
 * you may not use this file except in compliance with the License.
 * You may obtain a copy of the License at
 *
 *     http://www.apache.org/licenses/LICENSE-2.0
 *
 * Unless required by applicable law or agreed to in writing, software
 * distributed under the License is distributed on an "AS IS" BASIS,
 * WITHOUT WARRANTIES OR CONDITIONS OF ANY KIND, either express or implied.
 * See the License for the specific language governing permissions and
 * limitations under the License.
 *
 */

#ifndef _WIN32
# pragma GCC diagnostic push
# pragma GCC diagnostic ignored "-Wunused-parameter"
#else
# pragma warning(push, 0)
# pragma warning(disable: 4005)
# pragma warning(disable: 4275)
#endif
// leave this out of OgreIncludes as it conflicts with other files requiring
// gl.h
#include <OgreGLFBORenderTexture.h>
#ifndef _WIN32
# pragma GCC diagnostic pop
#else
# pragma warning(pop)
#endif


#include <gz/common/Console.hh>

#include "gz/rendering/Material.hh"

#include "gz/rendering/ogre/OgreRenderEngine.hh"
#include "gz/rendering/ogre/OgreRenderPass.hh"
#include "gz/rendering/ogre/OgreConversions.hh"
#include "gz/rendering/ogre/OgreMaterial.hh"
#include "gz/rendering/ogre/OgreRenderTarget.hh"
#include "gz/rendering/ogre/OgreRTShaderSystem.hh"
#include "gz/rendering/ogre/OgreScene.hh"
#include "gz/rendering/ogre/OgreCamera.hh"
#include "gz/rendering/ogre/OgreIncludes.hh"

using namespace gz;
using namespace rendering;

//////////////////////////////////////////////////
// OgreRenderTarget
//////////////////////////////////////////////////
OgreRenderTarget::OgreRenderTarget()
{
  this->ogreBackgroundColor = Ogre::ColourValue::Black;
}

//////////////////////////////////////////////////
OgreRenderTarget::~OgreRenderTarget()
{
<<<<<<< HEAD
  GZ_ASSERT(this->ogreViewport == nullptr, "Destroy() not called!");
=======
  IGN_ASSERT(this->ogreViewport == nullptr,
             "OgreRenderTarget::Destroy not called!");
>>>>>>> e6c3b726
}

//////////////////////////////////////////////////
void OgreRenderTarget::Copy(Image &_image) const
{
  if (nullptr == this->RenderTarget())
    return;

  // TODO(anyone): handle Bayer conversions
  // TODO(anyone): handle ogre version differences

  if (_image.Width() != this->width || _image.Height() != this->height)
  {
    gzerr << "Invalid image dimensions" << std::endl;
    return;
  }

  void* data = _image.Data();
  Ogre::PixelFormat imageFormat = OgreConversions::Convert(_image.Format());
  Ogre::PixelBox ogrePixelBox(this->width, this->height, 1, imageFormat, data);
  this->RenderTarget()->copyContentsToMemory(ogrePixelBox);
}

//////////////////////////////////////////////////
Ogre::Camera *OgreRenderTarget::Camera() const
{
  return this->ogreCamera;
}

//////////////////////////////////////////////////
void OgreRenderTarget::SetCamera(Ogre::Camera *_camera)
{
  this->ogreCamera = _camera;
  this->targetDirty = true;
}

//////////////////////////////////////////////////
math::Color OgreRenderTarget::BackgroundColor() const
{
  return OgreConversions::Convert(this->ogreBackgroundColor);
}

//////////////////////////////////////////////////
void OgreRenderTarget::SetBackgroundColor(math::Color _color)
{
  this->ogreBackgroundColor = OgreConversions::Convert(_color);
  this->colorDirty = true;
}

//////////////////////////////////////////////////
unsigned int OgreRenderTarget::AntiAliasing() const
{
  return this->antiAliasing;
}

//////////////////////////////////////////////////
void OgreRenderTarget::SetAntiAliasing(unsigned int _aa)
{
  this->antiAliasing = _aa;
  this->targetDirty = true;
}

//////////////////////////////////////////////////
void OgreRenderTarget::PreRender()
{
  BaseRenderTarget::PreRender();
  this->UpdateBackgroundColor();

  if (this->material)
  {
    this->material->PreRender();
  }

  this->UpdateRenderPassChain();
}

//////////////////////////////////////////////////
void OgreRenderTarget::PostRender()
{
  // do nothing by default
}

//////////////////////////////////////////////////
void OgreRenderTarget::Render()
{
  if (nullptr == this->RenderTarget())
    return;

  this->RenderTarget()->update();
}

//////////////////////////////////////////////////
void OgreRenderTarget::SetVisibilityMask(uint32_t _mask)
{
  this->visibilityMask = _mask;
  if (this->ogreViewport)
    this->ogreViewport->setVisibilityMask(this->visibilityMask);
}

//////////////////////////////////////////////////
void OgreRenderTarget::UpdateBackgroundColor()
{
  if (this->colorDirty && this->ogreViewport)
  {
    this->ogreViewport->setBackgroundColour(this->ogreBackgroundColor);
    this->colorDirty = false;
  }
}

//////////////////////////////////////////////////
void OgreRenderTarget::RebuildImpl()
{
  this->RebuildTarget();
  this->RebuildViewport();
  this->RebuildMaterial();
}

//////////////////////////////////////////////////
void OgreRenderTarget::RebuildViewport()
{
  if (nullptr == this->RenderTarget())
    return;

  Ogre::RenderTarget *ogreRenderTarget = this->RenderTarget();
  ogreRenderTarget->removeAllViewports();
  ogreRenderTarget->removeAllListeners();

  this->ogreViewport = ogreRenderTarget->addViewport(this->ogreCamera);
  this->ogreViewport->setBackgroundColour(this->ogreBackgroundColor);
  this->ogreViewport->setClearEveryFrame(true);
  this->ogreViewport->setShadowsEnabled(true);
  this->ogreViewport->setOverlaysEnabled(false);
  this->ogreViewport->setVisibilityMask(this->visibilityMask);

  OgreRTShaderSystem::Instance()->AttachViewport(this->ogreViewport,
      this->scene);
}

//////////////////////////////////////////////////
void OgreRenderTarget::SetMaterial(MaterialPtr _material)
{
  this->material = _material;

  // Have to rebuild the target so there is something to apply the applicator to
  this->targetDirty = true;
}

//////////////////////////////////////////////////
void OgreRenderTarget::RebuildMaterial()
{
  if (this->material && this->RenderTarget())
  {
    OgreMaterial *ogreMaterial = dynamic_cast<OgreMaterial*>(
        this->material.get());
    Ogre::MaterialPtr matPtr = ogreMaterial->Material();

    Ogre::RenderTarget *target = this->RenderTarget();
    this->materialApplicator.reset(new OgreRenderTargetMaterial(
        this->scene, target, matPtr.get()));
  }
}

//////////////////////////////////////////////////
void OgreRenderTarget::UpdateRenderPassChain()
{
  if (!this->renderPassDirty)
    return;

  for (auto pass : this->renderPasses)
  {
    OgreRenderPass *ogreRenderPass =
        dynamic_cast<OgreRenderPass *>(pass.get());
    ogreRenderPass->SetCamera(this->ogreCamera);
    ogreRenderPass->CreateRenderPass();
  }
  this->renderPassDirty = false;
}

////////////////////////////////////////////////////
Ogre::Viewport *OgreRenderTarget::Viewport(const int _viewportId) const
{
  Ogre::RenderTarget *ogreRenderTarget = this->RenderTarget();

  if (nullptr == ogreRenderTarget)
  {
    gzerr << "Failed to get viewport: null render target" << std::endl;
    return nullptr;
  }

  return ogreRenderTarget->getViewport(_viewportId);
}

////////////////////////////////////////////////////
Ogre::Viewport *OgreRenderTarget::AddViewport(Ogre::Camera *_camera)
{
  Ogre::RenderTarget *ogreRenderTarget = this->RenderTarget();

  if (nullptr == ogreRenderTarget)
  {
    gzerr << "Failed to add viewport: null render target" << std::endl;
    return nullptr;
  }

  return ogreRenderTarget->addViewport(_camera);
}

////////////////////////////////////////////////////
void OgreRenderTarget::SetAutoUpdated(const bool _value)
{
  Ogre::RenderTarget *ogreRenderTarget = this->RenderTarget();

  if (nullptr == ogreRenderTarget)
  {
    gzerr << "Failed to set auto update: null render target" << std::endl;
    return;
  }

  ogreRenderTarget->setAutoUpdated(_value);
}

////////////////////////////////////////////////////
void OgreRenderTarget::SetUpdate(const bool _value)
{
  Ogre::RenderTarget *ogreRenderTarget = this->RenderTarget();

  if (nullptr == ogreRenderTarget)
  {
    gzerr << "Failed to set update: null render target" << std::endl;
    return;
  }

  ogreRenderTarget->update(_value);
}

//////////////////////////////////////////////////
// OgreRenderTexture
//////////////////////////////////////////////////
OgreRenderTexture::OgreRenderTexture()
{
}

//////////////////////////////////////////////////
OgreRenderTexture::~OgreRenderTexture()
{
  IGN_ASSERT(this->ogreTexture == nullptr,
             "OgreRenderTexture::Destroy not called!");
}

//////////////////////////////////////////////////
void OgreRenderTexture::Destroy()
{
  this->DestroyTarget();
}

//////////////////////////////////////////////////
Ogre::RenderTarget *OgreRenderTexture::RenderTarget() const
{
  if (nullptr == this->ogreTexture)
    return nullptr;

  return this->ogreTexture->getBuffer()->getRenderTarget();
}

//////////////////////////////////////////////////
void OgreRenderTexture::RebuildTarget()
{
  this->DestroyTarget();
  this->BuildTarget();
}

//////////////////////////////////////////////////
void OgreRenderTexture::DestroyTarget()
{
  if (nullptr == this->ogreTexture)
    return;

  this->materialApplicator.reset();

  OgreRTShaderSystem::Instance()->DetachViewport(this->ogreViewport,
      this->scene);

  auto &manager = Ogre::TextureManager::getSingleton();
  manager.unload(this->ogreTexture->getName());
  manager.remove(this->ogreTexture->getName());

  // clean up OGRE depth buffers on RTT resize.
  // see https://forums.ogre3d.org/viewtopic.php?t=92111#p535220
  auto engine = OgreRenderEngine::Instance();
  engine->OgreRoot()->getRenderSystem()->_cleanupDepthBuffers(false);

  this->ogreViewport = nullptr;
  this->ogreTexture = nullptr;
  this->ogreViewport = nullptr;
}

//////////////////////////////////////////////////
void OgreRenderTexture::BuildTarget()
{
  Ogre::TextureManager &manager = Ogre::TextureManager::getSingleton();
  Ogre::PixelFormat ogreFormat = OgreConversions::Convert(this->format);

  // check if target fsaa is supported
  unsigned int fsaa = 0;
  std::vector<unsigned int> fsaaLevels =
      OgreRenderEngine::Instance()->FSAALevels();
  unsigned int targetFSAA = this->antiAliasing;
  auto const it = std::find(fsaaLevels.begin(), fsaaLevels.end(), targetFSAA);
  if (it != fsaaLevels.end())
  {
    fsaa = targetFSAA;
  }
  else
  {
    // output warning but only do it once
    static bool ogreFSAAWarn = false;
    if (ogreFSAAWarn)
    {
      gzwarn << "Anti-aliasing level of '" << this->antiAliasing << "' "
              << "is not supported. Setting to 0" << std::endl;
      ogreFSAAWarn = true;
    }
  }

  this->ogreTexture = (manager.createManual(this->name, "General",
      Ogre::TEX_TYPE_2D, this->width, this->height, 0, ogreFormat,
      Ogre::TU_RENDERTARGET, 0, false, fsaa)).get();
}

//////////////////////////////////////////////////
unsigned int OgreRenderTexture::GLId()
{
  if (!this->ogreTexture)
    return 0u;

  GLuint texId;
  this->ogreTexture->getCustomAttribute("GLID", &texId);

  return static_cast<unsigned int>(texId);
}

//////////////////////////////////////////////////
void OgreRenderTexture::PreRender()
{
  OgreRenderTarget::PreRender();
}

//////////////////////////////////////////////////
void OgreRenderTexture::PostRender()
{
  OgreRenderTarget::PostRender();
}

//////////////////////////////////////////////////
void OgreRenderTexture::Buffer(float *_buffer)
{
  Ogre::RenderTarget *ogreRenderTarget = this->RenderTarget();

  if (nullptr == ogreRenderTarget)
  {
    gzerr << "Failed to set buffer: null render target" << std::endl;
    return;
  }

  ogreRenderTarget->swapBuffers();

  Ogre::HardwarePixelBufferSharedPtr pcdPixelBuffer;
  pcdPixelBuffer = this->ogreTexture->getBuffer();

  Ogre::PixelFormat imageFormat = OgreConversions::Convert(
      this->Format());

  Ogre::PixelBox ogrePixelBox(this->width, this->height, 1,
      imageFormat, _buffer);
  this->RenderTarget()->copyContentsToMemory(ogrePixelBox);
}


//////////////////////////////////////////////////
// OgreRenderWindow
//////////////////////////////////////////////////
OgreRenderWindow::OgreRenderWindow()
{
}

//////////////////////////////////////////////////
OgreRenderWindow::~OgreRenderWindow()
{
}

//////////////////////////////////////////////////
Ogre::RenderTarget *OgreRenderWindow::RenderTarget() const
{
  return this->ogreRenderWindow;
}

//////////////////////////////////////////////////
void OgreRenderWindow::Destroy()
{
  // if (this->ogreRenderWindow)
  //  this->ogreRenderWindow->destroy();
}

//////////////////////////////////////////////////
void OgreRenderWindow::RebuildTarget()
{
  // TODO(anyone) determine when to rebuild
  // ie. only when ratio or handle changes!
  // e.g. sizeDirty?
  if (!this->ogreRenderWindow)
    this->BuildTarget();

  Ogre::RenderWindow *window =
      dynamic_cast<Ogre::RenderWindow *>(this->ogreRenderWindow);

  if (nullptr == window)
  {
    gzerr << "Failed to cast render window." << std::endl;
    return;
  }

  window->resize(this->width, this->height);
  window->windowMovedOrResized();
}

//////////////////////////////////////////////////
void OgreRenderWindow::BuildTarget()
{
  auto engine = OgreRenderEngine::Instance();
  std::string renderTargetName =
      engine->CreateRenderWindow(this->handle,
          this->width,
          this->height,
          this->ratio,
          this->antiAliasing);

  if (renderTargetName.empty())
  {
    gzerr << "Failed to build target." << std::endl;
    return;
  }

  this->ogreRenderWindow =
      engine->OgreRoot()->getRenderTarget(renderTargetName);
}<|MERGE_RESOLUTION|>--- conflicted
+++ resolved
@@ -61,12 +61,8 @@
 //////////////////////////////////////////////////
 OgreRenderTarget::~OgreRenderTarget()
 {
-<<<<<<< HEAD
-  GZ_ASSERT(this->ogreViewport == nullptr, "Destroy() not called!");
-=======
-  IGN_ASSERT(this->ogreViewport == nullptr,
-             "OgreRenderTarget::Destroy not called!");
->>>>>>> e6c3b726
+  GZ_ASSERT(this->ogreViewport == nullptr,
+            "OgreRenderTarget::Destroy not called!");
 }
 
 //////////////////////////////////////////////////
@@ -311,8 +307,8 @@
 //////////////////////////////////////////////////
 OgreRenderTexture::~OgreRenderTexture()
 {
-  IGN_ASSERT(this->ogreTexture == nullptr,
-             "OgreRenderTexture::Destroy not called!");
+  GZ_ASSERT(this->ogreTexture == nullptr,
+            "OgreRenderTexture::Destroy not called!");
 }
 
 //////////////////////////////////////////////////
@@ -359,7 +355,6 @@
 
   this->ogreViewport = nullptr;
   this->ogreTexture = nullptr;
-  this->ogreViewport = nullptr;
 }
 
 //////////////////////////////////////////////////
@@ -385,7 +380,7 @@
     if (ogreFSAAWarn)
     {
       gzwarn << "Anti-aliasing level of '" << this->antiAliasing << "' "
-              << "is not supported. Setting to 0" << std::endl;
+             << "is not supported. Setting to 0" << std::endl;
       ogreFSAAWarn = true;
     }
   }
