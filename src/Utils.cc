/*
 * Copyright (C) 2019 Open Source Robotics Foundation
 *
 * Licensed under the Apache License, Version 2.0 (the "License");
 * you may not use this file except in compliance with the License.
 * You may obtain a copy of the License at
 *
 *     http://www.apache.org/licenses/LICENSE-2.0
 *
 * Unless required by applicable law or agreed to in writing, software
 * distributed under the License is distributed on an "AS IS" BASIS,
 * WITHOUT WARRANTIES OR CONDITIONS OF ANY KIND, either express or implied.
 * See the License for the specific language governing permissions and
 * limitations under the License.
 *
*/

#ifdef __linux__
#include <X11/Xlib.h>
#include <X11/Xresource.h>
#endif

#include "ignition/math/Plane.hh"
#include "ignition/math/Vector2.hh"
#include "ignition/math/Vector3.hh"

#include "ignition/rendering/Camera.hh"
#include "ignition/rendering/RayQuery.hh"
#include "ignition/rendering/Utils.hh"

namespace ignition
{
namespace rendering
{
inline namespace IGNITION_RENDERING_VERSION_NAMESPACE {
//
/////////////////////////////////////////////////
math::Vector3d screenToScene(
    const math::Vector2i &_screenPos,
    const CameraPtr &_camera,
    const RayQueryPtr &_rayQuery,
    RayQueryResult &_rayResult,
    float _maxDistance)
{
  // Normalize point on the image
  double width = _camera->ImageWidth();
  double height = _camera->ImageHeight();

  double nx = 2.0 * _screenPos.X() / width - 1.0;
  double ny = 1.0 - 2.0 * _screenPos.Y() / height;

  // Make a ray query
  _rayQuery->SetFromCamera(
      _camera, math::Vector2d(nx, ny));

  _rayResult = _rayQuery->ClosestPoint();
  if (_rayResult)
    return _rayResult.point;

  // Set point to be maxDistance m away if no intersection found
  return _rayQuery->Origin() +
      _rayQuery->Direction() * _maxDistance;
}

/////////////////////////////////////////////////
math::Vector3d screenToScene(
    const math::Vector2i &_screenPos,
    const CameraPtr &_camera,
    const RayQueryPtr &_rayQuery,
    float _maxDistance)
{
  RayQueryResult rayResult;
  return screenToScene(_screenPos, _camera, _rayQuery, rayResult, _maxDistance);
}

/////////////////////////////////////////////////
math::Vector3d screenToPlane(
    const math::Vector2i &_screenPos,
    const CameraPtr &_camera,
    const RayQueryPtr &_rayQuery,
    const float offset)
{
  // Normalize point on the image
  double width = _camera->ImageWidth();
  double height = _camera->ImageHeight();

  double nx = 2.0 * _screenPos.X() / width - 1.0;
  double ny = 1.0 - 2.0 * _screenPos.Y() / height;

  // Make a ray query
  _rayQuery->SetFromCamera(
      _camera, math::Vector2d(nx, ny));

  ignition::math::Planed plane(ignition::math::Vector3d(0, 0, 1), offset);

  math::Vector3d origin = _rayQuery->Origin();
  math::Vector3d direction = _rayQuery->Direction();
  double distance = plane.Distance(origin, direction);
  return origin + direction * distance;
}

/////////////////////////////////////////////////
float screenScalingFactor()
{
  // todo(anyone) set device pixel ratio for high dpi displays on Windows
  float ratio = 1.0;
<<<<<<< HEAD

  // the scaling factor seems to cause issues with mouse picking.
  // see https://github.com/ignitionrobotics/ign-gazebo/issues/147
#if 0
  auto closeDisplay = [](Display * display)
  {
    if (display)
      XCloseDisplay(display);
  };
  auto display =
    std::unique_ptr<Display, decltype(closeDisplay)>(
      XOpenDisplay(nullptr), closeDisplay);
  char *resourceString = XResourceManagerString(display.get());
=======
  // the scaling factor seems to cause issues with mouse picking.
  // see https://github.com/ignitionrobotics/ign-gazebo/issues/147
#if 0
  Display *disp = XOpenDisplay(nullptr);
  char *resourceString = XResourceManagerString(disp);
>>>>>>> 0d45f756

  if (resourceString)
  {
    char *type = nullptr;
    float dpiDesktop = 0.0;

    // Need to initialize the DB before calling Xrm* functions
    XrmInitialize();

    XrmValue value;
    XrmDatabase db = XrmGetStringDatabase(resourceString);

    // Debug:
    // printf("Entire DB:\n%s\n", resourceString);

    if (XrmGetResource(db, "Xft.dpi", "String", &type, &value) == True)
    {
      if (value.addr)
        dpiDesktop = atof(value.addr);
    }

    // To get the ratio we need the DPI as reported by the Xrmdatabase,
    // which takes into account desktop scaling, and the DPI computed by the
    // actual display resolution.
    //
    // dpiRes = N pixels / (M millimeters / (25.4 millimeters / 1 inch))
    //        = N pixels / (M inch / 25.4)
    //        = (N * 25.4 pixels) / M inch
    //
    // We can use either the width or height in the following line. The zero
    // values in DisplayHeight and DisplayHeightMM is the screen number. A
    // value of zero uses the default screen.
    float yDpiRes = (DisplayHeight(display.get(), 0) * 25.4) /
      DisplayHeightMM(display.get(), 0);

    if (!math::equal(dpiDesktop, 0.0f) && !math::equal(yDpiRes, 0.0f))
      ratio = dpiDesktop / yDpiRes;

    // Debug:
    // printf("DPI Desktop: %f, DPI XY: [%f, %f], Ratio XY: [%f, %f]\n",
    // dpiDesktop, xDpiRes, yDpiRes, xRatio, yRatio);
  }
#endif
  return ratio;
}

/////////////////////////////////////////////////
ignition::math::AxisAlignedBox transformAxisAlignedBox(
    const ignition::math::AxisAlignedBox &_bbox,
    const ignition::math::Pose3d &_pose)
{
  auto center = _bbox.Center();

  // Get the 8 corners of the bounding box.
  std::vector<ignition::math::Vector3d> vertices;
  vertices.push_back(center + ignition::math::Vector3d(-_bbox.XLength()/2.0,
                                                       _bbox.YLength()/2.0,
                                                       _bbox.ZLength()/2.0));
  vertices.push_back(center + ignition::math::Vector3d(_bbox.XLength()/2.0,
                                                       _bbox.YLength()/2.0,
                                                       _bbox.ZLength()/2.0));
  vertices.push_back(center + ignition::math::Vector3d(-_bbox.XLength()/2.0,
                                                       -_bbox.YLength()/2.0,
                                                       _bbox.ZLength()/2.0));
  vertices.push_back(center + ignition::math::Vector3d(_bbox.XLength()/2.0,
                                                       -_bbox.YLength()/2.0,
                                                       _bbox.ZLength()/2.0));

  vertices.push_back(center + ignition::math::Vector3d(-_bbox.XLength()/2.0,
                                                       _bbox.YLength()/2.0,
                                                       -_bbox.ZLength()/2.0));
  vertices.push_back(center + ignition::math::Vector3d(_bbox.XLength()/2.0,
                                                       _bbox.YLength()/2.0,
                                                       -_bbox.ZLength()/2.0));
  vertices.push_back(center + ignition::math::Vector3d(-_bbox.XLength()/2.0,
                                                       -_bbox.YLength()/2.0,
                                                       -_bbox.ZLength()/2.0));
  vertices.push_back(center + ignition::math::Vector3d(_bbox.XLength()/2.0,
                                                       -_bbox.YLength()/2.0,
                                                       -_bbox.ZLength()/2.0));


  // Transform corners.
  for (unsigned int i = 0; i < vertices.size(); ++i)
  {
    auto &v = vertices[i];
    v = _pose.Rot() * v + _pose.Pos();
  }

  ignition::math::Vector3d min = vertices[0];
  ignition::math::Vector3d max = vertices[0];

  // find min / max of vertices
  for (unsigned int i = 1; i < vertices.size(); ++i)
  {
    auto &v = vertices[i];

    if (min.X() > v.X())
      min.X() = v.X();
    if (max.X() < v.X())
      max.X() = v.X();
    if (min.Y() > v.Y())
      min.Y() = v.Y();
    if (max.Y() < v.Y())
      max.Y() = v.Y();
    if (min.Z() > v.Z())
      min.Z() = v.Z();
    if (max.Z() < v.Z())
      max.Z() = v.Z();
  }
  return ignition::math::AxisAlignedBox(min, max);
}
}
}
}<|MERGE_RESOLUTION|>--- conflicted
+++ resolved
@@ -104,10 +104,9 @@
 {
   // todo(anyone) set device pixel ratio for high dpi displays on Windows
   float ratio = 1.0;
-<<<<<<< HEAD
 
   // the scaling factor seems to cause issues with mouse picking.
-  // see https://github.com/ignitionrobotics/ign-gazebo/issues/147
+  // see https://github.com/gazebosim/gz-gazebo/issues/147
 #if 0
   auto closeDisplay = [](Display * display)
   {
@@ -118,13 +117,6 @@
     std::unique_ptr<Display, decltype(closeDisplay)>(
       XOpenDisplay(nullptr), closeDisplay);
   char *resourceString = XResourceManagerString(display.get());
-=======
-  // the scaling factor seems to cause issues with mouse picking.
-  // see https://github.com/ignitionrobotics/ign-gazebo/issues/147
-#if 0
-  Display *disp = XOpenDisplay(nullptr);
-  char *resourceString = XResourceManagerString(disp);
->>>>>>> 0d45f756
 
   if (resourceString)
   {
