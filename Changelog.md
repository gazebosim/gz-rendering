--- conflicted
+++ resolved
@@ -1,6 +1,5 @@
 # Gazebo Rendering
 
-<<<<<<< HEAD
 ### Gazebo Rendering 9.X
 
 ### Gazebo Rendering 9.3.0 (2025-07-25)
@@ -206,10 +205,7 @@
 1. Add projection matrix set/get functions to Ogre Depth camera
     * [Pull request #928](https://github.com/gazebosim/gz-rendering/pull/928)
 
-### Gazebo Rendering 8.X
-=======
 ## Gazebo Rendering 8.X
->>>>>>> 47fcc78f
 
 ### Gazebo Rendering 8.2.2 (2025-01-30)
 
