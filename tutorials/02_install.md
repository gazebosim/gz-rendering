\page installation Installation

<<<<<<< HEAD
[Install](#install)

* [Binary Install](#binary-install)

* [Source Install](#source-install)

    * [Prerequisites](#prerequisites)

    * [Building from Source](#building-from-source)

We recommend following the [Binary Install](#binary-install) instructions to get up and running as quickly and painlessly as possible.

The [Source Install](#source-install) instructions should be used if you need the very latest software improvements, you need to modify the code, or you plan to make a contribution.

## Binary Install

### Ubuntu

Setup your computer to accept software from packages.osrfoundation.org:

    sudo apt -y install wget lsb-release gnupg
    sudo sh -c 'echo "deb http://packages.osrfoundation.org/gazebo/ubuntu-stable `lsb_release -cs` main" > /etc/apt/sources.list.d/gazebo-stable.list'
    wget http://packages.osrfoundation.org/gazebo.key -O - | sudo apt-key add -
    sudo apt update

Install Ignition Rendering:

    # This installs ign-rendering3. Change the number after libignition-rendering to the version you want
    sudo apt install libignition-rendering3-dev

## Source Install

### Prerequisites

#### Ubuntu Bionic 18.04 or above

Install dependencies:

    sudo apt -y install wget lsb-release gnupg
    sudo sh -c 'echo "deb http://packages.osrfoundation.org/gazebo/ubuntu-stable `lsb_release -cs` main" > /etc/apt/sources.list.d/gazebo-stable.list'
    wget http://packages.osrfoundation.org/gazebo.key -O - | sudo apt-key add -
    sudo apt update
    sudo apt install -y \
        g++-8 \
        cmake \
        pkg-config \
        git \
        libglew-dev  \
        libfreeimage-dev \
        freeglut3-dev \
        libxmu-dev \
        libxi-dev \
        libignition-cmake2-dev \
        libignition-math6-dev \
        libignition-common3-dev \
        libignition-plugin-dev
    sudo update-alternatives --install /usr/bin/gcc gcc /usr/bin/gcc-8 800 --slave /usr/bin/g++ g++ /usr/bin/g++-8 --slave /usr/bin/gcov gcov /usr/bin/gcov-8

Clone source code

    # This checks out the `master` branch. You can append `-b ign-rendering#` (replace # with a number) to checkout a specific version
    git clone http://github.com/ignitionrobotics/ign-rendering

#### Supported Rendering Engines
=======
These instructions are for installing only Ignition Rendering.
If you're interested in using all the Ignition libraries, check out this [Ignition installation](https://ignitionrobotics.org/docs/latest/install).

We recommend following the Binary Install instructions to get up and running as quickly and painlessly as possible.

The Source Install instructions should be used if you need the very latest software improvements, you need to modify the code, or you plan to make a contribution.

# Ubuntu

## Binary Installation

Install dependencies:
```
sudo apt-get update
sudo apt-get -y install wget lsb-release gnupg
```

Setup your computer to accept software from
[packages.osrfoundation.org](http://packages.osrfoundation.org):
```
sudo sh -c 'echo "deb http://packages.osrfoundation.org/gazebo/ubuntu-stable `lsb_release -cs` main" > /etc/apt/sources.list.d/gazebo-stable.list'
```

Setup keys:
```
wget http://packages.osrfoundation.org/gazebo.key -O - | sudo apt-key add -
```

Install:
```
sudo apt-get update
sudo apt-get install libignition-rendering<#>-dev
```

Be sure to replace `<#>` with a number value, such as `1` or `2`, depending on which version you need.

## Source Installation

### Prerequisites

Ubuntu Bionic 18.04 or above:

Install dependencies:
```
sudo apt -y install wget lsb-release gnupg
sudo sh -c 'echo "deb http://packages.osrfoundation.org/gazebo/ubuntu-stable `lsb_release -cs` main" > /etc/apt/sources.list.d/gazebo-stable.list'
wget http://packages.osrfoundation.org/gazebo.key -O - | sudo apt-key add -
sudo apt update
sudo apt install -y \
    g++-8 \
    cmake \
    pkg-config \
    git \
    libglew-dev  \
    libfreeimage-dev \
    freeglut3-dev \
    libxmu-dev \
    libxi-dev \
    libignition-cmake2-dev \
    libignition-math6-dev \
    libignition-common3-dev \
    libignition-plugin-dev
sudo update-alternatives --install /usr/bin/gcc gcc /usr/bin/gcc-8 800 --slave /usr/bin/g++ g++ /usr/bin/g++-8 --slave /usr/bin/gcov gcov /usr/bin/gcov-8
```

### Supported Rendering Engines
>>>>>>> 2d8283c5

Ignition Rendering will look for rendering libraries installed in the system and
build the relevant plugins if dependencies are found.

**OGRE 1.x**
<<<<<<< HEAD

    # this installs ogre 1.9. Alternatively, you can install 1.8
    sudo apt-get install libogre-1.9-dev
=======
```
# this installs ogre 1.9. Alternatively, you can install 1.8
sudo apt-get install libogre-1.9-dev
```
>>>>>>> 2d8283c5

**OGRE 2.x (supported in Versions >= ign-rendering1)**

Add OSRF packages if you have not done so already:
<<<<<<< HEAD

    sudo apt -y install wget lsb-release gnupg
    sudo sh -c 'echo "deb http://packages.osrfoundation.org/gazebo/ubuntu-stable `lsb_release -cs` main" > /etc/apt/sources.list.d/gazebo-stable.list'
    wget http://packages.osrfoundation.org/gazebo.key -O - | sudo apt-key add -
    sudo apt update

Install OGRE 2.1 debs

    sudo apt install libogre-2.1-dev
=======
```
sudo apt -y install wget lsb-release gnupg
sudo sh -c 'echo "deb http://packages.osrfoundation.org/gazebo/ubuntu-stable `lsb_release -cs` main" > /etc/apt/sources.list.d/gazebo-stable.list'
wget http://packages.osrfoundation.org/gazebo.key -O - | sudo apt-key add -
sudo apt update
```

Install OGRE 2.1 debs
```
sudo apt install libogre-2.1-dev
```
>>>>>>> 2d8283c5

**OptiX (experimental)**

Download and install by following instructions on NVIDIA website

<<<<<<< HEAD
CUDA:

http://docs.nvidia.com/cuda

OptiX:

https://developer.nvidia.com/optix

Update `LD_LIBRARY_PATH` and add an `OPTIX_INSTALL_DIR` environment variables
so that ign-rendering can find Optix, e.g. if you installed version 4.0.2 in HOME/optix:

    export LD_LIBRARY_PATH=${HOME}/optix/NVIDIA-OptiX-SDK-4.0.2-linux64/lib64:${LD_LIBRARY_PATH}
    export OPTIX_INSTALL_DIR=${HOME}/optix/NVIDIA-OptiX-SDK-4.0.2-linux64
=======
CUDA: http://docs.nvidia.com/cuda

OptiX: https://developer.nvidia.com/optix

Update `LD_LIBRARY_PATH` and add an `OPTIX_INSTALL_DIR` environment variables
so that ign-rendering can find Optix, e.g. if you installed version 4.0.2 in HOME/optix:
```
export LD_LIBRARY_PATH=${HOME}/optix/NVIDIA-OptiX-SDK-4.0.2-linux64/lib64:${LD_LIBRARY_PATH}
export OPTIX_INSTALL_DIR=${HOME}/optix/NVIDIA-OptiX-SDK-4.0.2-linux64
```
>>>>>>> 2d8283c5

Note: If you encounter errors about different exception specifiers in optix math
when building Ign Rendering OptiX plugin, edit
`[optix_install_dir]/include/optixu/optixu_math_namespace.h` and comment
out the section that defines `fminf`, fmaxf, and `copysignf` (for optix
sdk 4.0.2, comment out lines 167-206).

<<<<<<< HEAD

### Building from source

Build and install as follows:

    cd ign-rendering
    mkdir build
    cd build
    cmake .. -DCMAKE_INSTALL_PREFIX=/path/to/install/dir
    make -j4
    make install

Replace `/path/to/install/dir` to whatever directory you want to install this package to
=======
### Build from Source

1. Clone the repository
  ```
  # Optionally, append `-b ign-rendering#` (replace # with a number) to check out a specific version
  git clone http://github.com/ignitionrobotics/ign-rendering
  ```

2. Configure and build
  ```
  cd ign-rendering
  mkdir build
  cd build
  cmake .. -DCMAKE_INSTALL_PREFIX=/path/to/install/dir
  make
  ```
  Replace `/path/to/install/dir` to whatever directory you want to install this package to

3. Optionally, install
  ```
  make install
  ```

# Windows

On Windows, only OGRE 1 is currently supported.

## Prerequisites

First, follow the [ign-cmake](https://github.com/ignitionrobotics/ign-cmake) tutorial for installing Conda, Visual Studio, CMake, and other prerequisites, and also for creating a Conda environment.

Navigate to ``condabin`` if necessary to use the ``conda`` command (i.e., if Conda is not in your `PATH` environment variable. You can find the location of ``condabin`` in Anaconda Prompt, ``where conda``).

Create if necessary, and activate a Conda environment:
```
conda create -n ign-ws
conda activate ign-ws
```

## Binary Installation

`libignition-rendering<#>` Conda feedstock is not yet available, pending [conda-forge/staged-recipes#13551](https://github.com/conda-forge/staged-recipes/issues/13551).

## Source Installation

This assumes you have created and activated a Conda environment while installing the Prerequisites.

1. Install dependencies:
  ```
  conda install ogre --channel conda-forge
  ```

2. Install Ignition dependencies:

  You can view available versions and their dependencies:
  ```
  conda search libignition-rendering* --channel conda-forge --info
  ```

  Install dependencies, replacing `<#>` with the desired versions:
  ```
  conda install libignition-cmake<#> libignition-common<#> libignition-math<#> libignition-plugin<#> --channel conda-forge
  ```

3. Navigate to where you would like to build the library, and clone the repository.
  ```
  # Optionally, append `-b ign-rendering#` (replace # with a number) to check out a specific version
  git clone https://github.com/ignitionrobotics/ign-rendering.git
  ```

4. Configure and build
  ```
  cd ign-rendering
  mkdir build
  cd build
  cmake .. -DBUILD_TESTING=OFF  # Optionally, -DCMAKE_INSTALL_PREFIX=path\to\install
  cmake --build . --config Release
  ```

5. Optionally, install
  ```
  cmake --install . --config Release
  ```

# Documentation

API documentation can be generated using Doxygen
  ```
  sudo apt install -y doxygen
  ```

Build documentation
  ```
  cd build
  make doc
  ```

View documentation
  ```
  firefox doxygen/html/index.html
  ```

# Testing

Tests can be run by building the `test` target:
  ```
  cd build
  make test
  ```

To run tests specific to a render engine, set the `RENDER_ENGINE_VALUES` environment variable, e.g.
  ```
  RENDER_ENGINE_VALUES=ogre2 make test
  ```
>>>>>>> 2d8283c5
<|MERGE_RESOLUTION|>--- conflicted
+++ resolved
@@ -1,71 +1,5 @@
 \page installation Installation
 
-<<<<<<< HEAD
-[Install](#install)
-
-* [Binary Install](#binary-install)
-
-* [Source Install](#source-install)
-
-    * [Prerequisites](#prerequisites)
-
-    * [Building from Source](#building-from-source)
-
-We recommend following the [Binary Install](#binary-install) instructions to get up and running as quickly and painlessly as possible.
-
-The [Source Install](#source-install) instructions should be used if you need the very latest software improvements, you need to modify the code, or you plan to make a contribution.
-
-## Binary Install
-
-### Ubuntu
-
-Setup your computer to accept software from packages.osrfoundation.org:
-
-    sudo apt -y install wget lsb-release gnupg
-    sudo sh -c 'echo "deb http://packages.osrfoundation.org/gazebo/ubuntu-stable `lsb_release -cs` main" > /etc/apt/sources.list.d/gazebo-stable.list'
-    wget http://packages.osrfoundation.org/gazebo.key -O - | sudo apt-key add -
-    sudo apt update
-
-Install Ignition Rendering:
-
-    # This installs ign-rendering3. Change the number after libignition-rendering to the version you want
-    sudo apt install libignition-rendering3-dev
-
-## Source Install
-
-### Prerequisites
-
-#### Ubuntu Bionic 18.04 or above
-
-Install dependencies:
-
-    sudo apt -y install wget lsb-release gnupg
-    sudo sh -c 'echo "deb http://packages.osrfoundation.org/gazebo/ubuntu-stable `lsb_release -cs` main" > /etc/apt/sources.list.d/gazebo-stable.list'
-    wget http://packages.osrfoundation.org/gazebo.key -O - | sudo apt-key add -
-    sudo apt update
-    sudo apt install -y \
-        g++-8 \
-        cmake \
-        pkg-config \
-        git \
-        libglew-dev  \
-        libfreeimage-dev \
-        freeglut3-dev \
-        libxmu-dev \
-        libxi-dev \
-        libignition-cmake2-dev \
-        libignition-math6-dev \
-        libignition-common3-dev \
-        libignition-plugin-dev
-    sudo update-alternatives --install /usr/bin/gcc gcc /usr/bin/gcc-8 800 --slave /usr/bin/g++ g++ /usr/bin/g++-8 --slave /usr/bin/gcov gcov /usr/bin/gcov-8
-
-Clone source code
-
-    # This checks out the `master` branch. You can append `-b ign-rendering#` (replace # with a number) to checkout a specific version
-    git clone http://github.com/ignitionrobotics/ign-rendering
-
-#### Supported Rendering Engines
-=======
 These instructions are for installing only Ignition Rendering.
 If you're interested in using all the Ignition libraries, check out this [Ignition installation](https://ignitionrobotics.org/docs/latest/install).
 
@@ -132,37 +66,19 @@
 ```
 
 ### Supported Rendering Engines
->>>>>>> 2d8283c5
 
 Ignition Rendering will look for rendering libraries installed in the system and
 build the relevant plugins if dependencies are found.
 
 **OGRE 1.x**
-<<<<<<< HEAD
-
-    # this installs ogre 1.9. Alternatively, you can install 1.8
-    sudo apt-get install libogre-1.9-dev
-=======
 ```
 # this installs ogre 1.9. Alternatively, you can install 1.8
 sudo apt-get install libogre-1.9-dev
 ```
->>>>>>> 2d8283c5
 
 **OGRE 2.x (supported in Versions >= ign-rendering1)**
 
 Add OSRF packages if you have not done so already:
-<<<<<<< HEAD
-
-    sudo apt -y install wget lsb-release gnupg
-    sudo sh -c 'echo "deb http://packages.osrfoundation.org/gazebo/ubuntu-stable `lsb_release -cs` main" > /etc/apt/sources.list.d/gazebo-stable.list'
-    wget http://packages.osrfoundation.org/gazebo.key -O - | sudo apt-key add -
-    sudo apt update
-
-Install OGRE 2.1 debs
-
-    sudo apt install libogre-2.1-dev
-=======
 ```
 sudo apt -y install wget lsb-release gnupg
 sudo sh -c 'echo "deb http://packages.osrfoundation.org/gazebo/ubuntu-stable `lsb_release -cs` main" > /etc/apt/sources.list.d/gazebo-stable.list'
@@ -174,38 +90,21 @@
 ```
 sudo apt install libogre-2.1-dev
 ```
->>>>>>> 2d8283c5
 
 **OptiX (experimental)**
 
 Download and install by following instructions on NVIDIA website
 
-<<<<<<< HEAD
-CUDA:
-
-http://docs.nvidia.com/cuda
-
-OptiX:
-
-https://developer.nvidia.com/optix
+CUDA: http://docs.nvidia.com/cuda
+
+OptiX: https://developer.nvidia.com/optix
 
 Update `LD_LIBRARY_PATH` and add an `OPTIX_INSTALL_DIR` environment variables
 so that ign-rendering can find Optix, e.g. if you installed version 4.0.2 in HOME/optix:
-
-    export LD_LIBRARY_PATH=${HOME}/optix/NVIDIA-OptiX-SDK-4.0.2-linux64/lib64:${LD_LIBRARY_PATH}
-    export OPTIX_INSTALL_DIR=${HOME}/optix/NVIDIA-OptiX-SDK-4.0.2-linux64
-=======
-CUDA: http://docs.nvidia.com/cuda
-
-OptiX: https://developer.nvidia.com/optix
-
-Update `LD_LIBRARY_PATH` and add an `OPTIX_INSTALL_DIR` environment variables
-so that ign-rendering can find Optix, e.g. if you installed version 4.0.2 in HOME/optix:
 ```
 export LD_LIBRARY_PATH=${HOME}/optix/NVIDIA-OptiX-SDK-4.0.2-linux64/lib64:${LD_LIBRARY_PATH}
 export OPTIX_INSTALL_DIR=${HOME}/optix/NVIDIA-OptiX-SDK-4.0.2-linux64
 ```
->>>>>>> 2d8283c5
 
 Note: If you encounter errors about different exception specifiers in optix math
 when building Ign Rendering OptiX plugin, edit
@@ -213,21 +112,6 @@
 out the section that defines `fminf`, fmaxf, and `copysignf` (for optix
 sdk 4.0.2, comment out lines 167-206).
 
-<<<<<<< HEAD
-
-### Building from source
-
-Build and install as follows:
-
-    cd ign-rendering
-    mkdir build
-    cd build
-    cmake .. -DCMAKE_INSTALL_PREFIX=/path/to/install/dir
-    make -j4
-    make install
-
-Replace `/path/to/install/dir` to whatever directory you want to install this package to
-=======
 ### Build from Source
 
 1. Clone the repository
@@ -342,4 +226,3 @@
   ```
   RENDER_ENGINE_VALUES=ogre2 make test
   ```
->>>>>>> 2d8283c5
