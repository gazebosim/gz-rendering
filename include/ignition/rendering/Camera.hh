--- conflicted
+++ resolved
@@ -15,333 +15,5 @@
  *
  */
 
-<<<<<<< HEAD
-#include <string>
-
-#include <ignition/common/Event.hh>
-#include <ignition/math/Matrix4.hh>
-
-#include "ignition/rendering/config.hh"
-#include "ignition/rendering/Image.hh"
-#include "ignition/rendering/PixelFormat.hh"
-#include "ignition/rendering/Sensor.hh"
-#include "ignition/rendering/Scene.hh"
-
-
-namespace ignition
-{
-  namespace rendering
-  {
-    inline namespace IGNITION_RENDERING_VERSION_NAMESPACE {
-    //
-    /// \brief Enum for projection types
-    enum IGNITION_RENDERING_VISIBLE CameraProjectionType
-    {
-      /// \brief Perspective projection
-      CPT_PERSPECTIVE,
-      /// \brief Orthographic projection
-      CPT_ORTHOGRAPHIC
-    };
-
-    /// \class Camera Camera.hh ignition/rendering/Camera.hh
-    /// \brief Posable camera used for rendering the scene graph
-    class IGNITION_RENDERING_VISIBLE Camera :
-      public virtual Sensor
-    {
-      /// \brief Callback function for new frame render event listeners
-      public: typedef std::function<void(const void*, unsigned int,
-          unsigned int, unsigned int, const std::string&)> NewFrameListener;
-
-      /// \brief Destructor
-      public: virtual ~Camera() { }
-
-      /// \brief Get the image width in pixels
-      /// \return The image width in pixels
-      public: virtual unsigned int ImageWidth() const = 0;
-
-      /// \brief Set the image width in pixels
-      /// \param[in] _width New image width in pixels
-      public: virtual void SetImageWidth(unsigned int _width) = 0;
-
-      /// \brief Get the image height in pixels
-      /// \return The image height in pixels
-      public: virtual unsigned int ImageHeight() const = 0;
-
-      /// \brief Set the image height in pixels
-      /// \param[in] _height New image height in pixels
-      public: virtual void SetImageHeight(unsigned int _height) = 0;
-
-      /// \brief Get the image pixel format. If the image pixel format has not
-      /// been set with a valid value, PF_UNKNOWN will be returned.
-      /// \return The image pixel format
-      public: virtual PixelFormat ImageFormat() const = 0;
-
-      /// \brief Set the image pixel format
-      /// \param[in] _format New image pixel format
-      public: virtual void SetImageFormat(PixelFormat _format) = 0;
-
-      /// \brief Get the total image memory size in bytes
-      /// \return The image memory size in bytes
-      public: virtual unsigned int ImageMemorySize() const = 0;
-
-      /// \brief Get the camera's horizontal field-of-view
-      /// \return Angle containing the camera's horizontal field-of-view
-      public: virtual math::Angle HFOV() const = 0;
-
-      /// \brief Set the camera's horizontal field-of-view
-      /// \param[in] _hfov Desired horizontal field-of-view
-      public: virtual void SetHFOV(const math::Angle &_hfov) = 0;
-
-      /// \brief Get the camera's aspect ratio
-      /// \return The camera's aspect ratio
-      public: virtual double AspectRatio() const = 0;
-
-      /// \brief Set the camera's aspect ratio. This value determines the
-      /// cameras vertical field-of-view. It is often the \code image_height /
-      /// image_width \endcode but this is not necessarily true.
-      /// \return The camera's aspect ratio
-      public: virtual void SetAspectRatio(const double _ratio) = 0;
-
-      // TODO(anyone): add auto-aspect ratio
-
-      /// \brief Get the level of anti-aliasing used during rendering
-      /// \return The level of anti-aliasing used during rendering
-      public: virtual unsigned int AntiAliasing() const = 0;
-
-      /// \brief Set the level of anti-aliasing used during rendering. If a
-      /// value of 0 is given, no anti-aliasing will be performed. Higher values
-      /// can significantly slow-down rendering times, depending on the
-      /// underlying render engine.
-      /// \param[in] _aa Level of anti-aliasing used during rendering
-      public: virtual void SetAntiAliasing(const unsigned int _aa) = 0;
-
-      /// \brief Get the camera's far clipping plane distance
-      /// \return Far clipping plane distance
-      public: virtual double FarClipPlane() const = 0;
-
-      /// \brief Set the camera's far clipping plane distance
-      /// \param[in] _far Far clipping plane distance
-      public: virtual void SetFarClipPlane(const double _far) = 0;
-
-      /// \brief Get the camera's near clipping plane distance
-      /// \return Near clipping plane distance
-      public: virtual double NearClipPlane() const = 0;
-
-      /// \brief Set the camera's near clipping plane distance
-      /// \param[in] _near Near clipping plane distance
-      public: virtual void SetNearClipPlane(const double _near) = 0;
-
-      /// \brief Renders the current scene using this camera. This function
-      /// assumes PreRender() has already been called on the parent Scene,
-      /// allowing the camera and the scene itself to prepare for rendering.
-      public: virtual void Render() = 0;
-
-      /// \brief Preforms any necessary final rendering work. Once rendering is
-      /// complete the camera will alert any listeners of the new frame event.
-      /// This function should only be called after a call to Render has
-      /// successfully been executed.
-      public: virtual void PostRender() = 0;
-
-      /// \brief Get the visual for a given mouse position
-      /// param[in] _mousePos mouse position
-      //  \return visual for that position, null if no visual was found
-      public: virtual VisualPtr VisualAt(const ignition::math::Vector2i
-                  &_mousePos) = 0;
-
-      /// \brief Renders a new frame.
-      /// This is a convenience function for single-camera scenes. It wraps the
-      /// pre-render, render, and post-render into a single
-      /// function. This should NOT be used in applications with multiple
-      /// cameras or multiple consumers of a single camera's images.
-      public: virtual void Update() = 0;
-
-      /// \brief Created an empty image buffer for capturing images. The
-      /// resulting image will have sufficient memory allocated for subsequent
-      /// calls to this camera's Capture function. However, any changes to this
-      /// cameras properties may invalidate the condition.
-      /// \return A newly allocated Image for storing this cameras images
-      public: virtual Image CreateImage() const = 0;
-
-      /// \brief Renders a new frame and writes the results to the given image.
-      /// This is a convenience function for single-camera scenes. It wraps the
-      /// pre-render, render, post-render, and get-image calls into a single
-      /// function. This should NOT be used in applications with multiple
-      /// cameras or multiple consumers of a single camera's images.
-      /// \param[out] _image Output image buffer
-      public: virtual void Capture(Image &_image) = 0;
-
-      /// \brief Writes the last rendered image to the given image buffer. This
-      /// function can be called multiple times after PostRender has been
-      /// called, without rendering the scene again. Calling this function
-      /// before a single image has been rendered will have undefined behavior.
-      /// \param[out] _image Output image buffer
-      public: virtual void Copy(Image &_image) const = 0;
-
-      /// \brief Writes the previously rendered frame to a file. This function
-      /// can be called multiple times after PostRender has been called,
-      /// without rendering the scene again. Calling this function before a
-      /// single image has been rendered will have undefined behavior.
-      /// \param[in] _name Name of the output file
-      public: virtual bool SaveFrame(const std::string &_name) = 0;
-
-      /// \brief Subscribes a new listener to this camera's new frame event
-      /// \param[in] _listener New camera listener callback
-      public: virtual common::ConnectionPtr ConnectNewImageFrame(
-                  NewFrameListener _listener) = 0;
-
-      /// \brief Create a render window.
-      /// \return A pointer to the render window.
-      public: virtual RenderWindowPtr CreateRenderWindow() = 0;
-
-      /// \brief Get the projection matrix for this camera
-      /// \return Camera projection matrix
-      public: virtual math::Matrix4d ProjectionMatrix() const = 0;
-
-      /// \brief Get the view matrix for this camera
-      /// \return Camera view matrix
-      public: virtual math::Matrix4d ViewMatrix() const = 0;
-
-      /// \brief Set the projection matrix for this camera. This overrides
-      /// the standard projection matrix computed based on camera parameters.
-      /// \param[in] _matrix Camera projection matrix
-      public: virtual void SetProjectionMatrix(const math::Matrix4d &_matrix)
-          = 0;
-
-      /// \brief Get the projection type for this camera
-      /// \return Camera projection type
-      public: virtual CameraProjectionType ProjectionType() const = 0;
-
-      /// \brief Set the projection type for this camera
-      /// This changes the projection matrix of the camera based on the camera
-      /// projection type. A custom projection matrix can be specified via
-      /// `SetProjectionMatrix` to override the provided one. To disable the
-      /// custom projection matrix, just call this function again with the
-      /// desired projection type.
-      /// \param[in] _type Camera projection type
-      /// \sa SetProjectionMatrix
-      public: virtual void SetProjectionType(CameraProjectionType _type) = 0;
-
-      /// \brief Project point in 3d world space to 2d screen space
-      /// \param[in] _pt Point in 3d world space
-      /// \return Point in 2d screen space
-      public: virtual math::Vector2i Project(const math::Vector3d &_pt) const
-           = 0;
-
-      /// \brief Set a node for camera to track. The camera will automatically
-      /// change its orientation to face the target being tracked. If null is
-      /// specified, tracking is disabled. In contrast to SetFollowTarget
-      /// the camera does not change its position when tracking is enabled.
-      /// \param[in] _target Target node to track
-      /// \param[in] _offset Track a point that is at an offset relative
-      /// to target.
-      /// \param[in] _worldFrame If true, the offset point to track will be
-      /// treated in world frame and its position relative to the target
-      /// node remains fixed regardless of the target node's rotation. Default
-      /// is false, which means the camera tracks the point in target node's
-      /// local frame.
-      public: virtual void SetTrackTarget(const NodePtr &_target,
-                  const math::Vector3d &_offset = math::Vector3d::Zero,
-                  const bool _worldFrame = false) = 0;
-
-      /// \brief Get the target node being tracked
-      /// \return Target node being tracked.
-      public: virtual NodePtr TrackTarget() const = 0;
-
-      /// \brief Set track offset. Camera will track a point that's at an
-      /// offset from the target node. The offset will be in the frame
-      /// that is specified at the time the track target is set.
-      /// \param[in] _offset Point offset to track
-      public: virtual void SetTrackOffset(const math::Vector3d &_offset) = 0;
-
-      /// \brief Get the track offset vector in the frame specified at the time
-      /// the track target is set.
-      /// \return Point offset from target.
-      public: virtual math::Vector3d TrackOffset() const = 0;
-
-      /// \brief Set track P Gain. Determines how fast the camera rotates
-      /// to look at the target node. Valid range: [0-1]
-      /// \param[in] _pGain P gain for camera tracking
-      public: virtual void SetTrackPGain(const double _pGain) = 0;
-
-      /// \brief Get the camera track rotation P gain.
-      /// \return P gain for camera tracking
-      public: virtual double TrackPGain() const = 0;
-
-      /// \brief Set a node for camera to follow. The camera will automatically
-      /// update its position to keep itself at the specified offset distance
-      /// from the target being followed. If null is specified, camera follow is
-      /// disabled. In contrast to SetTrackTarget, the camera does not change
-      /// its orientation when following is enabled.
-      /// \param[in] _target Target node to follow
-      /// \param[in] _offset Tether the camera at an offset distance from the
-      /// target node.
-      /// \param[in] _worldFrame True to follow the target node at a
-      /// distance that's fixed in world frame. Default is false which means
-      /// the camera follows at fixed distance in target node's local frame.
-      public: virtual void SetFollowTarget(const NodePtr &_target,
-                  const math::Vector3d &_offset = math::Vector3d::Zero,
-                  const bool _worldFrame = false) = 0;
-
-      /// \brief Get the target node being followed
-      /// \return Target node being tracked.
-      public: virtual NodePtr FollowTarget() const = 0;
-
-      /// \brief Set offset of camera from target node being followed. The
-      /// offset will be in the frame that is specified at the time the follow
-      /// target is set.
-      /// \param[in] _offset Offset distance from target node.
-      public: virtual void SetFollowOffset(const math::Vector3d &_offset) = 0;
-
-      /// \brief Get the follow offset vector in the frame specified at the
-      /// time the follow target is set.
-      /// \return Offset of camera from target.
-      public: virtual math::Vector3d FollowOffset() const = 0;
-
-      /// \brief Set follow P Gain. Determines how fast the camera moves
-      /// to follow the target node. Valid range: [0-1]
-      /// \param[in] _pGain P gain for camera following
-      public: virtual void SetFollowPGain(const double _pGain) = 0;
-
-      /// \brief Get the camera follow movement P gain.
-      /// \return P gain for camera following
-      public: virtual double FollowPGain() const = 0;
-
-      /// \brief Set a material that the camera should see on all objects
-      /// \param[in] _material a material instance
-      public: virtual void SetMaterial(const MaterialPtr &_material) = 0;
-
-      /// \brief Get the OpenGL texture id associated with the render texture
-      /// used by this camera. A valid id is returned only if the underlying
-      /// render engine is OpenGL based.
-      /// \return Texture Id of type GLuint.
-      public: virtual unsigned int RenderTextureGLId() const = 0;
-
-      /// \brief Add a render pass to the camera
-      /// \param[in] _pass New render pass to add
-      public: virtual void AddRenderPass(const RenderPassPtr &_pass) = 0;
-
-      /// \brief Remove a render pass from the camera
-      /// \param[in] _pass render pass to remove
-      public: virtual void RemoveRenderPass(const RenderPassPtr &_pass) = 0;
-
-      /// \brief Get the number of render passes applied to the camera
-      /// \return Number of render passes applied
-      public: virtual unsigned int RenderPassCount() const = 0;
-
-      /// \brief Get a render passes by index
-      /// \return Render pass at the specified index
-      public: virtual RenderPassPtr RenderPassByIndex(unsigned int _index)
-          const = 0;
-
-      /// \internal
-      /// \brief Notify that shadows are dirty and need to be regenerated
-      public: virtual void SetShadowsDirty() = 0;
-    };
-    }
-  }
-}
-#endif
-=======
 #include <gz/rendering/Camera.hh>
-#include <ignition/rendering/config.hh>
->>>>>>> 5e77e7f9
+#include <ignition/rendering/config.hh>