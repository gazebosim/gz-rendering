/*
 * Copyright (C) 2018 Open Source Robotics Foundation
 *
 * Licensed under the Apache License, Version 2.0 (the "License");
 * you may not use this file except in compliance with the License.
 * You may obtain a copy of the License at
 *
 *     http://www.apache.org/licenses/LICENSE-2.0
 *
 * Unless required by applicable law or agreed to in writing, software
 * distributed under the License is distributed on an "AS IS" BASIS,
 * WITHOUT WARRANTIES OR CONDITIONS OF ANY KIND, either express or implied.
 * See the License for the specific language governing permissions and
 * limitations under the License.
 *
*/

#if (_WIN32)
  /* Needed for std::min */
  #define NOMINMAX
  #include <windows.h>
#endif

#include <math.h>
#include <ignition/math/Helpers.hh>

#include "ignition/rendering/RenderTypes.hh"
#include "ignition/rendering/ogre2/Ogre2Conversions.hh"
#include "ignition/rendering/ogre2/Ogre2DepthCamera.hh"
#include "ignition/rendering/ogre2/Ogre2GaussianNoisePass.hh"
#include "ignition/rendering/ogre2/Ogre2Includes.hh"
#include "ignition/rendering/ogre2/Ogre2RenderEngine.hh"
#include "ignition/rendering/ogre2/Ogre2RenderTarget.hh"
#include "ignition/rendering/ogre2/Ogre2RenderTypes.hh"
#include "ignition/rendering/ogre2/Ogre2Scene.hh"
#include "ignition/rendering/ogre2/Ogre2Sensor.hh"


namespace ignition
{
namespace rendering
{
inline namespace IGNITION_RENDERING_VERSION_NAMESPACE {
//
/// \brief Gaussian noise render pass for depth cameras
/// The class implementation is very similar to Ogre2GaussianNoisePass but
/// uses a different shader material for apply noise to depth cameras
/// This class is added here since we can not modify Ogre2GaussianNoisePass
/// as it would break ABI
class Ogre2DepthGaussianNoisePass : public Ogre2GaussianNoisePass
{
  /// \brief Constructor
  public: Ogre2DepthGaussianNoisePass() {}

  /// \brief Destructor
  public: virtual ~Ogre2DepthGaussianNoisePass() {}

  // Documentation inherited.
  public: void PreRender() override;

  // Documentation inherited.
  public: void CreateRenderPass() override;

  /// brief Pointer to the Gaussian noise ogre material
  private: Ogre::Material *gaussianNoiseMat = nullptr;
};
}
}
}

/// \internal
/// \brief Private data for the Ogre2DepthCamera class
class ignition::rendering::Ogre2DepthCameraPrivate
{
  /// \brief The depth buffer
  public: float *depthBuffer = nullptr;

  /// \brief Outgoing depth data, used by newDepthFrame event.
  public: float *depthImage = nullptr;

  /// \brief Outgoing point cloud data, used by newRgbPointCloud event.
  public: float *pointCloudImage = nullptr;

  /// \brief maximum value used for data outside sensor range
  public: float dataMaxVal = ignition::math::INF_D;

  /// \brief minimum value used for data outside sensor range
  public: float dataMinVal = -ignition::math::INF_D;

  /// \brief 1st pass compositor workspace definition
  public: std::string ogreCompositorWorkspaceDef;

  /// \brief 1st pass compositor node definition
  public: std::string ogreCompositorBaseNodeDef;

  /// \brief Final pass compositor node definition
  public: std::string ogreCompositorFinalNodeDef;

  /// \brief Compositor workspace.
  public: Ogre::CompositorWorkspace *ogreCompositorWorkspace = nullptr;

  /// \brief Output texture with depth and color data
  public: Ogre::TexturePtr ogreDepthTexture;

  /// \brief Dummy render texture for the depth data
  public: RenderTexturePtr depthTexture;

  /// \brief The depth material
  public: Ogre::MaterialPtr depthMaterial;

  /// \brief The depth material in final pass
  public: Ogre::MaterialPtr depthFinalMaterial;

  /// \brief A chain of render passes applied to the render target
  public: std::vector<RenderPassPtr> renderPasses;

  /// \brief Flag to indicate if render pass need to be rebuilt
  public: bool renderPassDirty = false;

  /// \brief Event used to signal rgb point cloud data
  public: ignition::common::EventT<void(const float *,
              unsigned int, unsigned int, unsigned int,
              const std::string &)> newRgbPointCloud;

  /// \brief Event used to signal depth data
  public: ignition::common::EventT<void(const float *,
              unsigned int, unsigned int, unsigned int,
              const std::string &)> newDepthFrame;
};

using namespace ignition;
using namespace rendering;

//////////////////////////////////////////////////
void Ogre2DepthGaussianNoisePass::PreRender()
{
  // This function is similar to Ogre2GaussianNoisePass but duplicated here
  // for Ogre2DepthCamera

  if (!this->gaussianNoiseMat)
    return;

  if (!this->enabled)
    return;

  Ogre::Vector3 offsets(ignition::math::Rand::DblUniform(0.0, 1.0),
                        ignition::math::Rand::DblUniform(0.0, 1.0),
                        ignition::math::Rand::DblUniform(0.0, 1.0));

  Ogre::Pass *pass = this->gaussianNoiseMat->getTechnique(0)->getPass(0);
  Ogre::GpuProgramParametersSharedPtr psParams =
      pass->getFragmentProgramParameters();
  psParams->setNamedConstant("offsets", offsets);
  psParams->setNamedConstant("mean", static_cast<Ogre::Real>(this->mean));
  psParams->setNamedConstant("stddev",
      static_cast<Ogre::Real>(this->stdDev));
}

//////////////////////////////////////////////////
void Ogre2DepthGaussianNoisePass::CreateRenderPass()
{
  // This function is similar to Ogre2GaussianNoisePass but duplicated here
  // for Ogre2DepthCamera.

  static int gaussianDepthNodeCounter = 0;

  auto engine = Ogre2RenderEngine::Instance();
  auto ogreRoot = engine->OgreRoot();
  Ogre::CompositorManager2 *ogreCompMgr = ogreRoot->getCompositorManager2();

  std::string nodeDefName = "GaussianDepthNoiseNode_"
      + std::to_string(gaussianDepthNodeCounter);

  if (ogreCompMgr->hasNodeDefinition(nodeDefName))
    return;

  // The GaussianNoise material is defined in script (gaussian_noise.material).
  // clone the material
  std::string matName = "GaussianNoiseDepth";
  Ogre::MaterialPtr ogreMat =
      Ogre::MaterialManager::getSingleton().getByName(matName);
  if (!ogreMat)
  {
    ignerr << "Gaussian noise material not found: '" << matName << "'"
           << std::endl;
    return;
  }
  if (!ogreMat->isLoaded())
    ogreMat->load();
  std::string materialName = matName + "_" +
      std::to_string(gaussianDepthNodeCounter);
  this->gaussianNoiseMat = ogreMat->clone(materialName).get();

  this->ogreCompositorNodeDefName = nodeDefName;
  gaussianDepthNodeCounter++;

  Ogre::CompositorNodeDef *nodeDef =
      ogreCompMgr->addNodeDefinition(nodeDefName);

  // Input texture
  nodeDef->addTextureSourceName("rt_input", 0,
      Ogre::TextureDefinitionBase::TEXTURE_INPUT);
  nodeDef->addTextureSourceName("rt_output", 1,
      Ogre::TextureDefinitionBase::TEXTURE_INPUT);

  // rt_input target
  nodeDef->setNumTargetPass(1);
  Ogre::CompositorTargetDef *inputTargetDef =
      nodeDef->addTargetPass("rt_output");
  inputTargetDef->setNumPasses(2);
  {
    // clear pass
    inputTargetDef->addPass(Ogre::PASS_CLEAR);

    // quad pass
    Ogre::CompositorPassQuadDef *passQuad =
        static_cast<Ogre::CompositorPassQuadDef *>(
        inputTargetDef->addPass(Ogre::PASS_QUAD));
    passQuad->mMaterialName = materialName;
    passQuad->addQuadTextureSource(0, "rt_input", 0);
  }
  nodeDef->mapOutputChannel(0, "rt_output");
  nodeDef->mapOutputChannel(1, "rt_input");
}

//////////////////////////////////////////////////
Ogre2DepthCamera::Ogre2DepthCamera()
  : dataPtr(new Ogre2DepthCameraPrivate())
{
  this->dataPtr->ogreCompositorWorkspace = nullptr;
}

//////////////////////////////////////////////////
Ogre2DepthCamera::~Ogre2DepthCamera()
{
  this->Destroy();
}

//////////////////////////////////////////////////
void Ogre2DepthCamera::Init()
{
  BaseDepthCamera::Init();

  // create internal camera
  this->CreateCamera();

  // create dummy render texture
  this->CreateRenderTexture();

  this->Reset();
}

//////////////////////////////////////////////////
void Ogre2DepthCamera::Destroy()
{
  if (this->dataPtr->depthBuffer)
  {
    delete [] this->dataPtr->depthBuffer;
    this->dataPtr->depthBuffer = nullptr;
  }

  if (this->dataPtr->depthImage)
  {
    delete [] this->dataPtr->depthImage;
    this->dataPtr->depthImage = nullptr;
  }

  if (this->dataPtr->pointCloudImage)
  {
    delete [] this->dataPtr->pointCloudImage;
    this->dataPtr->pointCloudImage = nullptr;
  }

  if (!this->ogreCamera)
    return;

  auto engine = Ogre2RenderEngine::Instance();
  auto ogreRoot = engine->OgreRoot();
  Ogre::CompositorManager2 *ogreCompMgr = ogreRoot->getCompositorManager2();

  // remove depth texture, material, compositor
  if (this->dataPtr->ogreDepthTexture)
  {
    Ogre::TextureManager::getSingleton().remove(
        this->dataPtr->ogreDepthTexture->getName());
  }
  if (this->dataPtr->ogreCompositorWorkspace)
  {
    ogreCompMgr->removeWorkspace(
        this->dataPtr->ogreCompositorWorkspace);
  }

  if (this->dataPtr->depthMaterial)
  {
    Ogre::MaterialManager::getSingleton().remove(
        this->dataPtr->depthMaterial->getName());
  }

  if (!this->dataPtr->ogreCompositorWorkspaceDef.empty())
  {
    ogreCompMgr->removeWorkspaceDefinition(
        this->dataPtr->ogreCompositorWorkspaceDef);
    ogreCompMgr->removeNodeDefinition(
        this->dataPtr->ogreCompositorBaseNodeDef);
    ogreCompMgr->removeNodeDefinition(
        this->dataPtr->ogreCompositorFinalNodeDef);
  }

  Ogre::SceneManager *ogreSceneManager;
  ogreSceneManager = this->scene->OgreSceneManager();
  if (ogreSceneManager == nullptr)
  {
    ignerr << "Scene manager cannot be obtained" << std::endl;
  }
  else
  {
    if (ogreSceneManager->findCameraNoThrow(this->name) != nullptr)
    {
      ogreSceneManager->destroyCamera(this->ogreCamera);
      this->ogreCamera = nullptr;
    }
  }
}

//////////////////////////////////////////////////
void Ogre2DepthCamera::CreateCamera()
{
  // create ogre camera object
  Ogre::SceneManager *ogreSceneManager;
  ogreSceneManager = this->scene->OgreSceneManager();
  if (ogreSceneManager == nullptr)
  {
    ignerr << "Scene manager cannot be obtained" << std::endl;
    return;
  }

  this->ogreCamera = ogreSceneManager->createCamera(this->name);
  if (this->ogreCamera == nullptr)
  {
    ignerr << "Ogre camera cannot be created" << std::endl;
    return;
  }

  // by default, ogre2 cameras are attached to root scene node
  this->ogreCamera->detachFromParent();
  this->ogreNode->attachObject(this->ogreCamera);

  // rotate to Gazebo coordinate system
  this->ogreCamera->yaw(Ogre::Degree(-90.0));
  this->ogreCamera->roll(Ogre::Degree(-90.0));
  this->ogreCamera->setFixedYawAxis(false);

  // TODO(anyone): provide api access
  this->ogreCamera->setAutoAspectRatio(true);
  this->ogreCamera->setRenderingDistance(100);
  this->ogreCamera->setProjectionType(Ogre::PT_PERSPECTIVE);
  this->ogreCamera->setCustomProjectionMatrix(false);
}

/////////////////////////////////////////////////
void Ogre2DepthCamera::CreateRenderTexture()
{
  RenderTexturePtr base = this->scene->CreateRenderTexture();
  this->dataPtr->depthTexture =
      std::dynamic_pointer_cast<Ogre2RenderTexture>(base);
  this->dataPtr->depthTexture->SetWidth(1);
  this->dataPtr->depthTexture->SetHeight(1);
}

/////////////////////////////////////////////////////////
void Ogre2DepthCamera::CreateDepthTexture()
{
  // set aspect ratio and fov
  double vfov = 2.0 * atan(tan(this->HFOV().Radian() / 2.0) / this->aspect);
  this->ogreCamera->setAspectRatio(this->aspect);
  this->ogreCamera->setFOVy(Ogre::Radian(this->LimitFOV(vfov)));

  // Load depth material
  // The DepthCamera material is defined in script (depth_camera.material).
  // We need to clone it since we are going to modify its uniform variables
  std::string matDepthName = "DepthCamera";
  Ogre::MaterialPtr matDepth =
      Ogre::MaterialManager::getSingleton().getByName(matDepthName);
  this->dataPtr->depthMaterial = matDepth->clone(
      this->Name() + "_" + matDepthName);
  this->dataPtr->depthMaterial->load();
  Ogre::Pass *pass = this->dataPtr->depthMaterial->getTechnique(0)->getPass(0);
  Ogre::GpuProgramParametersSharedPtr psParams =
      pass->getFragmentProgramParameters();

  // Configure camera behaviour.
  // Make the clipping plane dist large and handle near clamping in shaders
  double nearPlane = this->NearClipPlane() * 0.9;
  double farPlane = this->FarClipPlane() * 1.1;
  this->ogreCamera->setNearClipDistance(nearPlane);
  this->ogreCamera->setFarClipDistance(farPlane);

  // Set the uniform variables (depth_camera_fs.glsl).
  // The projectParams is used to linearize depth buffer data
  // The other params are used to clamp the range output
  // Use the 'real' clip distance here so depth can be
  // linearized correctly
  double projectionA = farPlane /
      (farPlane - nearPlane);
  double projectionB = (-farPlane * nearPlane) /
      (farPlane - nearPlane);
  projectionB /= farPlane;
  psParams->setNamedConstant("projectionParams",
      Ogre::Vector2(projectionA, projectionB));
  psParams->setNamedConstant("near",
      static_cast<float>(this->NearClipPlane()));
  psParams->setNamedConstant("far",
      static_cast<float>(this->FarClipPlane()));
  psParams->setNamedConstant("max",
      static_cast<float>(this->dataPtr->dataMaxVal));
  psParams->setNamedConstant("min",
      static_cast<float>(this->dataPtr->dataMinVal));
  Ogre::Vector3 bg(this->Scene()->BackgroundColor().R(),
    this->Scene()->BackgroundColor().G(),
    this->Scene()->BackgroundColor().B());
  psParams->setNamedConstant("backgroundColor", bg);

  std::string matDepthFinalName = "DepthCameraFinal";
  Ogre::MaterialPtr matDepthFinal =
      Ogre::MaterialManager::getSingleton().getByName(matDepthFinalName);
  this->dataPtr->depthFinalMaterial = matDepthFinal->clone(
      this->Name() + "_" + matDepthFinalName);
  this->dataPtr->depthFinalMaterial->load();
  Ogre::Pass *passFinal =
      this->dataPtr->depthFinalMaterial->getTechnique(0)->getPass(0);
  Ogre::GpuProgramParametersSharedPtr psParamsFinal =
      passFinal->getFragmentProgramParameters();
  psParamsFinal->setNamedConstant("near",
      static_cast<float>(this->NearClipPlane()));
  psParamsFinal->setNamedConstant("far",
      static_cast<float>(this->FarClipPlane()));
  psParamsFinal->setNamedConstant("max",
      static_cast<float>(this->dataPtr->dataMaxVal));
  psParamsFinal->setNamedConstant("min",
      static_cast<float>(this->dataPtr->dataMinVal));
  // Create depth camera compositor
  auto engine = Ogre2RenderEngine::Instance();
  auto ogreRoot = engine->OgreRoot();
  Ogre::CompositorManager2 *ogreCompMgr = ogreRoot->getCompositorManager2();

  std::string wsDefName = "DepthCameraWorkspace_" + this->Name();
  this->dataPtr->ogreCompositorWorkspaceDef = wsDefName;
  if (!ogreCompMgr->hasWorkspaceDefinition(wsDefName))
  {
    // We need to programmatically create the compositor because we need to
    // configure it to use the cloned depth material created earlier.
    // The compositor node definition is equivalent to the following:
    //
    // compositor_node DepthCamera
    // {
    //   texture rt0 target_width target_height PF_FLOAT32_RGBA
    //   texture rt1 target_width target_height PF_FLOAT32_RGBA
    //   // colorTexture shares same depth buffer as depthTexture
    //   texture colorTexture target_width target_height PF_R8G8B8
    //       depth_texture depth_format PF_D32_FLOAT
    //   texture depthTexture target_width target_height PF_D32_FLOAT
    //   target colorTexture
    //   {
    //     pass clear
    //     {
    //       colour_value 0.0 0.0 0.0 1.0
    //     }
    //     pass render_scene
    //     {
    //     }
    //   }
    //   target rt0
    //   {
    //     pass clear
    //     {
    //     }
    //     pass render_quad
    //     {
    //       material DepthCamera // Use copy instead of original
    //       input 0 depthTexture
    //       input 1 colorTexture
    //       quad_normals camera_far_corners_view_space
    //     }
    //   }
    //   out 0 rt0
    //   out 1 rt1
    // }

    std::string baseNodeDefName = wsDefName + "/BaseNode";
    this->dataPtr->ogreCompositorBaseNodeDef = baseNodeDefName;
    Ogre::CompositorNodeDef *baseNodeDef =
        ogreCompMgr->addNodeDefinition(baseNodeDefName);
    Ogre::TextureDefinitionBase::TextureDefinition *rt0TexDef =
        baseNodeDef->addTextureDefinition("rt0");
    rt0TexDef->textureType = Ogre::TEX_TYPE_2D;
    rt0TexDef->width = 0;
    rt0TexDef->height = 0;
    rt0TexDef->depth = 1;
    rt0TexDef->numMipmaps = 0;
    rt0TexDef->widthFactor = 1;
    rt0TexDef->heightFactor = 1;
    rt0TexDef->formatList = {Ogre::PF_FLOAT32_RGBA};
    rt0TexDef->fsaa = 0;
    rt0TexDef->uav = false;
    rt0TexDef->automipmaps = false;
    rt0TexDef->hwGammaWrite = Ogre::TextureDefinitionBase::BoolFalse;
    rt0TexDef->depthBufferId = Ogre::DepthBuffer::POOL_INVALID;
    rt0TexDef->depthBufferFormat = Ogre::PF_UNKNOWN;
    rt0TexDef->fsaaExplicitResolve = false;

    Ogre::TextureDefinitionBase::TextureDefinition *rt1TexDef =
        baseNodeDef->addTextureDefinition("rt1");
    rt1TexDef->textureType = Ogre::TEX_TYPE_2D;
    rt1TexDef->width = 0;
    rt1TexDef->height = 0;
    rt1TexDef->depth = 1;
    rt1TexDef->numMipmaps = 0;
    rt1TexDef->widthFactor = 1;
    rt1TexDef->heightFactor = 1;
    rt1TexDef->formatList = {Ogre::PF_FLOAT32_RGBA};
    rt1TexDef->fsaa = 0;
    rt1TexDef->uav = false;
    rt1TexDef->automipmaps = false;
    rt1TexDef->hwGammaWrite = Ogre::TextureDefinitionBase::BoolFalse;
    rt1TexDef->depthBufferId = Ogre::DepthBuffer::POOL_INVALID;
    rt1TexDef->depthBufferFormat = Ogre::PF_UNKNOWN;
    rt1TexDef->fsaaExplicitResolve = false;

    Ogre::TextureDefinitionBase::TextureDefinition *depthTexDef =
        baseNodeDef->addTextureDefinition("depthTexture");
    depthTexDef->textureType = Ogre::TEX_TYPE_2D;
    depthTexDef->width = 0;
    depthTexDef->height = 0;
    depthTexDef->depth = 1;
    depthTexDef->numMipmaps = 0;
    depthTexDef->widthFactor = 1;
    depthTexDef->heightFactor = 1;
    depthTexDef->formatList = {Ogre::PF_D32_FLOAT};
    depthTexDef->fsaa = 0;
    depthTexDef->uav = false;
    depthTexDef->automipmaps = false;
    depthTexDef->hwGammaWrite = Ogre::TextureDefinitionBase::BoolFalse;
    depthTexDef->depthBufferId = Ogre::DepthBuffer::POOL_DEFAULT;
    depthTexDef->depthBufferFormat = Ogre::PF_UNKNOWN;
    depthTexDef->fsaaExplicitResolve = false;

    Ogre::TextureDefinitionBase::TextureDefinition *colorTexDef =
        baseNodeDef->addTextureDefinition("colorTexture");
    colorTexDef->textureType = Ogre::TEX_TYPE_2D;
    colorTexDef->width = 0;
    colorTexDef->height = 0;
    colorTexDef->depth = 1;
    colorTexDef->numMipmaps = 0;
    colorTexDef->widthFactor = 1;
    colorTexDef->heightFactor = 1;
    colorTexDef->formatList = {Ogre::PF_R8G8B8};
    colorTexDef->fsaa = 0;
    colorTexDef->uav = false;
    colorTexDef->automipmaps = false;
    // Enable gamma write to avoid discretization in the color values
    // Note we are using low level materials in quad pass so also had to perform
    // gamma correction in the fragment shaders (depth_camera_fs.glsl)
    colorTexDef->hwGammaWrite = Ogre::TextureDefinitionBase::BoolTrue;
    colorTexDef->depthBufferId = Ogre::DepthBuffer::POOL_DEFAULT;
    colorTexDef->depthBufferFormat = Ogre::PF_D32_FLOAT;
    colorTexDef->preferDepthTexture = true;
    colorTexDef->fsaaExplicitResolve = false;

    baseNodeDef->setNumTargetPass(2);
    Ogre::CompositorTargetDef *colorTargetDef =
        baseNodeDef->addTargetPass("colorTexture");
    colorTargetDef->setNumPasses(2);
    {
      // clear pass
      Ogre::CompositorPassClearDef *passClear =
          static_cast<Ogre::CompositorPassClearDef *>(
          colorTargetDef->addPass(Ogre::PASS_CLEAR));
      passClear->mColourValue = Ogre::ColourValue(
          Ogre2Conversions::Convert(this->Scene()->BackgroundColor()));
      // scene pass
      Ogre::CompositorPassSceneDef *passScene =
          static_cast<Ogre::CompositorPassSceneDef *>(
          colorTargetDef->addPass(Ogre::PASS_SCENE));
      passScene->mVisibilityMask = IGN_VISIBILITY_ALL
          & ~(IGN_VISIBILITY_GUI | IGN_VISIBILITY_SELECTABLE);
      // todo(anyone) Fix shadows. The shadow compositor node gets rebuilt
      // when the number of shadow-casting light changes so we end up with
      // invalid shadow node here. See Ogre2Scene::PreRender function on how
      // it destroys and triggers a compositor rebuild in OgreCamera when
      // the number of shadow-casting light changes
      // passScene->mShadowNode = "PbsMaterialsShadowNode";
    }
    // rt0 target - converts depth to xyz
    Ogre::CompositorTargetDef *inTargetDef =
        baseNodeDef->addTargetPass("rt0");
    inTargetDef->setNumPasses(2);
    {
      // clear pass
      Ogre::CompositorPassClearDef *passClear =
          static_cast<Ogre::CompositorPassClearDef *>(
          inTargetDef->addPass(Ogre::PASS_CLEAR));
      passClear->mColourValue = Ogre::ColourValue(this->FarClipPlane(),
          this->FarClipPlane(), this->FarClipPlane());
<<<<<<< HEAD
=======

>>>>>>> 74d4f5dd
      // quad pass
      Ogre::CompositorPassQuadDef *passQuad =
          static_cast<Ogre::CompositorPassQuadDef *>(
          inTargetDef->addPass(Ogre::PASS_QUAD));
      passQuad->mMaterialName = this->dataPtr->depthMaterial->getName();
      passQuad->addQuadTextureSource(0, "depthTexture", 0);
      passQuad->addQuadTextureSource(1, "colorTexture", 0);
      passQuad->mFrustumCorners =
          Ogre::CompositorPassQuadDef::VIEW_SPACE_CORNERS;
    }

    baseNodeDef->mapOutputChannel(0, "rt0");
    baseNodeDef->mapOutputChannel(1, "rt1");

    // Programmatically create the final pass node and use the cloned final
    // depth material created earlier.
    // The compositor node definition is equivalent to the following:
    //
    // compositor_node DepthCameraFinal
    // {
    //   in 0 rt_output
    //   in 1 rt_input
    //
    //   target rt_output
    //   {
    //     pass clear
    //     {
    //     }
    //     pass render_quad
    //     {
    //       material DepthCameraFinal // Use copy instead of original
    //       input 0 rt_input
    //     }
    //   }
    // }

    std::string finalNodeDefName = wsDefName + "/FinalNode";
    this->dataPtr->ogreCompositorFinalNodeDef = finalNodeDefName;
    Ogre::CompositorNodeDef *finalNodeDef =
        ogreCompMgr->addNodeDefinition(finalNodeDefName);

    // output texture
    finalNodeDef->addTextureSourceName("rt_output", 0,
        Ogre::TextureDefinitionBase::TEXTURE_INPUT);
    finalNodeDef->addTextureSourceName("rt_input", 1,
        Ogre::TextureDefinitionBase::TEXTURE_INPUT);

    finalNodeDef->setNumTargetPass(1);
    // rt_output target - converts depth to xyz
    Ogre::CompositorTargetDef *outputTargetDef =
        finalNodeDef->addTargetPass("rt_output");
    outputTargetDef->setNumPasses(2);
    {
      // clear pass
      Ogre::CompositorPassClearDef *passClear =
          static_cast<Ogre::CompositorPassClearDef *>(
          outputTargetDef->addPass(Ogre::PASS_CLEAR));
      passClear->mColourValue = Ogre::ColourValue(this->FarClipPlane(),
          this->FarClipPlane(), this->FarClipPlane());

      // quad pass
      Ogre::CompositorPassQuadDef *passQuad =
          static_cast<Ogre::CompositorPassQuadDef *>(
          outputTargetDef->addPass(Ogre::PASS_QUAD));
      passQuad->mMaterialName = this->dataPtr->depthFinalMaterial->getName();
      passQuad->addQuadTextureSource(0, "rt_input", 0);
    }
    finalNodeDef->mapOutputChannel(0, "rt_output");

    // Finally create the workspace.
    // The compositor workspace definition is equivalent to the following:
    //
    // workspace DepthCameraWorkspace
    // {
    //   connect_output DepthCameraFinal 0
    //   connect DepthCamera 0 DepthCameraFinal 1
    // }
    Ogre::CompositorWorkspaceDef *workDef =
        ogreCompMgr->addWorkspaceDefinition(wsDefName);

    workDef->connect(baseNodeDefName, 0,  finalNodeDefName, 1);
    workDef->connectExternal(0, finalNodeDefName, 0);
  }
  Ogre::CompositorWorkspaceDef *wsDef =
      ogreCompMgr->getWorkspaceDefinition(wsDefName);

  if (!wsDef)
  {
    ignerr << "Unable to add workspace definition [" << wsDefName << "] "
           << " for " << this->Name();
  }

  // create render texture - these textures pack the range data
  this->dataPtr->ogreDepthTexture =
    Ogre::TextureManager::getSingleton().createManual(
    this->Name() + "_depth", "General", Ogre::TEX_TYPE_2D,
    this->ImageWidth(), this->ImageHeight(), 1, 0,
    Ogre::PF_FLOAT32_RGBA, Ogre::TU_RENDERTARGET,
    0, false, 0, Ogre::BLANKSTRING, false, true);

  Ogre::RenderTarget *rt =
    this->dataPtr->ogreDepthTexture->getBuffer()->getRenderTarget();

  // create compositor worksspace
  this->dataPtr->ogreCompositorWorkspace =
      ogreCompMgr->addWorkspace(this->scene->OgreSceneManager(),
      rt, this->ogreCamera, wsDefName, false);
}

//////////////////////////////////////////////////
void Ogre2DepthCamera::Render()
{
  // update the compositors
  this->dataPtr->ogreCompositorWorkspace->setEnabled(true);
  auto engine = Ogre2RenderEngine::Instance();
  engine->OgreRoot()->renderOneFrame();
  this->dataPtr->ogreCompositorWorkspace->setEnabled(false);
}

//////////////////////////////////////////////////
void Ogre2DepthCamera::PreRender()
{
  if (!this->dataPtr->ogreDepthTexture)
    this->CreateDepthTexture();

  // update depth camera render passes
  Ogre2RenderTarget::UpdateRenderPassChain(
      this->dataPtr->ogreCompositorWorkspace,
      this->dataPtr->ogreCompositorWorkspaceDef,
      this->dataPtr->ogreCompositorBaseNodeDef,
      this->dataPtr->ogreCompositorFinalNodeDef,
      this->dataPtr->renderPasses,
      this->dataPtr->renderPassDirty);
  for (auto &pass : this->dataPtr->renderPasses)
    pass->PreRender();
  this->dataPtr->renderPassDirty = false;
}

//////////////////////////////////////////////////
void Ogre2DepthCamera::PostRender()
{
  unsigned int width = this->ImageWidth();
  unsigned int height = this->ImageHeight();

  PixelFormat format = PF_FLOAT32_RGBA;
  Ogre::PixelFormat imageFormat = Ogre2Conversions::Convert(format);

  size_t size = Ogre::PixelUtil::getMemorySize(width, height, 1, imageFormat);
  int len = width * height;
  unsigned int channelCount = PixelUtil::ChannelCount(format);

  if (!this->dataPtr->depthBuffer)
  {
    this->dataPtr->depthBuffer = new float[len * channelCount];
  }
  Ogre::PixelBox dstBox(width, height,
        1, imageFormat, this->dataPtr->depthBuffer);

  // blit data from gpu to cpu
  auto rt = this->dataPtr->ogreDepthTexture->getBuffer()->getRenderTarget();
  rt->copyContentsToMemory(dstBox, Ogre::RenderTarget::FB_AUTO);

  if (!this->dataPtr->depthImage)
  {
    this->dataPtr->depthImage = new float[len];
  }
  if (!this->dataPtr->pointCloudImage)
  {
    this->dataPtr->pointCloudImage = new float[len * channelCount];
  }

  // fill depth data
  for (unsigned int i = 0; i < height; ++i)
  {
    unsigned int step = i*width*channelCount;
    for (unsigned int j = 0; j < width; ++j)
    {
      float x = this->dataPtr->depthBuffer[step + j*channelCount];
      this->dataPtr->depthImage[i*width + j] = x;
    }
  }
  this->dataPtr->newDepthFrame(
        this->dataPtr->depthImage, width, height, 1, "FLOAT32");

  // point cloud data
  if (this->dataPtr->newRgbPointCloud.ConnectionCount() > 0u)
  {
    memcpy(this->dataPtr->pointCloudImage, this->dataPtr->depthBuffer, size);
    this->dataPtr->newRgbPointCloud(
        this->dataPtr->pointCloudImage, width, height, channelCount,
        "PF_FLOAT32_RGBA");

    // Uncomment to debug color output
    // for (unsigned int i = 0; i < height; ++i)
    // {
    //   unsigned int step = i*width*channelCount;
    //   for (unsigned int j = 0; j < width; ++j)
    //   {
    //     float color =
    //         this->dataPtr->pointCloudImage[step + j*channelCount + 3];
    //     // unpack rgb data
    //     uint32_t *rgba = reinterpret_cast<uint32_t *>(&color);
    //     unsigned int r = *rgba >> 24 & 0xFF;
    //     unsigned int g = *rgba >> 16 & 0xFF;
    //     unsigned int b = *rgba >> 8 & 0xFF;
    //     igndbg << "[" << r << "]" << "[" << g << "]" << "[" << b << "],";
    //   }
    //   igndbg << std::endl;
    // }

    // Uncomment to debug xyz output
    // igndbg << "wxh: " << width << " x " << height << std::endl;
    // for (unsigned int i = 0; i < height; ++i)
    // {
    //   for (unsigned int j = 0; j < width; ++j)
    //   {
    //     igndbg << "[" << this->dataPtr->pointCloudImage[i*width*4+j*4] << "]"
    //       << "[" << this->dataPtr->pointCloudImage[i*width*4+j*4+1] << "]"
    //       << "[" << this->dataPtr->pointCloudImage[i*width*4+j*4+2] << "],";
    //   }
    //   igndbg << std::endl;
    // }
  }

  // Uncomment to debug depth output
  // igndbg << "wxh: " << width << " x " << height << std::endl;
  // for (unsigned int i = 0; i < height; ++i)
  // {
  //   for (unsigned int j = 0; j < width; ++j)
  //   {
  //     igndbg << "[" << this->dataPtr->depthImage[i*width + j] << "]";
  //   }
  //   igndbg << std::endl;
  // }
}

//////////////////////////////////////////////////
const float *Ogre2DepthCamera::DepthData() const
{
  return this->dataPtr->depthBuffer;
}

//////////////////////////////////////////////////
ignition::common::ConnectionPtr Ogre2DepthCamera::ConnectNewDepthFrame(
    std::function<void(const float *, unsigned int, unsigned int,
      unsigned int, const std::string &)>  _subscriber)
{
  return this->dataPtr->newDepthFrame.Connect(_subscriber);
}

//////////////////////////////////////////////////
ignition::common::ConnectionPtr Ogre2DepthCamera::ConnectNewRgbPointCloud(
    std::function<void(const float *, unsigned int, unsigned int,
      unsigned int, const std::string &)>  _subscriber)
{
  return this->dataPtr->newRgbPointCloud.Connect(_subscriber);
}

//////////////////////////////////////////////////
RenderTargetPtr Ogre2DepthCamera::RenderTarget() const
{
  return this->dataPtr->depthTexture;
}

//////////////////////////////////////////////////
double Ogre2DepthCamera::LimitFOV(const double _fov)
{
  return std::min(std::max(0.001, _fov), IGN_PI * 0.999);
}

//////////////////////////////////////////////////
void Ogre2DepthCamera::SetNearClipPlane(const double _near)
{
  BaseDepthCamera::SetNearClipPlane(_near);
  // near plane clipping is handled in shaders
}

//////////////////////////////////////////////////
void Ogre2DepthCamera::SetFarClipPlane(const double _far)
{
  BaseDepthCamera::SetFarClipPlane(_far);
  // far plane clipping is handled in shaders
}

//////////////////////////////////////////////////
double Ogre2DepthCamera::NearClipPlane() const
{
  return BaseDepthCamera::NearClipPlane();
}

//////////////////////////////////////////////////
double Ogre2DepthCamera::FarClipPlane() const
{
  return BaseDepthCamera::FarClipPlane();
}

//////////////////////////////////////////////////
void Ogre2DepthCamera::AddRenderPass(const RenderPassPtr &_pass)
{
  // hack: check and only allow gaussian noise for depth cameras
  // We create a new depth gaussion noise render pass object
  // (class declared in this src file) so that we can change the shader material
  // to use for applying noise to depth data.
  // The proper solution would be to either add a new DepthGaussianNoisePass
  // class or extend the Ogre2GaussianNoisePass to handle both color and
  // depth cameras
  std::shared_ptr<Ogre2GaussianNoisePass> pass =
      std::dynamic_pointer_cast<Ogre2GaussianNoisePass>(_pass);
  if (!pass)
  {
    ignerr << "Depth camera currently only supports a gaussian noise pass"
           << std::endl;
    return;
  }

  // create new depth noise pass
  std::shared_ptr<Ogre2DepthGaussianNoisePass> depthNoisePass =
    std::make_shared<Ogre2DepthGaussianNoisePass>();
  depthNoisePass->SetMean(pass->Mean());
  depthNoisePass->SetStdDev(pass->StdDev());

  this->dataPtr->renderPasses.push_back(depthNoisePass);
  this->dataPtr->renderPassDirty = true;
}<|MERGE_RESOLUTION|>--- conflicted
+++ resolved
@@ -601,10 +601,7 @@
           inTargetDef->addPass(Ogre::PASS_CLEAR));
       passClear->mColourValue = Ogre::ColourValue(this->FarClipPlane(),
           this->FarClipPlane(), this->FarClipPlane());
-<<<<<<< HEAD
-=======
-
->>>>>>> 74d4f5dd
+
       // quad pass
       Ogre::CompositorPassQuadDef *passQuad =
           static_cast<Ogre::CompositorPassQuadDef *>(
