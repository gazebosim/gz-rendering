/*
 * Copyright (C) 2020 Open Source Robotics Foundation
 *
 * Licensed under the Apache License, Version 2.0 (the "License");
 * you may not use this file except in compliance with the License.
 * You may obtain a copy of the License at
 *
 *     http://www.apache.org/licenses/LICENSE-2.0
 *
 * Unless required by applicable law or agreed to in writing, software
 * distributed under the License is distributed on an "AS IS" BASIS,
 * WITHOUT WARRANTIES OR CONDITIONS OF ANY KIND, either express or implied.
 * See the License for the specific language governing permissions and
 * limitations under the License.
 *
 */
<<<<<<< HEAD
#ifndef IGNITION_RENDERING_OGRE2_OGRE2ARROWVISUAL_HH_
#define IGNITION_RENDERING_OGRE2_OGRE2ARROWVISUAL_HH_

#include "ignition/rendering/base/BaseArrowVisual.hh"
#include "ignition/rendering/ogre2/Ogre2Visual.hh"

namespace ignition
{
  namespace rendering
  {
    inline namespace IGNITION_RENDERING_VERSION_NAMESPACE {
    //
    /// \brief Ogre2.x implementation of the arrow visual class
    class IGNITION_RENDERING_OGRE2_VISIBLE Ogre2ArrowVisual :
      public BaseArrowVisual<Ogre2Visual>
    {
      /// \brief Constructor
      protected: Ogre2ArrowVisual();

      /// \brief Destructor
      public: virtual ~Ogre2ArrowVisual();

      /// \brief Only scene can instantiate an arrow visual
      private: friend class Ogre2Scene;
    };
    }
  }
}
#endif
=======
#include <gz/rendering/ogre2/Ogre2ArrowVisual.hh>
#include <ignition/rendering/config.hh>
>>>>>>> 5e77e7f9
<|MERGE_RESOLUTION|>--- conflicted
+++ resolved
@@ -1,5 +1,5 @@
 /*
- * Copyright (C) 2020 Open Source Robotics Foundation
+ * Copyright (C) 2022 Open Source Robotics Foundation
  *
  * Licensed under the Apache License, Version 2.0 (the "License");
  * you may not use this file except in compliance with the License.
@@ -14,37 +14,5 @@
  * limitations under the License.
  *
  */
-<<<<<<< HEAD
-#ifndef IGNITION_RENDERING_OGRE2_OGRE2ARROWVISUAL_HH_
-#define IGNITION_RENDERING_OGRE2_OGRE2ARROWVISUAL_HH_
-
-#include "ignition/rendering/base/BaseArrowVisual.hh"
-#include "ignition/rendering/ogre2/Ogre2Visual.hh"
-
-namespace ignition
-{
-  namespace rendering
-  {
-    inline namespace IGNITION_RENDERING_VERSION_NAMESPACE {
-    //
-    /// \brief Ogre2.x implementation of the arrow visual class
-    class IGNITION_RENDERING_OGRE2_VISIBLE Ogre2ArrowVisual :
-      public BaseArrowVisual<Ogre2Visual>
-    {
-      /// \brief Constructor
-      protected: Ogre2ArrowVisual();
-
-      /// \brief Destructor
-      public: virtual ~Ogre2ArrowVisual();
-
-      /// \brief Only scene can instantiate an arrow visual
-      private: friend class Ogre2Scene;
-    };
-    }
-  }
-}
-#endif
-=======
 #include <gz/rendering/ogre2/Ogre2ArrowVisual.hh>
-#include <ignition/rendering/config.hh>
->>>>>>> 5e77e7f9
+#include <ignition/rendering/config.hh>