/*
 * Copyright (C) 2018 Open Source Robotics Foundation
 *
 * Licensed under the Apache License, Version 2.0 (the "License");
 * you may not use this file except in compliance with the License.
 * You may obtain a copy of the License at
 *
 *     http://www.apache.org/licenses/LICENSE-2.0
 *
 * Unless required by applicable law or agreed to in writing, software
 * distributed under the License is distributed on an "AS IS" BASIS,
 * WITHOUT WARRANTIES OR CONDITIONS OF ANY KIND, either express or implied.
 * See the License for the specific language governing permissions and
 * limitations under the License.
 *
*/

#include <gz/common/Mesh.hh>
#include <gz/common/SubMesh.hh>

#include <gz/math/Color.hh>
#include <gz/math/Helpers.hh>
#include <gz/math/Vector3.hh>

#include "gz/rendering/RenderTypes.hh"
#include "gz/rendering/ogre/OgreCamera.hh"
#include "gz/rendering/ogre/OgreGpuRays.hh"

/// \internal
/// \brief Private data for the OgreGpuRays class
class gz::rendering::OgreGpuRaysPrivate
{
  /// \brief Event triggered when new gpu rays range data are available.
  /// \param[in] _frame New frame containing raw gpu rays data.
  /// \param[in] _width Width of frame.
  /// \param[in] _height Height of frame.
  /// \param[in] _channels Number of channels
  /// \param[in] _format Format of frame.
  public: gz::common::EventT<void(const float *,
               unsigned int, unsigned int, unsigned int,
               const std::string &)> newGpuRaysFrame;

  /// \brief Raw buffer of gpu rays data.
  public: float *gpuRaysBuffer = nullptr;

  /// \brief Outgoing gpu rays data, used by newGpuRaysFrame event.
  public: float *gpuRaysScan = nullptr;

  /// \brief Pointer to Ogre material for the first rendering pass.
  public: Ogre::Material *matFirstPass = nullptr;

  /// \brief Pointer to Ogre material for the second rendering pass.
  public: Ogre::Material *matSecondPass = nullptr;

  /// \brief Temporary pointer to the current material.
  public: Ogre::Material *currentMat = nullptr;

  /// \brief An array of first pass textures.
  public: Ogre::Texture *firstPassTextures[3];

  /// \brief Second pass texture.
  public: Ogre::Texture *secondPassTexture = nullptr;

  /// \brief Temporary pointer to the current render target.
  public: Ogre::Texture *currentTexture = nullptr;

  /// \brief Ogre orthorgraphic camera used in the second pass for
  /// undistortion.
  public: Ogre::Camera *orthoCam = nullptr;

  /// \brief Pointer to the ogre camera
  public: Ogre::Camera *ogreCamera = nullptr;

  /// \brief Ogre scenenode where the orthorgraphic camera is attached to.
  public: Ogre::SceneNode *pitchNodeOrtho = nullptr;

  /// \brief Ogre mesh used to create a canvas for undistorting range values
  /// in the second rendering pass.
  public: common::Mesh *undistMesh = nullptr;

  /// \brief Pointer to visual that holds the canvas.
  public: VisualPtr visual;

  /// \brief Number of first pass textures.
  public: unsigned int textureCount = 0u;

  /// \brief A list of camera angles for first pass rendering.
  public: double cameraYaws[4];

  /// \brief Image width of first pass.
  public: unsigned int w1st = 0u;

  /// \brief Image height of first pass.
  public: unsigned int h1st = 0u;

  /// \brief Image width of second pass.
  public: unsigned int w2nd = 0u;

  /// \brief Image height of second pass.
  public: unsigned int h2nd = 0u;

  /// \brief List of texture unit indices used during the second
  /// rendering pass.
  public: std::vector<int> texIdx;

  /// Number of second pass texture units created.
  public: unsigned int texCount = 0;

  /// \brief Dummy render texture for the gpu rays
  public: RenderTexturePtr renderTexture;

  /// \brief Cos horizontal field-of-view.
  public: double chfov = 0;

  /// \brief Cos vertical field-of-view.
  public: double cvfov = 0;

  /// \brief Horizontal half angle.
  public: double horzHalfAngle = 0;

  /// \brief Vertical half angle.
  public: double vertHalfAngle = 0;

  /// \brief Number of cameras needed to generate the rays.
  public: unsigned int cameraCount = 1;

  /// \brief Min allowed angle in radians;
  public: const math::Angle kMinAllowedAngle = 1e-4;
};

using namespace gz;
using namespace rendering;

//////////////////////////////////////////////////
OgreGpuRays::OgreGpuRays()
  : dataPtr(new OgreGpuRaysPrivate)
{
  // r = depth, g = retro, and b = n/a
  this->channels = 3u;
}

//////////////////////////////////////////////////
OgreGpuRays::~OgreGpuRays()
{
  this->Destroy();
}

//////////////////////////////////////////////////
void OgreGpuRays::Init()
{
  BaseGpuRays::Init();

  // create internal camera for 1st pass
  this->CreateCamera();

  // create dummy render texture
  this->CreateRenderTexture();
}

//////////////////////////////////////////////////
void OgreGpuRays::Destroy()
{
  if (this->dataPtr->gpuRaysBuffer)
  {
    delete [] this->dataPtr->gpuRaysBuffer;
    this->dataPtr->gpuRaysBuffer = nullptr;
  }

  if (this->dataPtr->gpuRaysScan)
  {
    delete [] this->dataPtr->gpuRaysScan;
    this->dataPtr->gpuRaysScan = nullptr;
  }

  for (unsigned int i = 0; i < this->dataPtr->textureCount; ++i)
  {
    if (this->dataPtr->firstPassTextures[i])
    {
      Ogre::TextureManager::getSingleton().remove(
          this->dataPtr->firstPassTextures[i]->getName());
      this->dataPtr->firstPassTextures[i] = nullptr;
    }
  }

  if (this->dataPtr->secondPassTexture)
  {
    Ogre::TextureManager::getSingleton().remove(
        this->dataPtr->secondPassTexture->getName());
    this->dataPtr->secondPassTexture = nullptr;
  }

  if (this->dataPtr->matSecondPass)
  {
    Ogre::MaterialManager::getSingleton().remove(
        this->dataPtr->matSecondPass->getName());
    this->dataPtr->matSecondPass = nullptr;
  }

  if (this->scene && this->dataPtr->orthoCam)
  {
    this->scene->OgreSceneManager()->destroyCamera(this->dataPtr->orthoCam);
    this->dataPtr->orthoCam = nullptr;
  }

  if (this->dataPtr->undistMesh)
  {
    delete this->dataPtr->undistMesh;
    this->dataPtr->undistMesh = nullptr;
  }

  this->dataPtr->visual.reset();
  this->dataPtr->texIdx.clear();
  this->dataPtr->texCount = 0u;
}

/////////////////////////////////////////////////
void OgreGpuRays::CreateRenderTexture()
{
  RenderTexturePtr base = this->scene->CreateRenderTexture();
  this->dataPtr->renderTexture =
      std::dynamic_pointer_cast<OgreRenderTexture>(base);
  this->dataPtr->renderTexture->SetWidth(1);
  this->dataPtr->renderTexture->SetHeight(1);
}

/////////////////////////////////////////////////
void OgreGpuRays::CreateCamera()
{
  // Create ogre camera object
  Ogre::SceneManager *ogreSceneManager  = this->scene->OgreSceneManager();
  if (ogreSceneManager == nullptr)
  {
    gzerr << "Scene manager cannot be obtained" << std::endl;
    return;
  }

  this->dataPtr->ogreCamera = ogreSceneManager->createCamera(
      this->Name() + "_Camera");
  if (this->dataPtr->ogreCamera == nullptr)
  {
    gzerr << "Ogre camera cannot be created" << std::endl;
    return;
  }

  this->ogreNode->attachObject(this->dataPtr->ogreCamera);
  this->dataPtr->ogreCamera->setFixedYawAxis(false);
  this->dataPtr->ogreCamera->yaw(Ogre::Degree(-90));
  this->dataPtr->ogreCamera->roll(Ogre::Degree(-90));
  this->dataPtr->ogreCamera->setAutoAspectRatio(true);
}

/////////////////////////////////////////////////
void OgreGpuRays::ConfigureCameras()
{
  // horizontal gpu rays setup
  auto hfovAngle = this->AngleMax() - this->AngleMin();
  hfovAngle = std::max(this->dataPtr->kMinAllowedAngle, hfovAngle);
  this->SetHFOV(hfovAngle);

  if (this->HFOV().Radian() > 2.0 * GZ_PI)
  {
    this->SetHFOV(2.0 * GZ_PI);
    gzwarn << "Horizontal FOV for GPU rays is capped at 180 degrees.\n";
  }

  this->SetHorzHalfAngle((this->AngleMax() + this->AngleMin()).Radian() / 2.0);

  // determine number of cameras to use
  if (this->HFOV().Radian() > 2.8)
  {
    if (this->HFOV().Radian()  > 5.6)
    {
      this->dataPtr->cameraCount = 3;
    }
    else
    {
      this->dataPtr->cameraCount = 2;
    }
  }
  else
  {
    this->dataPtr->cameraCount = 1;
  }

  // horizontal fov of single frame
  this->SetHFOV(this->HFOV().Radian() / this->dataPtr->cameraCount);
  this->SetCosHorzFOV(this->HFOV().Radian());

  // Fixed minimum resolution of texture to reduce steps in ranges
  // when hitting surfaces where the angle between ray and surface is small.
  // Also have to keep in mind the GPU's max. texture size
  unsigned int horzRangeCountPerCamera =
      std::max(2048U, this->RangeCount() / this->dataPtr->cameraCount);
  unsigned int vertRangeCountPerCamera = this->VerticalRangeCount();

  // vertical laser setup
  double vfovAngle;

  if (this->VerticalRangeCount() > 1)
  {
    vfovAngle = std::max(this->dataPtr->kMinAllowedAngle.Radian(),
        (this->VerticalAngleMax() - this->VerticalAngleMin()).Radian());
  }
  else
  {
    vfovAngle = 0;

    if (this->VerticalAngleMax() != this->VerticalAngleMin())
    {
      gzwarn << "Only one vertical ray but vertical min. and max. angle "
          "are not equal. Min. angle is used.\n";
      this->SetVerticalAngleMax(this->VerticalAngleMin().Radian());
    }
  }

  if (vfovAngle > GZ_PI / 2.0)
  {
    vfovAngle = GZ_PI / 2.0;
    gzwarn << "Vertical FOV for GPU laser is capped at 90 degrees.\n";
  }

  this->SetVFOV(vfovAngle);
  this->SetVertHalfAngle((this->VerticalAngleMax()
                   + this->VerticalAngleMin()).Radian() / 2.0);

  this->SetVerticalAngleMin(this->VertHalfAngle() - (vfovAngle / 2));
  this->SetVerticalAngleMax(this->VertHalfAngle() + (vfovAngle / 2));

  // Assume camera always stays horizontally even if vert. half angle of
  // laser is not 0. Add padding to camera vfov.
  double vfovCamera = vfovAngle + 2.0 * std::abs(this->VertHalfAngle());

  // Add padding to vertical camera FOV to cover all possible rays
  // for given laser vert. and horiz. FOV
  vfovCamera = 2.0 * atan(tan(vfovCamera / 2.0) / cos(
        this->HFOV().Radian() / 2.0));

  if (vfovCamera > 2.8)
  {
    gzerr << "Vertical FOV of internal camera exceeds 2.8 radians.\n";
  }

  this->SetCosVertFOV(vfovCamera);

  // If vertical ray is not 1 adjust horizontal and vertical
  // ray count to maintain aspect ratio
  if (this->vSamples > 1)
  {
    double cameraAspectRatio =
      tan(this->HFOV().Radian() / 2.0) / tan(vfovCamera / 2.0);

    this->SetRayCountRatio(cameraAspectRatio);
    this->rangeCountRatio = cameraAspectRatio;

    if ((horzRangeCountPerCamera / this->rangeCountRatio) >
         vertRangeCountPerCamera)
    {
      vertRangeCountPerCamera = static_cast<unsigned int>(
          std::round(horzRangeCountPerCamera / this->rangeCountRatio));
    }
    else
    {
      horzRangeCountPerCamera = static_cast<unsigned int>(std::round(
          vertRangeCountPerCamera * this->rangeCountRatio));
    }
  }
  else
  {
    // In case of 1 vert. ray, set a very small vertical FOV for camera
    this->SetRayCountRatio(horzRangeCountPerCamera);
    double camVFOV = 2.0 * atan(tan(
          this->HFOV().Radian() / 2.0) / this->RayCountRatio());
    this->SetCosVertFOV(camVFOV);
  }

  // Configure first pass texture size
  this->Set1stTextureSize(horzRangeCountPerCamera, vertRangeCountPerCamera);
  // Configure second pass texture size
  this->SetRangeCount(this->RangeCount(), this->VerticalRangeCount());

  // Set ogre cam properties
  this->dataPtr->ogreCamera->setAspectRatio(this->RayCountRatio());
  this->dataPtr->ogreCamera->setFOVy(Ogre::Radian((this->CosVertFOV())));
  this->dataPtr->ogreCamera->setNearClipDistance(this->NearClipPlane());
  this->dataPtr->ogreCamera->setFarClipDistance(this->FarClipPlane());
  this->dataPtr->ogreCamera->setRenderingDistance(this->FarClipPlane());
  this->dataPtr->ogreCamera->yaw(Ogre::Radian(this->HorzHalfAngle()));
}

/////////////////////////////////////////////////////////
void OgreGpuRays::CreateGpuRaysTextures()
{
  this->ConfigureCameras();

  this->CreateOrthoCam();

  this->dataPtr->textureCount = this->dataPtr->cameraCount;

  if (this->dataPtr->textureCount == 2)
  {
    this->dataPtr->cameraYaws[0] = -this->HFOV().Radian() / 2.0;
    this->dataPtr->cameraYaws[1] = +this->HFOV().Radian();
    this->dataPtr->cameraYaws[2] = 0;
    this->dataPtr->cameraYaws[3] = -this->HFOV().Radian() / 2.0;
  }
  else
  {
    this->dataPtr->cameraYaws[0] = -this->HFOV().Radian();
    this->dataPtr->cameraYaws[1] = +this->HFOV().Radian();
    this->dataPtr->cameraYaws[2] = +this->HFOV().Radian();
    this->dataPtr->cameraYaws[3] = -this->HFOV().Radian();
  }

  // Configure first pass textures that are not yet configured properly
  for (unsigned int i = 0; i < this->dataPtr->textureCount; ++i)
  {
    std::stringstream texName;
    texName << this->Name() << "_first_pass_" << i;
    this->dataPtr->firstPassTextures[i] =
      Ogre::TextureManager::getSingleton().createManual(
      texName.str(), "General", Ogre::TEX_TYPE_2D,
      this->dataPtr->w1st, this->dataPtr->h1st, 0,
#if OGRE_VERSION_LT_1_11_0
      Ogre::PF_FLOAT32_RGB, Ogre::TU_RENDERTARGET).getPointer();
#else
      Ogre::PF_FLOAT32_RGB, Ogre::TU_RENDERTARGET).get();
#endif

    Ogre::RenderTarget *rt =
        this->dataPtr->firstPassTextures[i]->getBuffer()->getRenderTarget();
    rt->setAutoUpdated(false);

    // Setup the viewport to use the texture
    Ogre::Viewport *vp =
        rt->addViewport(this->dataPtr->ogreCamera);
    vp->setClearEveryFrame(true);
    vp->setOverlaysEnabled(false);
    vp->setShadowsEnabled(false);
    vp->setSkiesEnabled(false);
    vp->setBackgroundColour(
        Ogre::ColourValue(this->dataMaxVal, 0.0, 1.0));
    vp->setVisibilityMask(this->VisibilityMask() &
        ~(GZ_VISIBILITY_GUI | GZ_VISIBILITY_SELECTABLE));
  }

  this->dataPtr->matFirstPass = dynamic_cast<Ogre::Material *>(
      Ogre::MaterialManager::getSingleton().getByName("GpuRaysScan1st").get());
  this->dataPtr->matFirstPass->load();
  this->dataPtr->matFirstPass->setCullingMode(Ogre::CULL_NONE);

  // Configure second pass texture
  this->dataPtr->secondPassTexture =
      Ogre::TextureManager::getSingleton().createManual(
      this->Name() + "_second_pass",
      "General",
      Ogre::TEX_TYPE_2D,
      this->dataPtr->w2nd, this->dataPtr->h2nd, 0,
      Ogre::PF_FLOAT32_RGB,
#if OGRE_VERSION_LT_1_11_0
      Ogre::TU_RENDERTARGET).getPointer();
#else
      Ogre::TU_RENDERTARGET).get();
#endif

  Ogre::RenderTarget *rt =
      this->dataPtr->secondPassTexture->getBuffer()->getRenderTarget();
  rt->setAutoUpdated(false);

  // Setup the viewport to use the texture
  Ogre::Viewport *vp = rt->addViewport(this->dataPtr->orthoCam);
  vp->setClearEveryFrame(true);
  vp->setOverlaysEnabled(false);
  vp->setShadowsEnabled(false);
  vp->setSkiesEnabled(false);
  vp->setBackgroundColour(Ogre::ColourValue(0.0, 1.0, 0.0));
  vp->setVisibilityMask(
      GZ_VISIBILITY_ALL & ~(GZ_VISIBILITY_GUI | GZ_VISIBILITY_SELECTABLE));

  Ogre::Matrix4 p = this->BuildScaledOrthoMatrix(
      0, static_cast<float>(this->dataPtr->w2nd / 10.0),
      0, static_cast<float>(this->dataPtr->h2nd / 10.0),
      0.01f, 0.02f);

  this->dataPtr->orthoCam->setCustomProjectionMatrix(true, p);

  // Set GpuRaysScan2nd material
  this->dataPtr->matSecondPass = dynamic_cast<Ogre::Material *>(
      Ogre::MaterialManager::getSingleton().getByName("GpuRaysScan2nd").get());
  // clone the material since we're modifying it's definitions
  this->dataPtr->matSecondPass = this->dataPtr->matSecondPass->clone(
      this->Name() + "_" + this->dataPtr->matSecondPass->getName()).get();
  this->dataPtr->matSecondPass->load();

  Ogre::Technique *technique =
    this->dataPtr->matSecondPass->getTechnique(0);
  GZ_ASSERT(technique,
      "OgreGpuRays material script error: technique not found");

  Ogre::Pass *pass = technique->getPass(0);
  GZ_ASSERT(pass,
      "OgreGpuRays material script error: pass not found");
  pass->removeAllTextureUnitStates();
  Ogre::TextureUnitState *texUnit = nullptr;
  for (unsigned int i = 0; i < this->dataPtr->textureCount; ++i)
  {
    unsigned int texIndex = this->dataPtr->texCount++;
    {
      texUnit = pass->createTextureUnitState(
            this->dataPtr->firstPassTextures[i]->getName(), texIndex);

      this->dataPtr->texIdx.push_back(texIndex);

      texUnit->setTextureFiltering(Ogre::TFO_NONE);
      texUnit->setTextureAddressingMode(Ogre::TextureUnitState::TAM_MIRROR);
    }
  }

  this->CreateCanvas();
}

/////////////////////////////////////////////////
void OgreGpuRays::UpdateRenderTarget(Ogre::RenderTarget *_target,
                   Ogre::Material *_material, Ogre::Camera *_cam,
                   const bool _updateTex)
{
  Ogre::SceneManager *sceneMgr = this->scene->OgreSceneManager();
  Ogre::RenderSystem *renderSys = sceneMgr->getDestinationRenderSystem();
  // Get pointer to the material pass
  Ogre::Pass *pass = _material->getBestTechnique()->getPass(0);

  // Render the depth texture
  // OgreSceneManager::_render function automatically sets farClip to 0.
  // Which normally equates to infinite distance. We don't want this. So
  // we have to set the distance every time.
  _cam->setFarClipDistance(this->FarClipPlane());

  Ogre::AutoParamDataSource autoParamDataSource;

  Ogre::Viewport *vp = _target->getViewport(0);

  // Need this line to render the ground plane. No idea why it's necessary.
  renderSys->_setViewport(vp);
  sceneMgr->_setPass(pass, true, false);
  autoParamDataSource.setCurrentPass(pass);
  autoParamDataSource.setCurrentViewport(vp);
  autoParamDataSource.setCurrentRenderTarget(_target);
  autoParamDataSource.setCurrentSceneManager(sceneMgr);
  autoParamDataSource.setCurrentCamera(_cam, true);

  renderSys->setLightingEnabled(false);
  renderSys->_setFog(Ogre::FOG_NONE);

  pass->_updateAutoParams(&autoParamDataSource, 1);

  if (_updateTex)
  {
    pass->getFragmentProgramParameters()->setNamedConstant("tex1",
      this->dataPtr->texIdx[0]);
    if (this->dataPtr->texIdx.size() > 1)
    {
      pass->getFragmentProgramParameters()->setNamedConstant("tex2",
        this->dataPtr->texIdx[1]);
      if (this->dataPtr->texIdx.size() > 2)
        pass->getFragmentProgramParameters()->setNamedConstant("tex3",
          this->dataPtr->texIdx[2]);
    }
  }

  // NOTE: We MUST bind parameters AFTER updating the autos
  if (pass->hasVertexProgram())
  {
    renderSys->bindGpuProgram(
        pass->getVertexProgram()->_getBindingDelegate());

    renderSys->bindGpuProgramParameters(Ogre::GPT_VERTEX_PROGRAM,
    pass->getVertexProgramParameters(), 1);
  }

  if (pass->hasFragmentProgram())
  {
    renderSys->bindGpuProgram(
    pass->getFragmentProgram()->_getBindingDelegate());

    renderSys->bindGpuProgramParameters(Ogre::GPT_FRAGMENT_PROGRAM,
    pass->getFragmentProgramParameters(), 1);
  }

  _target->update(false);
}

//////////////////////////////////////////////////
void OgreGpuRays::Render()
{
  Ogre::SceneManager *sceneMgr = this->scene->OgreSceneManager();

  sceneMgr->_suppressRenderStateChanges(true);
  sceneMgr->addRenderObjectListener(this);

  for (unsigned int i = 0; i < this->dataPtr->textureCount; ++i)
  {
    if (this->dataPtr->textureCount > 1)
    {
      // Cannot call Camera::RotateYaw because it rotates in world frame,
      // but we need rotation in camera local frame
      this->Node()->roll(Ogre::Radian(this->dataPtr->cameraYaws[i]));
    }

    this->dataPtr->currentMat = this->dataPtr->matFirstPass;
    this->dataPtr->currentTexture = this->dataPtr->firstPassTextures[i];

    this->UpdateRenderTarget(
        this->dataPtr->firstPassTextures[i]->getBuffer()->getRenderTarget(),
        this->dataPtr->matFirstPass,
        this->dataPtr->ogreCamera, false);
  }

  if (this->dataPtr->textureCount > 1)
      this->Node()->roll(Ogre::Radian(this->dataPtr->cameraYaws[3]));

  sceneMgr->removeRenderObjectListener(this);

  this->dataPtr->visual->SetVisible(true);

  this->UpdateRenderTarget(
      this->dataPtr->secondPassTexture->getBuffer()->getRenderTarget(),
      this->dataPtr->matSecondPass,
      this->dataPtr->orthoCam, true);

  this->dataPtr->visual->SetVisible(false);

  sceneMgr->_suppressRenderStateChanges(false);
}

//////////////////////////////////////////////////
void OgreGpuRays::PreRender()
{
  if (this->dataPtr->textureCount == 0)
    this->CreateGpuRaysTextures();
}

//////////////////////////////////////////////////
void OgreGpuRays::PostRender()
{
  for (unsigned int i = 0; i < this->dataPtr->textureCount; ++i)
  {
    auto rt =
        this->dataPtr->firstPassTextures[i]->getBuffer()->getRenderTarget();
    rt->swapBuffers();
  }
  auto rt = this->dataPtr->secondPassTexture->getBuffer()->getRenderTarget();
  rt->swapBuffers();

  const Ogre::Viewport *secondPassViewport = rt->getViewport(0);
  unsigned int width = secondPassViewport->getActualWidth();
  unsigned int height = secondPassViewport->getActualHeight();

  size_t size = Ogre::PixelUtil::getMemorySize(
    width, height, 1, Ogre::PF_FLOAT32_RGB);
  int len = width * height * this->Channels();

  if (!this->dataPtr->gpuRaysBuffer)
  {
    this->dataPtr->gpuRaysBuffer = new float[len];
  }

  Ogre::PixelBox dstBox(width, height,
        1, Ogre::PF_FLOAT32_RGB, this->dataPtr->gpuRaysBuffer);

  auto pixelBuffer = this->dataPtr->secondPassTexture->getBuffer();
  pixelBuffer->blitToMemory(dstBox);

  if (!this->dataPtr->gpuRaysScan)
  {
    this->dataPtr->gpuRaysScan = new float[len];
  }

  memcpy(this->dataPtr->gpuRaysScan, this->dataPtr->gpuRaysBuffer, size);

  this->dataPtr->newGpuRaysFrame(this->dataPtr->gpuRaysScan,
      width, height, this->Channels(), "PF_FLOAT32_RGB");
}

//////////////////////////////////////////////////
const float* OgreGpuRays::Data() const
{
  return this->dataPtr->gpuRaysScan;
}

//////////////////////////////////////////////////
void OgreGpuRays::Copy(float *_dataDest)
{
  auto rt = this->dataPtr->secondPassTexture->getBuffer()->getRenderTarget();
  const Ogre::Viewport *secondPassViewport = rt->getViewport(0);
  unsigned int width = secondPassViewport->getActualWidth();
  unsigned int height = secondPassViewport->getActualHeight();

  size_t size = Ogre::PixelUtil::getMemorySize(
    width, height, 1, Ogre::PF_FLOAT32_RGB);

  memcpy(_dataDest, this->dataPtr->gpuRaysScan, size);
}

/////////////////////////////////////////////////
void OgreGpuRays::CreateOrthoCam()
{
  // create ogre camera object
  Ogre::SceneManager *ogreSceneManager;
  ogreSceneManager = this->scene->OgreSceneManager();
  if (ogreSceneManager == nullptr)
  {
    gzerr << "Scene manager cannot be obtained" << std::endl;
    return;
  }

  this->dataPtr->orthoCam = ogreSceneManager->createCamera(
      this->Name() + "_Ortho_Camera");
  if (this->dataPtr->orthoCam == nullptr)
  {
    gzerr << "Ogre camera cannot be created" << std::endl;
    return;
  }

  Ogre::SceneNode *rootSceneNode = std::dynamic_pointer_cast<
<<<<<<< HEAD
      gz::rendering::OgreNode>(this->scene->RootVisual())->Node();
=======
      OgreNode>(this->scene->RootVisual())->Node();
>>>>>>> b1e81b79
  this->dataPtr->pitchNodeOrtho = rootSceneNode->createChildSceneNode();
  this->dataPtr->pitchNodeOrtho->attachObject(this->dataPtr->orthoCam);

  // Use X/Y as horizon, Z up
  this->dataPtr->orthoCam->pitch(Ogre::Degree(90));

  // Don't yaw along variable axis, causes leaning
  this->dataPtr->orthoCam->setFixedYawAxis(true, Ogre::Vector3::UNIT_Z);
  this->dataPtr->orthoCam->setDirection(1, 0, 0);
  this->dataPtr->orthoCam->setAutoAspectRatio(true);

  if (this->dataPtr->orthoCam)
  {
    this->dataPtr->orthoCam->setNearClipDistance(0.01f);
    this->dataPtr->orthoCam->setFarClipDistance(0.02f);
    this->dataPtr->orthoCam->setRenderingDistance(0.02f);

    this->dataPtr->orthoCam->setProjectionType(Ogre::PT_ORTHOGRAPHIC);
  }
}

/////////////////////////////////////////////////
Ogre::Matrix4 OgreGpuRays::BuildScaledOrthoMatrix(const float _left,
    const float _right, const float _bottom, const float _top,
    const float _near, const float _far)
{
  float invw = 1 / (_right - _left);
  float invh = 1 / (_top - _bottom);
  float invd = 1 / (_far - _near);

  Ogre::Matrix4 proj = Ogre::Matrix4::ZERO;
  proj[0][0] = 2 * invw;
  proj[0][3] = -(_right + _left) * invw;
  proj[1][1] = 2 * invh;
  proj[1][3] = -(_top + _bottom) * invh;
  proj[2][2] = -2 * invd;
  proj[2][3] = -(_far + _near) * invd;
  proj[3][3] = 1;

  return proj;
}

/////////////////////////////////////////////////
void OgreGpuRays::Set1stTextureSize(
    const unsigned int _w, const unsigned int _h)
{
  this->dataPtr->w1st = _w;
  this->dataPtr->h1st = _h;
}

/////////////////////////////////////////////////
void OgreGpuRays::SetRangeCount(
    const unsigned int _w, const unsigned int _h)
{
  this->dataPtr->w2nd = _w;
  this->dataPtr->h2nd = _h;
}

/////////////////////////////////////////////////
void OgreGpuRays::CreateMesh()
{
  std::string meshName = this->Name() + "_undistortion_mesh";

  common::Mesh *mesh = new common::Mesh();
  mesh->SetName(meshName);

  common::SubMesh *submesh = new common::SubMesh();

  double dx, dy;
  submesh->SetPrimitiveType(common::SubMesh::POINTS);

  if (this->dataPtr->h2nd == 1)
  {
    dy = 0;
  }
  else
  {
    dy = 0.1;
  }

  dx = 0.1;

  // startX ranges from 0 to -(w2nd/10) at dx=0.1 increments
  // startY ranges from h2nd/10 to 0 at dy=0.1 decrements
  // see OgreGpuRays::Set2ndPassTarget() on how the ortho cam is set up
  double startX = dx;
  double startY = this->dataPtr->h2nd/10.0;

  // half of actual camera vertical FOV without padding
  double phi = this->VFOV().Radian() / 2.0;
  double phiCamera = phi + std::abs(this->VertHalfAngle());
  double theta = this->CosHorzFOV() / 2.0;

  if (this->dataPtr->h2nd == 1)
  {
    phi = 0;
  }

  // index of ray
  unsigned int ptsOnLine = 0;

  // total gpu rays hfov
  double thfov = this->dataPtr->textureCount * this->CosHorzFOV();
  double hstep = thfov / (this->dataPtr->w2nd - 1);
  double vstep = 2.0 * phi / (this->dataPtr->h2nd - 1);

  if (this->dataPtr->h2nd == 1)
  {
    vstep = 0;
  }

  for (unsigned int j = 0; j < this->dataPtr->h2nd; ++j)
  {
    double gamma = 0;
    if (this->dataPtr->h2nd != 1)
    {
      // gamma: current vertical angle w.r.t. camera
      gamma = vstep * j - phi + this->VertHalfAngle();
    }

    for (unsigned int i = 0; i < this->dataPtr->w2nd; ++i)
    {
      // current horizontal angle from start of gpu rays scan
      double delta = hstep * i;

      // index of texture that contains the depth value
      unsigned int texture = static_cast<unsigned int>(
          delta / this->CosHorzFOV());

      // cap texture index and horizontal angle
      if (texture > this->dataPtr->textureCount-1)
      {
        texture -= 1;
        delta -= hstep;
      }

      startX -= dx;
      if (ptsOnLine == this->dataPtr->w2nd)
      {
        ptsOnLine = 0;
        startX = 0;
        startY -= dy;
      }
      ptsOnLine++;

      // the texture/1000.0 value is used in the gpu rays_2nd_pass.frag shader
      // as a trick to determine which camera texture to use when stitching
      // together the final depth image.
      submesh->AddVertex(texture/1000.0, startX, startY);

      // first compute angle from the start of current camera's horizontal
      // min angle, then set delta to be angle from center of current camera.
      delta = delta - (texture * this->CosHorzFOV());
      delta = delta - theta;

      // adjust uv coordinates of depth texture to match projection of current
      // gpu ray the depth image plane.
      double u = 0.5 - tan(delta) / (2.0 * tan(theta));
      double v = 0.5 - (tan(gamma) * cos(theta)) /
          (2.0 * tan(phiCamera) * cos(delta));

      submesh->AddTexCoord(u, v);
      submesh->AddIndex(this->dataPtr->w2nd * j + i);
    }
  }

  mesh->AddSubMesh(*submesh);

  this->dataPtr->undistMesh = mesh;
}

/////////////////////////////////////////////////
void OgreGpuRays::CreateCanvas()
{
  this->CreateMesh();

  this->dataPtr->visual = this->scene->CreateVisual(
      this->Name() + "second_pass_canvas");

  Ogre::SceneNode *visualSceneNode =  std::dynamic_pointer_cast<
<<<<<<< HEAD
    gz::rendering::OgreNode>(this->dataPtr->visual)->Node();
=======
    OgreNode>(this->dataPtr->visual)->Node();
>>>>>>> b1e81b79

  Ogre::Node *visualParent = visualSceneNode->getParent();
  if (visualParent != nullptr)
  {
    visualParent->removeChild(visualSceneNode);
  }
  this->dataPtr->pitchNodeOrtho->addChild(visualSceneNode);

  // Convert mesh from common::Mesh to mesh and add it to
  // the canvas visual
  MeshPtr renderingMesh = this->scene->CreateMesh(
      this->dataPtr->undistMesh);
  this->dataPtr->visual->AddGeometry(renderingMesh);

  this->dataPtr->visual->SetLocalPosition(0.01, 0, 0);
  this->dataPtr->visual->SetLocalRotation(0, 0, 0);

  MaterialPtr canvasMaterial =
    this->scene->CreateMaterial(this->Name() + "_green");
<<<<<<< HEAD
  canvasMaterial->SetAmbient(gz::math::Color(0, 1, 0, 1));
=======
  canvasMaterial->SetAmbient(math::Color(0, 1, 0, 1));
>>>>>>> b1e81b79
  this->dataPtr->visual->SetMaterial(canvasMaterial);

  this->dataPtr->visual->SetVisible(true);
}

/////////////////////////////////////////////////
void OgreGpuRays::notifyRenderSingleObject(Ogre::Renderable *_rend,
      const Ogre::Pass* /*pass*/, const Ogre::AutoParamDataSource* /*source*/,
      const Ogre::LightList* /*lights*/, bool /*supp*/)
{
  // TODO(anyone): this function sets the retro for each obj
  // but currently just sets it to 0

  Ogre::Vector4 retro = Ogre::Vector4(0, 0, 0, 0);
  if (!_rend->hasCustomParameter(1))
  {
    _rend->setCustomParameter(1, Ogre::Vector4(0, 0, 0, 0));
  }

  Ogre::Pass *pass =
    this->dataPtr->currentMat->getBestTechnique()->getPass(0);
  Ogre::RenderSystem *renderSys =
    this->scene->OgreSceneManager()->getDestinationRenderSystem();

  Ogre::AutoParamDataSource autoParamDataSource;

  Ogre::RenderTarget *rt =
    this->dataPtr->currentTexture->getBuffer()->getRenderTarget();
  Ogre::Viewport *vp = rt->getViewport(0);

  renderSys->_setViewport(vp);
  autoParamDataSource.setCurrentRenderable(_rend);
  autoParamDataSource.setCurrentPass(pass);
  autoParamDataSource.setCurrentViewport(vp);
  autoParamDataSource.setCurrentRenderTarget(rt);
  autoParamDataSource.setCurrentSceneManager(this->scene->OgreSceneManager());
  autoParamDataSource.setCurrentCamera(this->dataPtr->ogreCamera, true);

  pass->_updateAutoParams(&autoParamDataSource,
      Ogre::GPV_GLOBAL | Ogre::GPV_PER_OBJECT);
  pass->getFragmentProgramParameters()->setNamedConstant("retro", retro[0]);
  pass->getFragmentProgramParameters()->setNamedConstant(
      "max", static_cast<float>(this->dataMaxVal));
  pass->getFragmentProgramParameters()->setNamedConstant(
      "min", static_cast<float>(this->dataMinVal));
  renderSys->bindGpuProgram(
      pass->getVertexProgram()->_getBindingDelegate());

  renderSys->bindGpuProgramParameters(Ogre::GPT_VERTEX_PROGRAM,
      pass->getVertexProgramParameters(),
      Ogre::GPV_GLOBAL | Ogre::GPV_PER_OBJECT);

  renderSys->bindGpuProgram(
      pass->getFragmentProgram()->_getBindingDelegate());

  renderSys->bindGpuProgramParameters(Ogre::GPT_FRAGMENT_PROGRAM,
      pass->getFragmentProgramParameters(),
      (Ogre::GPV_GLOBAL | Ogre::GPV_PER_OBJECT));
}

//////////////////////////////////////////////////
<<<<<<< HEAD
gz::common::ConnectionPtr OgreGpuRays::ConnectNewGpuRaysFrame(
=======
common::ConnectionPtr OgreGpuRays::ConnectNewGpuRaysFrame(
>>>>>>> b1e81b79
    std::function<void(const float *_frame, unsigned int _width,
    unsigned int _height, unsigned int _channels,
    const std::string &/*_format*/)> _subscriber)
{
  return this->dataPtr->newGpuRaysFrame.Connect(_subscriber);
}

//////////////////////////////////////////////////
RenderTargetPtr OgreGpuRays::RenderTarget() const
{
  return this->dataPtr->renderTexture;
}

//////////////////////////////////////////////////
double OgreGpuRays::CosHorzFOV() const
{
  return this->dataPtr->chfov;
}

//////////////////////////////////////////////////
void OgreGpuRays::SetCosHorzFOV(const double _chfov)
{
  this->dataPtr->chfov = _chfov;
}

//////////////////////////////////////////////////
double OgreGpuRays::CosVertFOV() const
{
  return this->dataPtr->cvfov;
}

//////////////////////////////////////////////////
void OgreGpuRays::SetCosVertFOV(const double _cvfov)
{
  this->dataPtr->cvfov = _cvfov;
}

//////////////////////////////////////////////////
void OgreGpuRays::SetHorzHalfAngle(const double _angle)
{
  this->dataPtr->horzHalfAngle = _angle;
}

//////////////////////////////////////////////////
void OgreGpuRays::SetVertHalfAngle(const double _angle)
{
  this->dataPtr->vertHalfAngle = _angle;
}

//////////////////////////////////////////////////
double OgreGpuRays::HorzHalfAngle() const
{
  return this->dataPtr->horzHalfAngle;
}

//////////////////////////////////////////////////
double OgreGpuRays::VertHalfAngle() const
{
  return this->dataPtr->vertHalfAngle;
}<|MERGE_RESOLUTION|>--- conflicted
+++ resolved
@@ -721,11 +721,7 @@
   }
 
   Ogre::SceneNode *rootSceneNode = std::dynamic_pointer_cast<
-<<<<<<< HEAD
-      gz::rendering::OgreNode>(this->scene->RootVisual())->Node();
-=======
       OgreNode>(this->scene->RootVisual())->Node();
->>>>>>> b1e81b79
   this->dataPtr->pitchNodeOrtho = rootSceneNode->createChildSceneNode();
   this->dataPtr->pitchNodeOrtho->attachObject(this->dataPtr->orthoCam);
 
@@ -906,11 +902,7 @@
       this->Name() + "second_pass_canvas");
 
   Ogre::SceneNode *visualSceneNode =  std::dynamic_pointer_cast<
-<<<<<<< HEAD
-    gz::rendering::OgreNode>(this->dataPtr->visual)->Node();
-=======
     OgreNode>(this->dataPtr->visual)->Node();
->>>>>>> b1e81b79
 
   Ogre::Node *visualParent = visualSceneNode->getParent();
   if (visualParent != nullptr)
@@ -930,11 +922,7 @@
 
   MaterialPtr canvasMaterial =
     this->scene->CreateMaterial(this->Name() + "_green");
-<<<<<<< HEAD
-  canvasMaterial->SetAmbient(gz::math::Color(0, 1, 0, 1));
-=======
   canvasMaterial->SetAmbient(math::Color(0, 1, 0, 1));
->>>>>>> b1e81b79
   this->dataPtr->visual->SetMaterial(canvasMaterial);
 
   this->dataPtr->visual->SetVisible(true);
@@ -996,11 +984,7 @@
 }
 
 //////////////////////////////////////////////////
-<<<<<<< HEAD
-gz::common::ConnectionPtr OgreGpuRays::ConnectNewGpuRaysFrame(
-=======
 common::ConnectionPtr OgreGpuRays::ConnectNewGpuRaysFrame(
->>>>>>> b1e81b79
     std::function<void(const float *_frame, unsigned int _width,
     unsigned int _height, unsigned int _channels,
     const std::string &/*_format*/)> _subscriber)
