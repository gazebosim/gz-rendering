--- conflicted
+++ resolved
@@ -43,35 +43,6 @@
 Ubuntu Bionic 18.04 or above:
 
 Install dependencies:
-<<<<<<< HEAD
-
-    sudo apt -y install wget lsb-release gnupg
-    sudo sh -c 'echo "deb http://packages.osrfoundation.org/gazebo/ubuntu-stable `lsb_release -cs` main" > /etc/apt/sources.list.d/gazebo-stable.list'
-    wget http://packages.osrfoundation.org/gazebo.key -O - | sudo apt-key add -
-    sudo apt update
-    sudo apt install -y \
-        g++-8 \
-        cmake \
-        pkg-config \
-        git \
-        libglew-dev  \
-        libfreeimage-dev \
-        freeglut3-dev \
-        libxmu-dev \
-        libxi-dev \
-        libignition-cmake2-dev \
-        libignition-math6-dev \
-        libignition-common4-dev \
-        libignition-plugin-dev
-    sudo update-alternatives --install /usr/bin/gcc gcc /usr/bin/gcc-8 800 --slave /usr/bin/g++ g++ /usr/bin/g++-8 --slave /usr/bin/gcov gcov /usr/bin/gcov-8
-
-Clone source code
-
-    # This checks out the `master` branch. You can append `-b ign-rendering#` (replace # with a number) to checkout a specific version
-    git clone http://github.com/ignitionrobotics/ign-rendering
-
-#### Supported Rendering Engines
-=======
 ```
 sudo apt -y install wget lsb-release gnupg
 sudo sh -c 'echo "deb http://packages.osrfoundation.org/gazebo/ubuntu-stable `lsb_release -cs` main" > /etc/apt/sources.list.d/gazebo-stable.list'
@@ -89,13 +60,12 @@
     libxi-dev \
     libignition-cmake2-dev \
     libignition-math6-dev \
-    libignition-common3-dev \
+    libignition-common4-dev \
     libignition-plugin-dev
 sudo update-alternatives --install /usr/bin/gcc gcc /usr/bin/gcc-8 800 --slave /usr/bin/g++ g++ /usr/bin/g++-8 --slave /usr/bin/gcov gcov /usr/bin/gcov-8
 ```
 
 ### Supported Rendering Engines
->>>>>>> 1f538971
 
 Ignition Rendering will look for rendering libraries installed in the system and
 build the relevant plugins if dependencies are found.
