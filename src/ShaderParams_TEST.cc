/* * Copyright (C) 2017 Open Source Robotics Foundation
 *
 * Licensed under the Apache License, Version 2.0 (the "License");
 * you may not use this file except in compliance with the License.
 * You may obtain a copy of the License at
 *
 *     http://www.apache.org/licenses/LICENSE-2.0
 *
 * Unless required by applicable law or agreed to in writing, software
 * distributed under the License is distributed on an "AS IS" BASIS,
 * WITHOUT WARRANTIES OR CONDITIONS OF ANY KIND, either express or implied.
 * See the License for the specific language governing permissions and
 * limitations under the License.
 *
*/

#include <gtest/gtest.h>


#include "gz/rendering/ShaderParams.hh"

using namespace gz::rendering;


/////////////////////////////////////////////////
TEST(ShaderParams, InitiallyNotDirty)
{
  ShaderParams params;
  EXPECT_FALSE(params.IsDirty());
}

/////////////////////////////////////////////////
TEST(ShaderParams, NonConstAccessDirties)
{
  ShaderParams params;
  params["some_parameter"];
  EXPECT_TRUE(params.IsDirty());
}

/////////////////////////////////////////////////
TEST(ShaderParams, ClearDirty)
{
  ShaderParams params;
  params["some_parameter"];
  EXPECT_TRUE(params.IsDirty());
  params.ClearDirty();
  EXPECT_FALSE(params.IsDirty());
}

/////////////////////////////////////////////////
TEST(ShaderParams, ConstAccessDoesNotDirty)
{
  ShaderParams params;
  params["some_parameter"];
  params.ClearDirty();
  const ShaderParams &constParams = params;
  constParams["some_parameter"];
  EXPECT_FALSE(params.IsDirty());
}


/////////////////////////////////////////////////
TEST(ShaderParams, ConstRangeForLoopDoesNotDirty)
{
  ShaderParams params;
  params["some_parameter"] = 4.0f;
  params.ClearDirty();

  for (const auto &name_param : params)
  {
    EXPECT_EQ(std::string("some_parameter"), name_param.first);
  }
  EXPECT_FALSE(params.IsDirty());
<<<<<<< HEAD
=======
}

/////////////////////////////////////////////////
TEST(ShaderParams, Iterator)
{
  ShaderParams params;
  params["some_parameter"] = 4.0f;
  params["some_parameter2"] = 4.1f;
  auto iterator = params.begin();
  auto iteratorCopy = iterator;
  EXPECT_TRUE(iterator == params.begin());
  EXPECT_EQ(iteratorCopy->first, iterator->first);
  EXPECT_EQ("some_parameter2", iterator->first);
  EXPECT_EQ(ShaderParam::PARAM_FLOAT, iterator->second.Type());
  float val;
  EXPECT_TRUE(iterator->second.Value(&val));
  EXPECT_FLOAT_EQ(4.1f, val);

  iterator++;
  EXPECT_EQ("some_parameter", iterator->first);
  EXPECT_EQ(ShaderParam::PARAM_FLOAT, iterator->second.Type());
  EXPECT_TRUE(iterator->second.Value(&val));
  EXPECT_FLOAT_EQ(4.0f, val);
}


//////////////////////////////////////////////////
int main(int argc, char **argv)
{
  ::testing::InitGoogleTest(&argc, argv);
  return RUN_ALL_TESTS();
>>>>>>> f80f9c3a
}<|MERGE_RESOLUTION|>--- conflicted
+++ resolved
@@ -71,8 +71,6 @@
     EXPECT_EQ(std::string("some_parameter"), name_param.first);
   }
   EXPECT_FALSE(params.IsDirty());
-<<<<<<< HEAD
-=======
 }
 
 /////////////////////////////////////////////////
@@ -104,5 +102,4 @@
 {
   ::testing::InitGoogleTest(&argc, argv);
   return RUN_ALL_TESTS();
->>>>>>> f80f9c3a
 }