## Ignition Rendering

<<<<<<< HEAD
### Ignition Rendering 3.x.x (upcoming)

1. CMake warning on Ogre versions that are not officially supported.
   To disable the new warning is enough to enable the cmake option USE_UNOFFICAL_OGRE_VERSIONS
    * [Pull request 376](https://github.com/ignitionrobotics/ign-rendering/pull/376)
=======
### Ignition Rendering 3.X.X (2021-XX-XX)

### Ignition Rendering 3.5.0 (2021-05-25)

1. Include MoveTo Helper class to ign-rendering
    * [Pull request 311](https://github.com/ignitionrobotics/ign-rendering/pull/311)

1. Remove tools/code_check and update codecov
    * [Pull request 321](https://github.com/ignitionrobotics/ign-rendering/pull/321)

1. Helper function to get a scene (#320)
    * [Pull request 320](https://github.com/ignitionrobotics/ign-rendering/pull/320)

1. Fix DepthGaussianNoise test (#271)
    * [Pull request 271](https://github.com/ignitionrobotics/ign-rendering/pull/271)

1. Master branch updates (#268)
    * [Pull request 268](https://github.com/ignitionrobotics/ign-rendering/pull/268)

1. 👩🌾 Make GitHub actions tests that are flaky due to display more verbose information (#255)
    * [Pull request 255](https://github.com/ignitionrobotics/ign-rendering/pull/255)

1. Fixed OBJ textures with the same name (#239)
    * [Pull request 239](https://github.com/ignitionrobotics/ign-rendering/pull/239)

1. More verbose messages when failing to load render engine (#236)
    * [Pull request 236](https://github.com/ignitionrobotics/ign-rendering/pull/236)

### Ignition Rendering 3.4.0 (2021-02-09)

1. Clear all Windows warnings
    * [Pull request 206](https://github.com/ignitionrobotics/ign-rendering/pull/206)
    * [Pull request 215](https://github.com/ignitionrobotics/ign-rendering/pull/215)
    * [Pull request 225](https://github.com/ignitionrobotics/ign-rendering/pull/225)

1. Add laser_retro support
    * [Pull request 194](https://github.com/ignitionrobotics/ign-rendering/pull/194)

### Ignition Rendering 3.3.0 (2021-01-22)

1. Add Windows installation.
    * [Pull request 196](https://github.com/ignitionrobotics/ign-rendering/pull/196)

1. Make flaky VisualAt test more verbose.
    * [Pull request 174](https://github.com/ignitionrobotics/ign-rendering/pull/174)

1. Resolve updated codecheck issues.
    * [Pull request 173](https://github.com/ignitionrobotics/ign-rendering/pull/173)

1. Fix crash due to NaN pose values.
    * [Pull request 169](https://github.com/ignitionrobotics/ign-rendering/pull/169)

1. Improve fork experience.
    * [Pull request 165](https://github.com/ignitionrobotics/ign-rendering/pull/165)
>>>>>>> 9341eb24

### Ignition Rendering 3.2.0 (2020-10-13)

1. Add Custom Render Engine support
    * [Pull request 161](https://github.com/ignitionrobotics/ign-rendering/pull/161)
    * [Pull request 154](https://github.com/ignitionrobotics/ign-rendering/pull/154)
    * [Pull request 142](https://github.com/ignitionrobotics/ign-rendering/pull/142)
    * [Pull request 141](https://github.com/ignitionrobotics/ign-rendering/pull/141)

1. Add getter for Ogre2Camera
    * [Pull request 97](https://github.com/ignitionrobotics/ign-rendering/pull/97)

1. Update test configuration to use ogre2
    * [Pull request 83](https://github.com/ignitionrobotics/ign-rendering/pull/83)

1. Ogre2 GPU Ray: Cleanup all resources on destruction
    * [BitBucket pull request 258](https://osrf-migration.github.io/ignition-gh-pages/#!/ignitionrobotics/ign-rendering/pull-requests/258)

1. Ogre2: Add Grid
    * [BitBucket pull request 246](https://osrf-migration.github.io/ignition-gh-pages/#!/ignitionrobotics/ign-rendering/pull-requests/246)

1. Includes all changes up to and including those in version 2.5.1

### Ignition Rendering 3.1.0 (2020-03-05)

1. Use default material properties from ign-common PBR material when loading a mesh
    * [BitBucket pull request 242](https://osrf-migration.github.io/ignition-gh-pages/#!/ignitionrobotics/ign-rendering/pull-requests/242)

1. Fix build for ogre version >= 1.12.0
    * [BitBucket pull request 241](https://osrf-migration.github.io/ignition-gh-pages/#!/ignitionrobotics/ign-rendering/pull-requests/241)

1. Add Ogre2 DynamicRenderable class
    * [BitBucket pull request 226](https://osrf-migration.github.io/ignition-gh-pages/#!/ignitionrobotics/ign-rendering/pull-requests/226)

1. Skeletons for Ogre2
    * [BitBucket pull request 224](https://osrf-migration.github.io/ignition-gh-pages/#!/ignitionrobotics/ign-rendering/pull-requests/224)

1. Fixed gazebo scene viewer example
    * [BitBucket pull request 228](https://osrf-migration.github.io/ignition-gh-pages/#!/ignitionrobotics/ign-rendering/pull-requests/228)

1. Ogre2: Fix shadows by dynamically generating shadow maps
    * [BitBucket pull request 222](https://osrf-migration.github.io/ignition-gh-pages/#!/ignitionrobotics/ign-rendering/pull-requests/222)

1. Ogre2: Destroy resources before recreating shadows
    * [BitBucket pull request 223](https://osrf-migration.github.io/ignition-gh-pages/#!/ignitionrobotics/ign-rendering/pull-requests/223)

1. Fix custom shaders example
    * [BitBucket pull request 230](https://osrf-migration.github.io/ignition-gh-pages/#!/ignitionrobotics/ign-rendering/pull-requests/230)

1. Add API to check which engines are loaded
    * [BitBucket pull request 233](https://osrf-migration.github.io/ignition-gh-pages/#!/ignitionrobotics/ign-rendering/pull-requests/233)

### Ignition Rendering 3.0.0 (2019-12-10)

1. Support setting cast shadows
    * [BitBucket pull request 209](https://osrf-migration.github.io/ignition-gh-pages/#!/ignitionrobotics/ign-rendering/pull-requests/209)

1. Add Thermal Camera
    * [BitBucket pull request 202](https://osrf-migration.github.io/ignition-gh-pages/#!/ignitionrobotics/ign-rendering/pull-requests/202)

1. Add support for emissive map
    * [BitBucket pull request 207](https://osrf-migration.github.io/ignition-gh-pages/#!/ignitionrobotics/ign-rendering/pull-requests/207)

1. Add Marker class and port ogre dynamic lines and renderable
    * [BitBucket pull request 195](https://osrf-migration.github.io/ignition-gh-pages/#!/ignitionrobotics/ign-rendering/pull-requests/195)
    * [BitBucket pull request 208](https://osrf-migration.github.io/ignition-gh-pages/#!/ignitionrobotics/ign-rendering/pull-requests/208)

1. Support storing user data in Visual
    * [BitBucket pull request 200](https://osrf-migration.github.io/ignition-gh-pages/#!/ignitionrobotics/ign-rendering/pull-requests/200)

1. Add 16 bit format
    * [BitBucket pull request 201](https://osrf-migration.github.io/ignition-gh-pages/#!/ignitionrobotics/ign-rendering/pull-requests/201)

1. Destroy camera when the scene is destroyed
    * [BitBucket pull request 175](https://osrf-migration.github.io/ignition-gh-pages/#!/ignitionrobotics/ign-rendering/pull-requests/175)

1. Added function to get the number of channels from a GpuRay.
    * [BitBucket pull request 178](https://osrf-migration.github.io/ignition-gh-pages/#!/ignitionrobotics/ign-rendering/pull-requests/178)

1. Ogre 1.x skeletal animation changes
    * [BitBucket pull request 184](https://osrf-migration.github.io/ignition-gh-pages/#!/ignitionrobotics/ign-rendering/pull-requests/184)
    * [BitBucket pull request 199](https://osrf-migration.github.io/ignition-gh-pages/#!/ignitionrobotics/ign-rendering/pull-requests/199)
    * [BitBucket pull request 204](https://osrf-migration.github.io/ignition-gh-pages/#!/ignitionrobotics/ign-rendering/pull-requests/204)

### Ignition Rendering 2.5.1 (2020-10-05)

1. Limit number of shadow casting lights in ogre2
    * [Pull Request 155](https://github.com/ignitionrobotics/ign-rendering/pull/155)

1. Backport ogre2 depth camera fix
    * [Pull Request 138](https://github.com/ignitionrobotics/ign-rendering/pull/138)

### Ignition Rendering 2.5.0 (2020-08-07)

1. Add support for Gaussian noise render pass in Ogre2DepthCamera
    * [Pull Request 122](https://github.com/ignitionrobotics/ign-rendering/pull/122)

### Ignition Rendering 2.4.0 (2020-04-17)

1. Fix flaky VisualAt test
    * [BitBucket pull request 248](https://osrf-migration.github.io/ignition-gh-pages/#!/ignitionrobotics/ign-rendering/pull-requests/248)

1. Port windows fixes
    * [BitBucket pull request 253](https://osrf-migration.github.io/ignition-gh-pages/#!/ignitionrobotics/ign-rendering/pull-requests/253)

1. Backport ogre2 mesh vertices precision change.
    * [BitBucket pull request 255](https://osrf-migration.github.io/ignition-gh-pages/#!/ignitionrobotics/ign-rendering/pull-requests/255)

1. Backport transparency setting based on diffuse alpha
    * [BitBucket pull request 247](https://osrf-migration.github.io/ignition-gh-pages/#!/ignitionrobotics/ign-rendering/pull-requests/247)

### Ignition Rendering 2.3.0 (2020-02-19)

1. Add API to check which engines are loaded
    * [BitBucket pull request 233](https://osrf-migration.github.io/ignition-gh-pages/#!/ignitionrobotics/ign-rendering/pull-requests/233)

1. Fix custom shaders example
    * [BitBucket pull request 230](https://osrf-migration.github.io/ignition-gh-pages/#!/ignitionrobotics/ign-rendering/pull-requests/230)

1. Ogre2: Fix shadows by dynamically generating shadow maps
    * [BitBucket pull request 222](https://osrf-migration.github.io/ignition-gh-pages/#!/ignitionrobotics/ign-rendering/pull-requests/222)
    * [BitBucket pull request 223](https://osrf-migration.github.io/ignition-gh-pages/#!/ignitionrobotics/ign-rendering/pull-requests/223)

### Ignition Rendering 2.2.0 (2019-11-20)

1. Backport setting cast shadows
    * [BitBucket pull request 210](https://osrf-migration.github.io/ignition-gh-pages/#!/ignitionrobotics/ign-rendering/pull-requests/210)

1. Ogre2: Add more shadow maps
    * [BitBucket pull request 203](https://osrf-migration.github.io/ignition-gh-pages/#!/ignitionrobotics/ign-rendering/pull-requests/203)

### Ignition Rendering 2.1.2 (2019-09-10)

1. Enable gamma write on color texture in depth camera
    * [BitBucket pull request 193](https://osrf-migration.github.io/ignition-gh-pages/#!/ignitionrobotics/ign-rendering/pull-requests/193)

### Ignition Rendering 2.1.1 (2019-09-06)

1. Add checks on mouse selection
    * [BitBucket pull request 191](https://osrf-migration.github.io/ignition-gh-pages/#!/ignitionrobotics/ign-rendering/pull-requests/191)

### Ignition Rendering 2.1.0 (2019-08-27)

1. Support generating point cloud data in DepthCamera
    * [BitBucket pull request 187](https://osrf-migration.github.io/ignition-gh-pages/#!/ignitionrobotics/ign-rendering/pull-requests/187)

1. Fix GizmoVisual material memory leak
    * [BitBucket pull request 185](https://osrf-migration.github.io/ignition-gh-pages/#!/ignitionrobotics/ign-rendering/pull-requests/185)

1. Fix PixelFormat FLOAT32 byte and channel count
    * [BitBucket pull request 186](https://osrf-migration.github.io/ignition-gh-pages/#!/ignitionrobotics/ign-rendering/pull-requests/186)

### Ignition Rendering 2.0.1 (2019-07-16)

1. Clean up camera objects when destroying scene
    * [BitBucket pull request 174](https://osrf-migration.github.io/ignition-gh-pages/#!/ignitionrobotics/ign-rendering/pull-requests/174)
    * [BitBucket pull request 180](https://osrf-migration.github.io/ignition-gh-pages/#!/ignitionrobotics/ign-rendering/pull-requests/180)

### Ignition Rendering 2.0.0 (2019-05-20)

1. More ogre2 error messages for debugging mesh loading.
    * [BitBucket pull request 170](https://osrf-migration.github.io/ignition-gh-pages/#!/ignitionrobotics/ign-rendering/pull-requests/170)

1. Support for ogre 1.11 on windows
    * [BitBucket pull request 167](https://osrf-migration.github.io/ignition-gh-pages/#!/ignitionrobotics/ign-rendering/pull-requests/167)

1. Fix ogre mouse picking after window resize
    * [BitBucket pull request 168](https://osrf-migration.github.io/ignition-gh-pages/#!/ignitionrobotics/ign-rendering/pull-requests/168)

1. Ogre2: Support mouse picking for objects with overlay material
    * [BitBucket pull request 165](https://osrf-migration.github.io/ignition-gh-pages/#!/ignitionrobotics/ign-rendering/pull-requests/165)
    * [BitBucket pull request 166](https://osrf-migration.github.io/ignition-gh-pages/#!/ignitionrobotics/ign-rendering/pull-requests/166)

1. Add GizmoVisual class
    * [BitBucket pull request 163](https://osrf-migration.github.io/ignition-gh-pages/#!/ignitionrobotics/ign-rendering/pull-requests/163)

1. Add Transform Controller for translating, rotating, and scaling nodes.
    * [BitBucket pull request 162](https://osrf-migration.github.io/ignition-gh-pages/#!/ignitionrobotics/ign-rendering/pull-requests/162)

1. Add depth check and depth write properties to Material
    * [BitBucket pull request 160](https://osrf-migration.github.io/ignition-gh-pages/#!/ignitionrobotics/ign-rendering/pull-requests/160)

1. Move scale functions from Visual to Node class.
    * [BitBucket pull request 159](https://osrf-migration.github.io/ignition-gh-pages/#!/ignitionrobotics/ign-rendering/pull-requests/159)

1. Add support for Render Passes and implement Gaussian Noise pass
    * [BitBucket pull request 154](https://osrf-migration.github.io/ignition-gh-pages/#!/ignitionrobotics/ign-rendering/pull-requests/154)
    * [BitBucket pull request 155](https://osrf-migration.github.io/ignition-gh-pages/#!/ignitionrobotics/ign-rendering/pull-requests/155)

### Ignition Rendering 1.X

1. Ogre2: Fix loading mesh with large index count
    * [BitBucket pull request 156](https://osrf-migration.github.io/ignition-gh-pages/#!/ignitionrobotics/ign-rendering/pull-requests/156)

1. Move OgreDepthCameraPrivate class to src file so it is not installed.
    * [BitBucket pull request 150](https://osrf-migration.github.io/ignition-gh-pages/#!/ignitionrobotics/ign-rendering/pull-requests/150)

### Ignition Rendering 1.0.0 (2019-02-28)<|MERGE_RESOLUTION|>--- conflicted
+++ resolved
@@ -1,13 +1,10 @@
 ## Ignition Rendering
 
-<<<<<<< HEAD
-### Ignition Rendering 3.x.x (upcoming)
+### Ignition Rendering 3.x.x (2021-XX-XX)
 
 1. CMake warning on Ogre versions that are not officially supported.
    To disable the new warning is enough to enable the cmake option USE_UNOFFICAL_OGRE_VERSIONS
     * [Pull request 376](https://github.com/ignitionrobotics/ign-rendering/pull/376)
-=======
-### Ignition Rendering 3.X.X (2021-XX-XX)
 
 ### Ignition Rendering 3.5.0 (2021-05-25)
 
@@ -61,7 +58,6 @@
 
 1. Improve fork experience.
     * [Pull request 165](https://github.com/ignitionrobotics/ign-rendering/pull/165)
->>>>>>> 9341eb24
 
 ### Ignition Rendering 3.2.0 (2020-10-13)
 
