--- conflicted
+++ resolved
@@ -15,38 +15,5 @@
  *
  */
 
-<<<<<<< HEAD
-#include "ignition/rendering/config.hh"
-#include "ignition/rendering/CompositeVisual.hh"
-
-namespace ignition
-{
-  namespace rendering
-  {
-    inline namespace IGNITION_RENDERING_VERSION_NAMESPACE {
-    //
-    /// \class AxisVisual AxisVisual.hh ignition/rendering/AxisVisual.hh
-    /// \brief Represents a axis composite visual
-    class IGNITION_RENDERING_VISIBLE AxisVisual :
-      public virtual CompositeVisual
-    {
-      /// \brief Destructor
-      public: virtual ~AxisVisual() { }
-
-      /// \brief set true to show the axis heads, false otherwise
-      /// \param[in] _b true to show the axis heads, false otherwise
-      public: virtual void ShowAxisHead(bool _b) = 0;
-
-      /// \brief set true to show the specified axis head, false otherwise
-      /// \param[in] _axis Axis index. 0: x, 1: y, 2: z
-      /// \param[in] _b true to show the specified axis head, false otherwise
-      public: virtual void ShowAxisHead(unsigned int _axis, bool _b) = 0;
-    };
-    }
-  }
-}
-#endif
-=======
 #include <gz/rendering/AxisVisual.hh>
-#include <ignition/rendering/config.hh>
->>>>>>> 5e77e7f9
+#include <ignition/rendering/config.hh>