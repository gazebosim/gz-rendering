/*
 * Copyright (C) 2015 Open Source Robotics Foundation
 *
 * Licensed under the Apache License, Version 2.0 (the "License");
 * you may not use this file except in compliance with the License.
 * You may obtain a copy of the License at
 *
 *     http://www.apache.org/licenses/LICENSE-2.0
 *
 * Unless required by applicable law or agreed to in writing, software
 * distributed under the License is distributed on an "AS IS" BASIS,
 * WITHOUT WARRANTIES OR CONDITIONS OF ANY KIND, either express or implied.
 * See the License for the specific language governing permissions and
 * limitations under the License.
 *
 */
#ifndef IGNITION_RENDERING_OGRE_OGRERENDERTYPES_HH_
#define IGNITION_RENDERING_OGRE_OGRERENDERTYPES_HH_

#include <memory>
#include "ignition/rendering/base/BaseRenderTypes.hh"

namespace ignition
{
  namespace rendering
  {
    inline namespace IGNITION_RENDERING_VERSION_NAMESPACE {
    //
    class OgreArrowVisual;
    class OgreAxisVisual;
    class OgreCamera;
    class OgreDepthCamera;
    class OgreDirectionalLight;
    class OgreGeometry;
    class OgreGizmoVisual;
    class OgreGpuRays;
    class OgreGrid;
    class OgreHeightmap;
    class OgreJointVisual;
<<<<<<< HEAD
    class OgreLight;
    class OgreLightVisual;
=======
>>>>>>> 1dbdef4e
    class OgreLidarVisual;
    class OgreLight;
    class OgreMarker;
    class OgreMaterial;
    class OgreMesh;
    class OgreMeshFactory;
    class OgreNode;
    class OgreObject;
    class OgreParticleEmitter;
    class OgrePointLight;
    class OgreRayQuery;
    class OgreRenderEngine;
    class OgreRenderTarget;
    class OgreRenderTargetMaterial;
    class OgreRenderTexture;
    class OgreRenderWindow;
    class OgreScene;
    class OgreSensor;
    class OgreSpotLight;
    class OgreSubMesh;
    class OgreText;
    class OgreThermalCamera;
    class OgreVisual;
    class OgreWireBox;

    typedef BaseSceneStore<OgreScene>       OgreSceneStore;
    typedef BaseNodeStore<OgreNode>         OgreNodeStore;
    typedef BaseLightStore<OgreLight>       OgreLightStore;
    typedef BaseSensorStore<OgreSensor>     OgreSensorStore;
    typedef BaseVisualStore<OgreVisual>     OgreVisualStore;
    typedef BaseGeometryStore<OgreGeometry> OgreGeometryStore;
    typedef BaseSubMeshStore<OgreSubMesh>   OgreSubMeshStore;
    typedef BaseMaterialMap<OgreMaterial>   OgreMaterialMap;

    typedef shared_ptr<OgreArrowVisual>          OgreArrowVisualPtr;
    typedef shared_ptr<OgreAxisVisual>           OgreAxisVisualPtr;
    typedef shared_ptr<OgreCamera>               OgreCameraPtr;
    typedef shared_ptr<OgreDepthCamera>          OgreDepthCameraPtr;
    typedef shared_ptr<OgreDirectionalLight>     OgreDirectionalLightPtr;
    typedef shared_ptr<OgreGeometry>             OgreGeometryPtr;
    typedef shared_ptr<OgreGeometryStore>        OgreGeometryStorePtr;
    typedef shared_ptr<OgreGizmoVisual>          OgreGizmoVisualPtr;
    typedef shared_ptr<OgreGpuRays>              OgreGpuRaysPtr;
    typedef shared_ptr<OgreGrid>                 OgreGridPtr;
    typedef shared_ptr<OgreHeightmap>            OgreHeightmapPtr;
    typedef shared_ptr<OgreJointVisual>          OgreJointVisualPtr;
<<<<<<< HEAD
    typedef shared_ptr<OgreLight>                OgreLightPtr;
    typedef shared_ptr<OgreLightVisual>          OgreLightVisualPtr;
=======
>>>>>>> 1dbdef4e
    typedef shared_ptr<OgreLidarVisual>          OgreLidarVisualPtr;
    typedef shared_ptr<OgreLight>                OgreLightPtr;
    typedef shared_ptr<OgreLightStore>           OgreLightStorePtr;
    typedef shared_ptr<OgreMarker>               OgreMarkerPtr;
    typedef shared_ptr<OgreMaterial>             OgreMaterialPtr;
    typedef shared_ptr<OgreMaterialMap>          OgreMaterialMapPtr;
    typedef shared_ptr<OgreMesh>                 OgreMeshPtr;
    typedef shared_ptr<OgreMeshFactory>          OgreMeshFactoryPtr;
    typedef shared_ptr<OgreNode>                 OgreNodePtr;
    typedef shared_ptr<OgreNodeStore>            OgreNodeStorePtr;
    typedef shared_ptr<OgreObject>               OgreObjectPtr;
    typedef shared_ptr<OgreParticleEmitter>      OgreParticleEmitterPtr;
    typedef shared_ptr<OgrePointLight>           OgrePointLightPtr;
    typedef shared_ptr<OgreRayQuery>             OgreRayQueryPtr;
    typedef shared_ptr<OgreRenderEngine>         OgreRenderEnginePtr;
    typedef shared_ptr<OgreRenderTarget>         OgreRenderTargetPtr;
    typedef shared_ptr<OgreRenderTargetMaterial> OgreRenderTargetMaterialPtr;
    typedef shared_ptr<OgreRenderTexture>        OgreRenderTexturePtr;
    typedef shared_ptr<OgreRenderWindow>         OgreRenderWindowPtr;
    typedef shared_ptr<OgreScene>                OgreScenePtr;
    typedef shared_ptr<OgreSceneStore>           OgreSceneStorePtr;
    typedef shared_ptr<OgreSensor>               OgreSensorPtr;
    typedef shared_ptr<OgreSensorStore>          OgreSensorStorePtr;
    typedef shared_ptr<OgreSpotLight>            OgreSpotLightPtr;
    typedef shared_ptr<OgreSubMesh>              OgreSubMeshPtr;
    typedef shared_ptr<OgreSubMeshStore>         OgreSubMeshStorePtr;
    typedef shared_ptr<OgreText>                 OgreTextPtr;
    typedef shared_ptr<OgreThermalCamera>        OgreThermalCameraPtr;
    typedef shared_ptr<OgreVisual>               OgreVisualPtr;
    typedef shared_ptr<OgreVisualStore>          OgreVisualStorePtr;
    typedef shared_ptr<OgreWireBox>              OgreWireBoxPtr;
    }
  }
}
#endif<|MERGE_RESOLUTION|>--- conflicted
+++ resolved
@@ -37,11 +37,8 @@
     class OgreGrid;
     class OgreHeightmap;
     class OgreJointVisual;
-<<<<<<< HEAD
     class OgreLight;
     class OgreLightVisual;
-=======
->>>>>>> 1dbdef4e
     class OgreLidarVisual;
     class OgreLight;
     class OgreMarker;
@@ -88,11 +85,8 @@
     typedef shared_ptr<OgreGrid>                 OgreGridPtr;
     typedef shared_ptr<OgreHeightmap>            OgreHeightmapPtr;
     typedef shared_ptr<OgreJointVisual>          OgreJointVisualPtr;
-<<<<<<< HEAD
     typedef shared_ptr<OgreLight>                OgreLightPtr;
     typedef shared_ptr<OgreLightVisual>          OgreLightVisualPtr;
-=======
->>>>>>> 1dbdef4e
     typedef shared_ptr<OgreLidarVisual>          OgreLidarVisualPtr;
     typedef shared_ptr<OgreLight>                OgreLightPtr;
     typedef shared_ptr<OgreLightStore>           OgreLightStorePtr;
