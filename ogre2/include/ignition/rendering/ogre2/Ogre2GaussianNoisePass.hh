/*
 * Copyright (C) 2022 Open Source Robotics Foundation
 *
 * Licensed under the Apache License, Version 2.0 (the "License");
 * you may not use this file except in compliance with the License.
 * You may obtain a copy of the License at
 *
 *     http://www.apache.org/licenses/LICENSE-2.0
 *
 * Unless required by applicable law or agreed to in writing, software
 * distributed under the License is distributed on an "AS IS" BASIS,
 * WITHOUT WARRANTIES OR CONDITIONS OF ANY KIND, either express or implied.
 * See the License for the specific language governing permissions and
 * limitations under the License.
 *
 */

<<<<<<< HEAD
#include <memory>

#include "ignition/rendering/base/BaseGaussianNoisePass.hh"
#include "ignition/rendering/ogre2/Ogre2RenderPass.hh"
#include "ignition/rendering/ogre2/Export.hh"

namespace ignition
{
  namespace rendering
  {
    inline namespace IGNITION_RENDERING_VERSION_NAMESPACE {
    //
    // forward declaration
    class Ogre2GaussianNoisePassPrivate;

    /* \class Ogre2GaussianNoisePass Ogre2GaussianNoisePass.hh \
     * ignition/rendering/ogre2/Ogre2GaussianNoisePass.hh
     */
    /// \brief Ogre2 Implementation of a Gaussian noise render pass.
    class IGNITION_RENDERING_OGRE2_VISIBLE Ogre2GaussianNoisePass :
      public BaseGaussianNoisePass<Ogre2RenderPass>
    {
      /// \brief Constructor
      public: Ogre2GaussianNoisePass();

      /// \brief Destructor
      public: virtual ~Ogre2GaussianNoisePass();

      // Documentation inherited
      public: void PreRender() override;

      // Documentation inherited
      public: void CreateRenderPass() override;

      /// \brief Pointer to private data class
      private: std::unique_ptr<Ogre2GaussianNoisePassPrivate> dataPtr;
    };
    }
  }
}
#endif
=======
#include <gz/rendering/ogre2/Ogre2GaussianNoisePass.hh>
#include <ignition/rendering/config.hh>
>>>>>>> 5e77e7f9
<|MERGE_RESOLUTION|>--- conflicted
+++ resolved
@@ -15,49 +15,5 @@
  *
  */
 
-<<<<<<< HEAD
-#include <memory>
-
-#include "ignition/rendering/base/BaseGaussianNoisePass.hh"
-#include "ignition/rendering/ogre2/Ogre2RenderPass.hh"
-#include "ignition/rendering/ogre2/Export.hh"
-
-namespace ignition
-{
-  namespace rendering
-  {
-    inline namespace IGNITION_RENDERING_VERSION_NAMESPACE {
-    //
-    // forward declaration
-    class Ogre2GaussianNoisePassPrivate;
-
-    /* \class Ogre2GaussianNoisePass Ogre2GaussianNoisePass.hh \
-     * ignition/rendering/ogre2/Ogre2GaussianNoisePass.hh
-     */
-    /// \brief Ogre2 Implementation of a Gaussian noise render pass.
-    class IGNITION_RENDERING_OGRE2_VISIBLE Ogre2GaussianNoisePass :
-      public BaseGaussianNoisePass<Ogre2RenderPass>
-    {
-      /// \brief Constructor
-      public: Ogre2GaussianNoisePass();
-
-      /// \brief Destructor
-      public: virtual ~Ogre2GaussianNoisePass();
-
-      // Documentation inherited
-      public: void PreRender() override;
-
-      // Documentation inherited
-      public: void CreateRenderPass() override;
-
-      /// \brief Pointer to private data class
-      private: std::unique_ptr<Ogre2GaussianNoisePassPrivate> dataPtr;
-    };
-    }
-  }
-}
-#endif
-=======
 #include <gz/rendering/ogre2/Ogre2GaussianNoisePass.hh>
-#include <ignition/rendering/config.hh>
->>>>>>> 5e77e7f9
+#include <ignition/rendering/config.hh>