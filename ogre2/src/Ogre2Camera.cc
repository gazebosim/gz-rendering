--- conflicted
+++ resolved
@@ -263,11 +263,7 @@
 }
 
 //////////////////////////////////////////////////
-<<<<<<< HEAD
-VisualPtr Ogre2Camera::VisualAt(const gz::math::Vector2i &_mousePos)
-=======
 VisualPtr Ogre2Camera::VisualAt(const math::Vector2i &_mousePos)
->>>>>>> b1e81b79
 {
   VisualPtr result;
 
@@ -287,11 +283,7 @@
   }
 
   float ratio = screenScalingFactor();
-<<<<<<< HEAD
-  gz::math::Vector2i mousePos(
-=======
   math::Vector2i mousePos(
->>>>>>> b1e81b79
       static_cast<int>(std::rint(ratio * _mousePos.X())),
       static_cast<int>(std::rint(ratio * _mousePos.Y())));
   Ogre::Item *ogreItem = this->selectionBuffer->OnSelectionClick(
