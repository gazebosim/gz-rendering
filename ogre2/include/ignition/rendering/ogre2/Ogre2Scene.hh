--- conflicted
+++ resolved
@@ -65,17 +65,6 @@
       // Documentation inherited.
       public: virtual void SetAmbientLight(const math::Color &_color) override;
 
-      // Documentation inherited.
-      public: virtual void SetBackgroundColor(const math::Color &_color)
-          override;
-
-      // Documentation inherited.
-      public: virtual void SetGradientBackgroundColor(
-                     const std::array<math::Color, 4> &_colors) override;
-
-      // Documentation inherited.
-      public: virtual void RemoveGradientBackgroundColor() override;
-
       // Documentation inherited
       public: virtual void PreRender() override;
 
@@ -217,26 +206,17 @@
       /// \brief Mesh factory for generating ogre meshes
       protected: Ogre2MeshFactoryPtr meshFactory;
 
-<<<<<<< HEAD
-      /// \brief A list of ogre lights
-//      protected: Ogre2LightStorePtr lights;
-
-      /// \brief A list of ogre sensors
-=======
       /// \brief A list of ogre sensors, e.g. cameras
->>>>>>> 32449533
       protected: Ogre2SensorStorePtr sensors;
 
       /// \brief A list of ogre visuals
       protected: Ogre2VisualStorePtr visuals;
 
-<<<<<<< HEAD
+      /// \brief A list of ogre lights
+      protected: Ogre2LightStorePtr lights;
+
       /// \brief A list of ogre materials
       protected: Ogre2MaterialMapPtr materials;
-=======
-      /// \brief A list of ogre lights
-      protected: Ogre2LightStorePtr lights;
->>>>>>> 32449533
 
       /// \brief Pointer to the ogre root object
       protected: Ogre::Root *ogreRoot = nullptr;
