/*
 * Copyright (C) 2018 Open Source Robotics Foundation
 *
 * Licensed under the Apache License, Version 2.0 (the "License");
 * you may not use this file except in compliance with the License.
 * You may obtain a copy of the License at
 *
 *     http://www.apache.org/licenses/LICENSE-2.0
 *
 * Unless required by applicable law or agreed to in writing, software
 * distributed under the License is distributed on an "AS IS" BASIS,
 * WITHOUT WARRANTIES OR CONDITIONS OF ANY KIND, either express or implied.
 * See the License for the specific language governing permissions and
 * limitations under the License.
 *
 */
#include "gz/rendering/ogre2/Ogre2Conversions.hh"

<<<<<<< HEAD
#ifdef _MSC_VER
  #pragma warning(push, 0)
#endif
#include <OgreMatrix4.h>
#ifdef _MSC_VER
  #pragma warning(pop)
#endif

using namespace ignition;
=======
using namespace gz;
>>>>>>> 5e77e7f9
using namespace rendering;

//////////////////////////////////////////////////
const Ogre::PixelFormatGpu Ogre2Conversions::ogrePixelFormats[PF_COUNT] =
    {
      // UKNOWN
      Ogre::PFG_UNKNOWN,
      // L8
      Ogre::PFG_R8_UNORM,
      // R8G8B8
      Ogre::PFG_RGB8_UNORM,
      // B8G8R8
      Ogre::PFG_BGR8_UNORM,
      // BAYER_RGGB8
      Ogre::PFG_RGB8_UNORM,
      // BAYER_BGGR8
      Ogre::PFG_RGB8_UNORM,
      // BAYER_GBGR8
      Ogre::PFG_RGB8_UNORM,
      // BAYER_GRGB8
      Ogre::PFG_RGB8_UNORM,
      // PF_FLOAT32_R
      Ogre::PFG_R32_FLOAT,
      // PF_FLOAT32_RGBA
      Ogre::PFG_RGBA32_FLOAT,
      // PF_FLOAT32_RGB
      Ogre::PFG_RGB32_FLOAT,
      // PF_L16
      Ogre::PFG_R16_UNORM,
      // PF_R8G8B8A8
      Ogre::PFG_RGBA8_UNORM,
    };

//////////////////////////////////////////////////
Ogre::ColourValue Ogre2Conversions::Convert(const math::Color &_color)
{
  return Ogre::ColourValue(_color.R(), _color.G(), _color.B(), _color.A());
}

//////////////////////////////////////////////////
math::Color Ogre2Conversions::Convert(const Ogre::ColourValue &_color)
{
  return math::Color(_color.r, _color.g, _color.b, _color.a);
}

//////////////////////////////////////////////////
Ogre::Vector3 Ogre2Conversions::Convert(const math::Vector3d &_vector)
{
  return Ogre::Vector3(_vector.X(), _vector.Y(), _vector.Z());
}

//////////////////////////////////////////////////
math::Vector3d Ogre2Conversions::Convert(const Ogre::Vector3 &_vector)
{
  return math::Vector3d(_vector.x, _vector.y, _vector.z);
}

//////////////////////////////////////////////////
Ogre::Quaternion Ogre2Conversions::Convert(const math::Quaterniond &_quat)
{
  return Ogre::Quaternion(_quat.W(), _quat.X(), _quat.Y(), _quat.Z());
}

//////////////////////////////////////////////////
math::Quaterniond Ogre2Conversions::Convert(const Ogre::Quaternion &_quat)
{
  return math::Quaterniond(_quat.w, _quat.x, _quat.y, _quat.z);
}

//////////////////////////////////////////////////
Ogre::Radian Ogre2Conversions::Convert(const math::Angle &_angle)
{
  return Ogre::Radian(_angle.Radian());
}

//////////////////////////////////////////////////
math::Angle Ogre2Conversions::Convert(const Ogre::Radian &_angle)
{
  return math::Angle(_angle.valueRadians());
}

//////////////////////////////////////////////////
Ogre::PixelFormatGpu Ogre2Conversions::Convert(PixelFormat _format)
{
  return Ogre2Conversions::ogrePixelFormats[_format];
}

//////////////////////////////////////////////////
math::Matrix4d Ogre2Conversions::Convert(const Ogre::Matrix4 &_m)
{
  return math::Matrix4d(_m[0][0], _m[0][1], _m[0][2], _m[0][3],
                        _m[1][0], _m[1][1], _m[1][2], _m[1][3],
                        _m[2][0], _m[2][1], _m[2][2], _m[2][3],
                        _m[3][0], _m[3][1], _m[3][2], _m[3][3]);
}

//////////////////////////////////////////////////
Ogre::Matrix4 Ogre2Conversions::Convert(const math::Matrix4d &_m)
{
  return Ogre::Matrix4(_m(0, 0), _m(0, 1), _m(0, 2), _m(0, 3),
                       _m(1, 0), _m(1, 1), _m(1, 2), _m(1, 3),
                       _m(2, 0), _m(2, 1), _m(2, 2), _m(2, 3),
                       _m(3, 0), _m(3, 1), _m(3, 2), _m(3, 3));
}
<|MERGE_RESOLUTION|>--- conflicted
+++ resolved
@@ -16,7 +16,6 @@
  */
 #include "gz/rendering/ogre2/Ogre2Conversions.hh"
 
-<<<<<<< HEAD
 #ifdef _MSC_VER
   #pragma warning(push, 0)
 #endif
@@ -25,10 +24,7 @@
   #pragma warning(pop)
 #endif
 
-using namespace ignition;
-=======
 using namespace gz;
->>>>>>> 5e77e7f9
 using namespace rendering;
 
 //////////////////////////////////////////////////
