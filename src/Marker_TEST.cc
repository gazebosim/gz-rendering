--- conflicted
+++ resolved
@@ -100,19 +100,8 @@
   marker->SetType(MarkerType::MT_NONE);
   EXPECT_EQ(MarkerType::MT_NONE, marker->Type());
 
-<<<<<<< HEAD
   marker->SetType(static_cast<MarkerType>(99));
   EXPECT_EQ(static_cast<MarkerType>(99), marker->Type());
-=======
-  marker->SetType(MarkerType::MT_BOX);
-  EXPECT_EQ(MarkerType::MT_BOX, marker->Type());
-
-  marker->SetType(MarkerType::MT_SPHERE);
-  EXPECT_EQ(MarkerType::MT_SPHERE, marker->Type());
-
-  marker->SetType(static_cast<MarkerType>(11));
-  EXPECT_EQ(static_cast<MarkerType>(11), marker->Type());
->>>>>>> 6dda4565
 
   marker->SetType(MarkerType::MT_POINTS);
   EXPECT_EQ(MarkerType::MT_POINTS, marker->Type());
@@ -132,7 +121,6 @@
   marker->SetType(MarkerType::MT_TRIANGLE_FAN);
   EXPECT_EQ(MarkerType::MT_TRIANGLE_FAN, marker->Type());
 
-<<<<<<< HEAD
   // set same type again
   marker->SetType(MarkerType::MT_TRIANGLE_FAN);
   EXPECT_EQ(MarkerType::MT_TRIANGLE_FAN, marker->Type());
@@ -140,23 +128,16 @@
   // attach to visual again
   EXPECT_NO_THROW(visual->AddGeometry(marker));
 
-=======
-  // Repeat again
-  marker->SetType(MarkerType::MT_TRIANGLE_FAN);
-  EXPECT_EQ(MarkerType::MT_TRIANGLE_FAN, marker->Type());
-
->>>>>>> 6dda4565
   // exercise point api
   EXPECT_NO_THROW(marker->AddPoint(math::Vector3d(0, 1, 2),
       math::Color::White));
   EXPECT_NO_THROW(marker->SetPoint(0, math::Vector3d(3, 1, 2)));
   EXPECT_NO_THROW(marker->ClearPoints());
 
-<<<<<<< HEAD
   EXPECT_DOUBLE_EQ(1.0, marker->Size());
   marker->SetSize(3.0);
   EXPECT_DOUBLE_EQ(3.0, marker->Size());
-=======
+
   marker->PreRender();
 
   // create material
@@ -194,7 +175,6 @@
   MaterialPtr matNull;
   marker->SetMaterial(matNull, false);
   ASSERT_NE(nullptr, markerMat);
->>>>>>> 6dda4565
 
   // Clean up
   engine->DestroyScene(scene);
