/*
 * Copyright (C) 2022 Open Source Robotics Foundation
 *
 * Licensed under the Apache License, Version 2.0 (the "License");
 * you may not use this file except in compliance with the License.
 * You may obtain a copy of the License at
 *
 *     http://www.apache.org/licenses/LICENSE-2.0
 *
 * Unless required by applicable law or agreed to in writing, software
 * distributed under the License is distributed on an "AS IS" BASIS,
 * WITHOUT WARRANTIES OR CONDITIONS OF ANY KIND, either express or implied.
 * See the License for the specific language governing permissions and
 * limitations under the License.
 *
 */
<<<<<<< HEAD

=======
>>>>>>> f80f9c3a
#include <gz/rendering/ogre2/Ogre2LidarVisual.hh>
#include <ignition/rendering/config.hh><|MERGE_RESOLUTION|>--- conflicted
+++ resolved
@@ -14,9 +14,6 @@
  * limitations under the License.
  *
  */
-<<<<<<< HEAD
 
-=======
->>>>>>> f80f9c3a
 #include <gz/rendering/ogre2/Ogre2LidarVisual.hh>
 #include <ignition/rendering/config.hh>