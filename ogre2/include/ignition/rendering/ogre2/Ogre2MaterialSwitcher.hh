/*
 * Copyright (C) 2022 Open Source Robotics Foundation
 *
 * Licensed under the Apache License, Version 2.0 (the "License");
 * you may not use this file except in compliance with the License.
 * You may obtain a copy of the License at
 *
 *     http://www.apache.org/licenses/LICENSE-2.0
 *
 * Unless required by applicable law or agreed to in writing, software
 * distributed under the License is distributed on an "AS IS" BASIS,
 * WITHOUT WARRANTIES OR CONDITIONS OF ANY KIND, either express or implied.
 * See the License for the specific language governing permissions and
 * limitations under the License.
 *
 */

<<<<<<< HEAD
#ifndef IGNITION_RENDERING_OGRE2_OGRE2MATERIALSWITCHER_HH_
#define IGNITION_RENDERING_OGRE2_OGRE2MATERIALSWITCHER_HH_

#include <map>
#include <string>

#include <ignition/math/Color.hh>
#include "ignition/rendering/config.hh"
#include "ignition/rendering/ogre2/Export.hh"
#include "ignition/rendering/ogre2/Ogre2RenderTypes.hh"

#ifdef _MSC_VER
  #pragma warning(push, 0)
#endif
#include <OgreCamera.h>
#include <OgreMaterial.h>
#ifdef _MSC_VER
  #pragma warning(pop)
#endif

namespace ignition
{
  namespace rendering
  {
    inline namespace IGNITION_RENDERING_VERSION_NAMESPACE {
    //
    // forward declarations
    class Ogre2SelectionBuffer;

    /// \brief Helper class to assign unique colors to renderables
    class IGNITION_RENDERING_OGRE2_VISIBLE Ogre2MaterialSwitcher :
      public Ogre::Camera::Listener
    {
      /// \brief Constructor
      public: explicit Ogre2MaterialSwitcher(Ogre2ScenePtr _scene);

      /// \brief Destructor
      public: ~Ogre2MaterialSwitcher();

      /// \brief Get the entity with a specific color
      /// \param[in] _color The entity's color.
      public: std::string EntityName(
              const ignition::math::Color &_color) const;

      /// \brief Reset the color value incrementor
      public: void Reset();

      /// \brief Ogre's pre render update callback
      /// \param[in] _cam Ogre render target event containing information about
      /// the source render target.
      public: virtual void cameraPreRenderScene(
                  Ogre::Camera *_cam) override;

      /// \brief Ogre's post render update callback
      /// \param[in] _cam Ogre render target event containing information about
      /// the source render target.
      public: virtual void cameraPostRenderScene(Ogre::Camera *_cam) override;

      /// \brief Current unique color value
      private: ignition::math::Color currentColor;

      /// \brief Color dictionary that maps the unique color value to
      /// renderable name
      private: std::map<unsigned int, std::string> colorDict;

      /// \brief A map of ogre sub item pointer to their original hlms material
      private: std::map<Ogre::SubItem *, Ogre::HlmsDatablock *> datablockMap;

      /// \brief Ogre v1 material consisting of a shader that changes the
      /// appearance of item to use a unique color for mouse picking
      private: Ogre::MaterialPtr plainMaterial;

      /// \brief Ogre v1 material consisting of a shader that changes the
      /// appearance of item to use a unique color for mouse picking. In
      /// addition, the depth check and depth write properties disabled.
      private: Ogre::MaterialPtr plainOverlayMaterial;

      /// \brief Increment unique color value that will be assigned to the
      /// next renderable
      private: void NextColor();

      /// \brief Selection Buffer class that make use of this class for
      /// selecting entitiies
      public: friend class Ogre2SelectionBuffer;

      /// \brief Plain material technique
      private: Ogre2ScenePtr scene;
    };
    }
  }
}
#endif
=======
#include <gz/rendering/ogre2/Ogre2MaterialSwitcher.hh>
#include <ignition/rendering/config.hh>
>>>>>>> 5e77e7f9
<|MERGE_RESOLUTION|>--- conflicted
+++ resolved
@@ -15,100 +15,5 @@
  *
  */
 
-<<<<<<< HEAD
-#ifndef IGNITION_RENDERING_OGRE2_OGRE2MATERIALSWITCHER_HH_
-#define IGNITION_RENDERING_OGRE2_OGRE2MATERIALSWITCHER_HH_
-
-#include <map>
-#include <string>
-
-#include <ignition/math/Color.hh>
-#include "ignition/rendering/config.hh"
-#include "ignition/rendering/ogre2/Export.hh"
-#include "ignition/rendering/ogre2/Ogre2RenderTypes.hh"
-
-#ifdef _MSC_VER
-  #pragma warning(push, 0)
-#endif
-#include <OgreCamera.h>
-#include <OgreMaterial.h>
-#ifdef _MSC_VER
-  #pragma warning(pop)
-#endif
-
-namespace ignition
-{
-  namespace rendering
-  {
-    inline namespace IGNITION_RENDERING_VERSION_NAMESPACE {
-    //
-    // forward declarations
-    class Ogre2SelectionBuffer;
-
-    /// \brief Helper class to assign unique colors to renderables
-    class IGNITION_RENDERING_OGRE2_VISIBLE Ogre2MaterialSwitcher :
-      public Ogre::Camera::Listener
-    {
-      /// \brief Constructor
-      public: explicit Ogre2MaterialSwitcher(Ogre2ScenePtr _scene);
-
-      /// \brief Destructor
-      public: ~Ogre2MaterialSwitcher();
-
-      /// \brief Get the entity with a specific color
-      /// \param[in] _color The entity's color.
-      public: std::string EntityName(
-              const ignition::math::Color &_color) const;
-
-      /// \brief Reset the color value incrementor
-      public: void Reset();
-
-      /// \brief Ogre's pre render update callback
-      /// \param[in] _cam Ogre render target event containing information about
-      /// the source render target.
-      public: virtual void cameraPreRenderScene(
-                  Ogre::Camera *_cam) override;
-
-      /// \brief Ogre's post render update callback
-      /// \param[in] _cam Ogre render target event containing information about
-      /// the source render target.
-      public: virtual void cameraPostRenderScene(Ogre::Camera *_cam) override;
-
-      /// \brief Current unique color value
-      private: ignition::math::Color currentColor;
-
-      /// \brief Color dictionary that maps the unique color value to
-      /// renderable name
-      private: std::map<unsigned int, std::string> colorDict;
-
-      /// \brief A map of ogre sub item pointer to their original hlms material
-      private: std::map<Ogre::SubItem *, Ogre::HlmsDatablock *> datablockMap;
-
-      /// \brief Ogre v1 material consisting of a shader that changes the
-      /// appearance of item to use a unique color for mouse picking
-      private: Ogre::MaterialPtr plainMaterial;
-
-      /// \brief Ogre v1 material consisting of a shader that changes the
-      /// appearance of item to use a unique color for mouse picking. In
-      /// addition, the depth check and depth write properties disabled.
-      private: Ogre::MaterialPtr plainOverlayMaterial;
-
-      /// \brief Increment unique color value that will be assigned to the
-      /// next renderable
-      private: void NextColor();
-
-      /// \brief Selection Buffer class that make use of this class for
-      /// selecting entitiies
-      public: friend class Ogre2SelectionBuffer;
-
-      /// \brief Plain material technique
-      private: Ogre2ScenePtr scene;
-    };
-    }
-  }
-}
-#endif
-=======
 #include <gz/rendering/ogre2/Ogre2MaterialSwitcher.hh>
-#include <ignition/rendering/config.hh>
->>>>>>> 5e77e7f9
+#include <ignition/rendering/config.hh>