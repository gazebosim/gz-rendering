--- conflicted
+++ resolved
@@ -291,11 +291,7 @@
 
 //////////////////////////////////////////////////
 void OgreMaterial::SetTexture(const std::string &_name,
-<<<<<<< HEAD
-                               const std::shared_ptr<common::Image> &_img)
-=======
                               const std::shared_ptr<common::Image> &_img)
->>>>>>> 47b02435
 {
   if (_name.empty())
   {
