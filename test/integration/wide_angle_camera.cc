--- conflicted
+++ resolved
@@ -145,15 +145,10 @@
   EXPECT_EQ(1, g_counter);
 
   // Compare image pixels
-<<<<<<< HEAD
+  EXPECT_EQ(PF_R8G8B8, camera->ImageFormat());
   const unsigned int channelCount =
     PixelUtil::ChannelCount(camera->ImageFormat());
   const unsigned int step = width * channelCount;
-=======
-  EXPECT_EQ(PF_R8G8B8, camera->ImageFormat());
-  unsigned int channelCount = PixelUtil::ChannelCount(camera->ImageFormat());
-  unsigned int step = width * channelCount;
->>>>>>> 0937b2a1
 
   // verify both cameras can see the blue box in the middle
   unsigned int mid = static_cast<unsigned int>(
