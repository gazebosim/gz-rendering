--- conflicted
+++ resolved
@@ -538,40 +538,23 @@
     // archNames.push_back(
     //     std::make_pair(prefix + "/skyx", "SkyX"));
     archNames.push_back(
-        std::make_pair(p+ "/materials/programs", "General"));
+        std::make_pair(p + "/materials/programs", "General"));
     archNames.push_back(
-        std::make_pair(p+ "/materials/scripts", "General"));
+        std::make_pair(p + "/materials/scripts", "General"));
     // archNames.push_back(
     //     std::make_pair(prefix + "/materials/textures", "General"));
     // archNames.push_back(
     //     std::make_pair(prefix + "/media/models", "General"));
+    archNames.push_back(
+        std::make_pair(p + "/fonts", "Fonts"));
   }
 
   for (auto aiter = archNames.begin(); aiter != archNames.end(); ++aiter)
   {
     try
     {
-<<<<<<< HEAD
-      std::string prefix = common::joinPaths(p, m);
-
-      archNames.push_back(
-          std::make_pair(prefix, "General"));
-      // archNames.push_back(
-      //     std::make_pair(prefix + "/skyx", "SkyX"));
-      archNames.push_back(
-          std::make_pair(prefix + "/materials/programs", "General"));
-      archNames.push_back(
-          std::make_pair(prefix + "/materials/scripts", "General"));
-      // archNames.push_back(
-      //     std::make_pair(prefix + "/materials/textures", "General"));
-      // archNames.push_back(
-      //     std::make_pair(prefix + "/media/models", "General"));
-      archNames.push_back(
-          std::make_pair(prefix + "/fonts", "Fonts"));
-=======
       Ogre::ResourceGroupManager::getSingleton().addResourceLocation(
           aiter->first, "FileSystem", aiter->second);
->>>>>>> 548b9d9b
     }
     catch(Ogre::Exception &/*_e*/)
     {
