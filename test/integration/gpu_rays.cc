/*
 * Copyright (C) 2018 Open Source Robotics Foundation
 *
 * Licensed under the Apache License, Version 2.0 (the "License");
 * you may not use this file except in compliance with the License.
 * You may obtain a copy of the License at
 *
 *     http://www.apache.org/licenses/LICENSE-2.0
 *
 * Unless required by applicable law or agreed to in writing, software
 * distributed under the License is distributed on an "AS IS" BASIS,
 * WITHOUT WARRANTIES OR CONDITIONS OF ANY KIND, either express or implied.
 * See the License for the specific language governing permissions and
 * limitations under the License.
 *
*/

#include <gtest/gtest.h>

#include "CommonRenderingTest.hh"

#include <gz/common/Image.hh>
#include <gz/common/Filesystem.hh>
#include <gz/utils/ExtraTestMacros.hh>

#include "gz/rendering/GpuRays.hh"
#include "gz/rendering/ParticleEmitter.hh"
#include "gz/rendering/Scene.hh"

#define LASER_TOL 2e-4
#define DOUBLE_TOL 1e-6

// vertical range values seem to be less accurate
#define VERTICAL_LASER_TOL 1e-3

#define WAIT_TIME 0.02

using namespace gz;
using namespace rendering;

/////////////////////////////////////////////////
void OnNewGpuRaysFrame(float *_scanDest, const float *_scan,
                  unsigned int _width, unsigned int _height,
                  unsigned int _channels,
                  const std::string &/*_format*/)
{
  float f;
  int size =  _width * _height * _channels;
  memcpy(_scanDest, _scan, size * sizeof(f));
}

/////////////////////////////////////////////////
class GpuRaysTest: public CommonRenderingTest
{
};

/////////////////////////////////////////////////
/// \brief Test GPU rays configuraions
TEST_F(GpuRaysTest, Configure)
{
  CHECK_UNSUPPORTED_ENGINE("optix");

  ScenePtr scene = engine->CreateScene("scene");
  ASSERT_NE(nullptr, scene);

  VisualPtr root = scene->RootVisual();

  GpuRaysPtr gpuRays = scene->CreateGpuRays();
  ASSERT_NE(nullptr, gpuRays);
  root->AddChild(gpuRays);

  // set gpu rays caster initial pose
  math::Vector3d initPos(-2, 0.0, 5.0);
  math::Quaterniond initRot = math::Quaterniond::Identity;
  gpuRays->SetWorldPosition(initPos);
  EXPECT_EQ(initPos, gpuRays->WorldPosition());
  EXPECT_EQ(initRot, gpuRays->WorldRotation());

  // The following tests all the getters and setters
  {
    gpuRays->SetNearClipPlane(0.1);
    EXPECT_NEAR(gpuRays->NearClipPlane(), 0.1, 1e-6);

    gpuRays->SetFarClipPlane(100.0);
    EXPECT_NEAR(gpuRays->FarClipPlane(), 100, 1e-6);

    gpuRays->SetIsHorizontal(false);
    EXPECT_FALSE(gpuRays->IsHorizontal());

    gpuRays->SetNearClipPlane(0.04);
    EXPECT_NEAR(gpuRays->NearClipPlane(), 0.04, 1e-6);

    gpuRays->SetFarClipPlane(5.4);
    EXPECT_NEAR(gpuRays->FarClipPlane(), 05.4, 1e-6);

    gpuRays->SetAngleMin(-1.47);
    EXPECT_NEAR(gpuRays->AngleMin().Radian(), -1.47, 1e-6);

    gpuRays->SetAngleMax(1.56);
    EXPECT_NEAR(gpuRays->AngleMax().Radian(), 1.56, 1e-6);

    gpuRays->SetVerticalAngleMin(-0.32);
    EXPECT_NEAR(gpuRays->VerticalAngleMin().Radian(), -0.32, 1e-6);

    gpuRays->SetVerticalAngleMax(1.58);
    EXPECT_NEAR(gpuRays->VerticalAngleMax().Radian(), 1.58, 1e-6);

    EXPECT_EQ(gpuRays->Clamp(), false);
    gpuRays->SetClamp(true);
    EXPECT_EQ(gpuRays->Clamp(), true);

    gpuRays->SetVerticalRayCount(67);
    EXPECT_NEAR(gpuRays->VerticalRayCount(), 67, 1e-6);

    EXPECT_DOUBLE_EQ(1.0, gpuRays->HorizontalResolution());
    EXPECT_DOUBLE_EQ(1.0, gpuRays->VerticalResolution());

    gpuRays->SetHorizontalResolution(0.1);
    gpuRays->SetVerticalResolution(10.5);
    EXPECT_DOUBLE_EQ(0.1, gpuRays->HorizontalResolution());
    EXPECT_DOUBLE_EQ(10.5, gpuRays->VerticalResolution());

    gpuRays->SetHorizontalResolution(-2.4);
    gpuRays->SetVerticalResolution(-0.8);
    EXPECT_DOUBLE_EQ(2.4, gpuRays->HorizontalResolution());
    EXPECT_DOUBLE_EQ(0.8, gpuRays->VerticalResolution());
  }

  // Clean up
  engine->DestroyScene(scene);
<<<<<<< HEAD
=======
  unloadEngine(engine->Name());
>>>>>>> b1e81b79
}

/////////////////////////////////////////////////
/// \brief Test detection of different boxes
TEST_F(GpuRaysTest, GZ_UTILS_TEST_DISABLED_ON_WIN32(RaysUnitBox))
{
  CHECK_UNSUPPORTED_ENGINE("optix");

  #ifdef __APPLE__
    GTEST_SKIP() << "Unsupported on apple, see issue #35.";
  #endif

  // Test GPU rays with 3 boxes in the world.
  // First GPU rays at identity orientation, second at 90 degree roll
  // First place 2 of 3 boxes within range and verify range values.
  // then move all 3 boxes out of range and verify range values

  const double hMinAngle = -GZ_PI/2.0;
  const double hMaxAngle = GZ_PI/2.0;
  const double minRange = 0.1;
  const double maxRange = 10.0;
  const int hRayCount = 320;
  const int vRayCount = 1;

  ScenePtr scene = engine->CreateScene("scene");
  ASSERT_NE(nullptr, scene);

  VisualPtr root = scene->RootVisual();

  // Create first ray caster
<<<<<<< HEAD
  gz::math::Pose3d testPose(gz::math::Vector3d(0, 0, 0.1),
      gz::math::Quaterniond::Identity);
=======
  math::Pose3d testPose(math::Vector3d(0, 0, 0.1),
      math::Quaterniond::Identity);
>>>>>>> b1e81b79

  GpuRaysPtr gpuRays = scene->CreateGpuRays("gpu_rays_1");
  gpuRays->SetWorldPosition(testPose.Pos());
  gpuRays->SetWorldRotation(testPose.Rot());
  gpuRays->SetNearClipPlane(minRange);
  gpuRays->SetFarClipPlane(maxRange);
  gpuRays->SetAngleMin(hMinAngle);
  gpuRays->SetAngleMax(hMaxAngle);
  gpuRays->SetRayCount(hRayCount);

  gpuRays->SetVerticalRayCount(vRayCount);
  root->AddChild(gpuRays);

  // Create a second ray caster rotated
<<<<<<< HEAD
  gz::math::Pose3d testPose2(gz::math::Vector3d(0, 0, 0.1),
      gz::math::Quaterniond(GZ_PI/2.0, 0, 0));
=======
  math::Pose3d testPose2(math::Vector3d(0, 0, 0.1),
      math::Quaterniond(IGN_PI/2.0, 0, 0));
>>>>>>> b1e81b79

  GpuRaysPtr gpuRays2 = scene->CreateGpuRays("gpu_rays_2");
  gpuRays2->SetWorldPosition(testPose2.Pos());
  gpuRays2->SetWorldRotation(testPose2.Rot());
  gpuRays2->SetNearClipPlane(minRange);
  gpuRays2->SetFarClipPlane(maxRange);
  gpuRays2->SetClamp(true);
  gpuRays2->SetAngleMin(hMinAngle);
  gpuRays2->SetAngleMax(hMaxAngle);
  gpuRays2->SetRayCount(hRayCount);
  gpuRays2->SetVerticalRayCount(vRayCount);
  root->AddChild(gpuRays2);

  // Laser retro test values
  double laserRetro1 = 1500;
  double laserRetro2 = 1000;
  std::string userDataKey = "laser_retro";

  // Create testing boxes
  // box in the center
<<<<<<< HEAD
  gz::math::Pose3d box01Pose(gz::math::Vector3d(3, 0, 0.5),
                                   gz::math::Quaterniond::Identity);
=======
  math::Pose3d box01Pose(math::Vector3d(3, 0, 0.5),
                                   math::Quaterniond::Identity);
>>>>>>> b1e81b79
  VisualPtr visualBox1 = scene->CreateVisual("UnitBox1");
  visualBox1->AddGeometry(scene->CreateBox());
  visualBox1->SetWorldPosition(box01Pose.Pos());
  visualBox1->SetWorldRotation(box01Pose.Rot());
  visualBox1->SetUserData(userDataKey, laserRetro1);
  root->AddChild(visualBox1);

  // box on the right of the first gpu rays caster
<<<<<<< HEAD
  gz::math::Pose3d box02Pose(gz::math::Vector3d(0, -5, 0.5),
                                   gz::math::Quaterniond::Identity);
=======
  math::Pose3d box02Pose(math::Vector3d(0, -5, 0.5),
                                   math::Quaterniond::Identity);
>>>>>>> b1e81b79
  VisualPtr visualBox2 = scene->CreateVisual("UnitBox2");
  visualBox2->AddGeometry(scene->CreateBox());
  visualBox2->SetWorldPosition(box02Pose.Pos());
  visualBox2->SetWorldRotation(box02Pose.Rot());
  visualBox2->SetUserData(userDataKey, laserRetro2);
  root->AddChild(visualBox2);

  // box on the left of the rays caster 1 but out of range
<<<<<<< HEAD
  gz::math::Pose3d box03Pose(
      gz::math::Vector3d(0, maxRange + 1, 0.5),
      gz::math::Quaterniond::Identity);
=======
  math::Pose3d box03Pose(
      math::Vector3d(0, maxRange + 1, 0.5),
      math::Quaterniond::Identity);
>>>>>>> b1e81b79
  VisualPtr visualBox3 = scene->CreateVisual("UnitBox3");
  visualBox3->AddGeometry(scene->CreateBox());
  visualBox3->SetWorldPosition(box03Pose.Pos());
  visualBox3->SetWorldRotation(box03Pose.Rot());
  root->AddChild(visualBox3);

  // Verify rays caster 1 range readings
  // listen to new gpu rays frames
  unsigned int channels = gpuRays->Channels();
  float *scan = new float[hRayCount * vRayCount * channels];
  common::ConnectionPtr c =
    gpuRays->ConnectNewGpuRaysFrame(
        std::bind(&::OnNewGpuRaysFrame, scan,
          std::placeholders::_1, std::placeholders::_2, std::placeholders::_3,
          std::placeholders::_4, std::placeholders::_5));

  gpuRays->Update();
  scene->SetTime(scene->Time() + std::chrono::milliseconds(16));

  int mid = static_cast<int>(hRayCount/2) * channels;
  int last = (hRayCount - 1) * channels;
  double unitBoxSize = 1.0;
  double expectedRangeAtMidPointBox1 = abs(box01Pose.Pos().X()) - unitBoxSize/2;
  double expectedRangeAtMidPointBox2 = abs(box02Pose.Pos().Y()) - unitBoxSize/2;

  // rays caster 1 should see box01 and box02
  EXPECT_NEAR(scan[mid], expectedRangeAtMidPointBox1, LASER_TOL);
  EXPECT_NEAR(scan[0], expectedRangeAtMidPointBox2, LASER_TOL);
<<<<<<< HEAD
  EXPECT_FLOAT_EQ(scan[last], gz::math::INF_F);
=======
  EXPECT_FLOAT_EQ(scan[last], math::INF_F);
>>>>>>> b1e81b79

  // laser retro is currently only supported in ogre2
  if (this->engineToTest == "ogre2")
  {
    // rays cater should see box01 with laser retro value set to laserRetro1
    // and box02 with laser retro value set to laserRetro2
    EXPECT_NEAR(scan[mid+1], laserRetro1, 5.0);
    EXPECT_NEAR(scan[0+1], laserRetro2, 5.0);
    EXPECT_FLOAT_EQ(scan[last+1], 0.0);
  }

  // Verify rays caster 2 range readings
  // listen to new gpu rays frames
  float *scan2 = new float[hRayCount * vRayCount * 3];

  gpuRays2->Update();
  scene->SetTime(scene->Time() + std::chrono::milliseconds(16));
  // Test Copy method instead of using the callback for the second rays caster
  gpuRays2->Copy(scan2);

  // Only box01 should be visible to rays caster 2
  EXPECT_FLOAT_EQ(scan2[0], maxRange);
  EXPECT_NEAR(scan2[mid], expectedRangeAtMidPointBox1, LASER_TOL);
  EXPECT_FLOAT_EQ(scan2[last], maxRange);

  // Move all boxes out of range
  visualBox1->SetWorldPosition(
<<<<<<< HEAD
      gz::math::Vector3d(maxRange + 1, 0, 0));
  visualBox1->SetWorldRotation(box01Pose.Rot());
  visualBox2->SetWorldPosition(
      gz::math::Vector3d(0, -(maxRange + 1), 0));
=======
      math::Vector3d(maxRange + 1, 0, 0));
  visualBox1->SetWorldRotation(box01Pose.Rot());
  visualBox2->SetWorldPosition(
      math::Vector3d(0, -(maxRange + 1), 0));
>>>>>>> b1e81b79
  visualBox2->SetWorldRotation(box02Pose.Rot());

  gpuRays->Update();
  scene->SetTime(scene->Time() + std::chrono::milliseconds(16));
  gpuRays2->Update();
  scene->SetTime(scene->Time() + std::chrono::milliseconds(16));
  gpuRays2->Copy(scan2);

  for (int i = 0; i < gpuRays->RayCount(); ++i)
<<<<<<< HEAD
    EXPECT_FLOAT_EQ(scan[i * 3], gz::math::INF_F);
=======
    EXPECT_FLOAT_EQ(scan[i * 3], math::INF_F);
>>>>>>> b1e81b79

  for (int i = 0; i < gpuRays2->RayCount(); ++i)
    EXPECT_FLOAT_EQ(scan2[i * 3], maxRange);

  c.reset();

  delete [] scan;
  delete [] scan2;

  scan = nullptr;
  scan2 = nullptr;

  // Clean up
  engine->DestroyScene(scene);
<<<<<<< HEAD
=======
  unloadEngine(engine->Name());
>>>>>>> b1e81b79
}

/////////////////////////////////////////////////
/// \brief Test GPU rays vertical component
TEST_F(GpuRaysTest, GZ_UTILS_TEST_DISABLED_ON_WIN32(LaserVertical))
{
  CHECK_UNSUPPORTED_ENGINE("optix");
  #ifdef __APPLE__
    GTEST_SKIP() << "Unsupported on apple, see issue #35.";
  #endif

  // Test a rays that has a vertical range component.
  // Place a box within range and verify range values,
  // then move the box out of range and verify range values

  double hMinAngle = -GZ_PI/2.0;
  double hMaxAngle = GZ_PI/2.0;
  double vMinAngle = -GZ_PI/4.0;
  double vMaxAngle = GZ_PI/4.0;
  double minRange = 0.1;
  double maxRange = 5.0;
  unsigned int hRayCount = 640;
  unsigned int vRayCount = 4;

  ScenePtr scene = engine->CreateScene("scene");
  ASSERT_NE(nullptr, scene);

  VisualPtr root = scene->RootVisual();

  // Create first ray caster
<<<<<<< HEAD
  gz::math::Pose3d testPose(gz::math::Vector3d(0.25, 0, 0.5),
      gz::math::Quaterniond::Identity);
=======
  math::Pose3d testPose(math::Vector3d(0.25, 0, 0.5),
      math::Quaterniond::Identity);
>>>>>>> b1e81b79

  GpuRaysPtr gpuRays = scene->CreateGpuRays("vertical_gpu_rays");
  gpuRays->SetWorldPosition(testPose.Pos());
  gpuRays->SetWorldRotation(testPose.Rot());
  gpuRays->SetNearClipPlane(minRange);
  gpuRays->SetFarClipPlane(maxRange);
  gpuRays->SetAngleMin(hMinAngle);
  gpuRays->SetAngleMax(hMaxAngle);
  gpuRays->SetVerticalAngleMin(vMinAngle);
  gpuRays->SetVerticalAngleMax(vMaxAngle);
  gpuRays->SetRayCount(hRayCount);
  gpuRays->SetVerticalRayCount(vRayCount);
  root->AddChild(gpuRays);

  // Create testing boxes
  // box in front of ray sensor
<<<<<<< HEAD
  gz::math::Pose3d box01Pose(gz::math::Vector3d(1, 0, 0.5),
      gz::math::Quaterniond::Identity);
=======
  math::Pose3d box01Pose(math::Vector3d(1, 0, 0.5),
      math::Quaterniond::Identity);
>>>>>>> b1e81b79
  VisualPtr visualBox1 = scene->CreateVisual("VerticalTestBox1");
  visualBox1->AddGeometry(scene->CreateBox());
  visualBox1->SetWorldPosition(box01Pose.Pos());
  visualBox1->SetWorldRotation(box01Pose.Rot());
  root->AddChild(visualBox1);

  unsigned int channels = gpuRays->Channels();
  float *scan = new float[hRayCount * vRayCount * channels];
  common::ConnectionPtr c =
    gpuRays->ConnectNewGpuRaysFrame(
        std::bind(&::OnNewGpuRaysFrame, scan,
          std::placeholders::_1, std::placeholders::_2, std::placeholders::_3,
          std::placeholders::_4, std::placeholders::_5));

  gpuRays->Update();
  scene->SetTime(scene->Time() + std::chrono::milliseconds(16));

  unsigned int mid = hRayCount * channels / 2;
  double unitBoxSize = 1.0;
  double expectedRangeAtMidPoint = box01Pose.Pos().X() - unitBoxSize/2
      - testPose.Pos().X();

  double vAngleStep = (vMaxAngle - vMinAngle) / (vRayCount-1);
  double angleStep = vMinAngle;

  // all vertical laser planes should sense box
  for (unsigned int i = 0; i < vRayCount; ++i)
  {
    double expectedRange = expectedRangeAtMidPoint / cos(angleStep);

    EXPECT_NEAR(scan[i * hRayCount * channels + mid],
        expectedRange, VERTICAL_LASER_TOL);

    angleStep += vAngleStep;

    // check that the values in the extremes are infinity
    EXPECT_FLOAT_EQ(scan[i * hRayCount * channels],
        gz::math::INF_F);
    EXPECT_FLOAT_EQ(scan[(i * hRayCount + (hRayCount - 1)) * channels],
        gz::math::INF_F);

    // laser retro is currently only supported in ogre2
    if (this->engineToTest == "ogre2")
    {
      // object does not have retro value set so it should be 0
      EXPECT_FLOAT_EQ(scan[i * hRayCount * channels + 1], 0.0);
    }
  }

  // Move box out of range
  visualBox1->SetWorldPosition(
<<<<<<< HEAD
      gz::math::Vector3d(maxRange + 1, 0, 0));
  visualBox1->SetWorldRotation(
      gz::math::Quaterniond::Identity);
=======
      math::Vector3d(maxRange + 1, 0, 0));
  visualBox1->SetWorldRotation(
      math::Quaterniond::Identity);
>>>>>>> b1e81b79

  // wait for a few more laser scans
  gpuRays->Update();
  scene->SetTime(scene->Time() + std::chrono::milliseconds(16));

  for (int j = 0; j < gpuRays->VerticalRayCount(); ++j)
  {
    for (int i = 0; i < gpuRays->RayCount(); ++i)
    {
      EXPECT_FLOAT_EQ(scan[j * gpuRays->RayCount() * channels+ i * channels],
          gz::math::INF_F);
    }
  }

  c.reset();

  delete [] scan;
  scan = nullptr;

  // Clean up
  engine->DestroyScene(scene);
<<<<<<< HEAD
=======
  unloadEngine(engine->Name());
>>>>>>> b1e81b79
}

/////////////////////////////////////////////////
/// \brief Test detection of particles
TEST_F(GpuRaysTest, RaysParticles)
{
  // Ogre2 is the only engine with particle effects
  CHECK_SUPPORTED_ENGINE("ogre2");
  #ifdef __APPLE__
    GTEST_SKIP() << "Unsupported on apple, see issue #35.";
  #endif

  // Test GPU ray with 3 boxes in the world.
  // Add noise in btewen GPU ray and box in the center

  const double hMinAngle = -GZ_PI / 2.0;
  const double hMaxAngle = GZ_PI / 2.0;
  const double minRange = 0.12;
  const double maxRange = 10.0;
  const int hRayCount = 320;
  const int vRayCount = 1;

  ScenePtr scene = engine->CreateScene("scene");
  ASSERT_NE(nullptr, scene);

  VisualPtr root = scene->RootVisual();

  // Create ray caster
  gz::math::Pose3d testPose(gz::math::Vector3d(0, 0, 0.1),
      gz::math::Quaterniond::Identity);

  GpuRaysPtr gpuRays = scene->CreateGpuRays("gpu_rays_1");
  gpuRays->SetWorldPosition(testPose.Pos());
  gpuRays->SetWorldRotation(testPose.Rot());
  gpuRays->SetNearClipPlane(minRange);
  gpuRays->SetFarClipPlane(maxRange);
  gpuRays->SetAngleMin(hMinAngle);
  gpuRays->SetAngleMax(hMaxAngle);
  gpuRays->SetRayCount(hRayCount);

  gpuRays->SetVerticalRayCount(vRayCount);
  root->AddChild(gpuRays);

  // Create testing boxes
  // box in the center
  gz::math::Pose3d box01Pose(gz::math::Vector3d(3, 0, 0.5),
                                   gz::math::Quaterniond::Identity);
  VisualPtr visualBox1 = scene->CreateVisual("UnitBox1");
  visualBox1->AddGeometry(scene->CreateBox());
  visualBox1->SetWorldPosition(box01Pose.Pos());
  visualBox1->SetWorldRotation(box01Pose.Rot());
  root->AddChild(visualBox1);

  // box on the right of the first gpu rays caster
  gz::math::Pose3d box02Pose(gz::math::Vector3d(0, -5, 0.5),
                                   gz::math::Quaterniond::Identity);
  VisualPtr visualBox2 = scene->CreateVisual("UnitBox2");
  visualBox2->AddGeometry(scene->CreateBox());
  visualBox2->SetWorldPosition(box02Pose.Pos());
  visualBox2->SetWorldRotation(box02Pose.Rot());
  root->AddChild(visualBox2);

  // box on the left of the rays caster 1 but out of range
  gz::math::Pose3d box03Pose(
      gz::math::Vector3d(0, maxRange + 1, 0.5),
      gz::math::Quaterniond::Identity);
  VisualPtr visualBox3 = scene->CreateVisual("UnitBox3");
  visualBox3->AddGeometry(scene->CreateBox());
  visualBox3->SetWorldPosition(box03Pose.Pos());
  visualBox3->SetWorldRotation(box03Pose.Rot());
  root->AddChild(visualBox3);

  // create particle emitter between sensor and box in the center
  gz::math::Vector3d particlePosition(1.0, 0, 0);
  gz::math::Quaterniond particleRotation(
      gz::math::Vector3d(0, -1.57, 0));
  gz::math::Vector3d particleSize(0.2, 0.2, 0.2);
  gz::rendering::ParticleEmitterPtr emitter =
      scene->CreateParticleEmitter();
  emitter->SetLocalPosition(particlePosition);
  emitter->SetLocalRotation(particleRotation);
  emitter->SetParticleSize(particleSize);
  emitter->SetRate(100);
  emitter->SetLifetime(2);
  emitter->SetVelocityRange(0.1, 0.1);
  emitter->SetScaleRate(0.0);
  emitter->SetColorRange(gz::math::Color::Red,
      gz::math::Color::Black);
  emitter->SetEmitting(true);
  root->AddChild(emitter);

  // Verify rays caster 1 range readings
  // listen to new gpu rays frames
  unsigned int channels = gpuRays->Channels();
  float *scan = new float[hRayCount * vRayCount * channels];
  common::ConnectionPtr c =
    gpuRays->ConnectNewGpuRaysFrame(
        std::bind(&::OnNewGpuRaysFrame, scan,
          std::placeholders::_1, std::placeholders::_2, std::placeholders::_3,
          std::placeholders::_4, std::placeholders::_5));


  int mid = static_cast<int>(hRayCount / 2) * channels;
  int last = (hRayCount - 1) * channels;
  double unitBoxSize = 1.0;
  double expectedRangeAtMidPointBox1 =
      abs(box01Pose.Pos().X()) - unitBoxSize / 2;
  double expectedRangeAtMidPointBox2 =
      abs(box02Pose.Pos().Y()) - unitBoxSize / 2;

  // set a larger tol for particle range
  // depth noise is computed based on particle size
  double laserNoiseTol = particleSize.X() + particleSize.X() * 0.5;
  double expectedParticleRange = particlePosition.X();

  // update 100 frames. There should be a descent chance that we will see both
  // a particle hit and miss in the readings returned by the sensor
  unsigned int particleHitCount = 0u;
  unsigned int particleMissCount = 0u;
  for (unsigned int i = 0u; i < 100u; ++i)
  {
    gpuRays->Update();
    scene->SetTime(scene->Time() + std::chrono::milliseconds(16));

    // sensor should see ether a particle or box01
    double particleRange = static_cast<double>(scan[mid]);
    bool particleHit = gz::math::equal(
        expectedParticleRange, particleRange, laserNoiseTol);
    bool particleMiss = gz::math::equal(
        expectedRangeAtMidPointBox1, particleRange, LASER_TOL);
    EXPECT_TRUE(particleHit || particleMiss)
        << "actual vs expected particle range: "
        << particleRange << " vs " << expectedParticleRange;

    particleHitCount += particleHit ? 1u : 0u;
    particleMissCount += particleMiss ? 1u : 0u;

    // sensor should see box02 without noise or scatter effect
    EXPECT_NEAR(expectedRangeAtMidPointBox2, scan[0], LASER_TOL);

    // sensor should not see box03 as it is out of range
    EXPECT_DOUBLE_EQ(gz::math::INF_F, scan[last]);
  }

  // there should be at least one hit
  EXPECT_GT(particleHitCount, 0u);
  // there should be at least one miss
  EXPECT_GT(particleMissCount, 0u);


  // test setting particle scatter ratio
  // reduce particle scatter ratio - this creates a "less dense" particle
  // emitter so we should have larger range values on avg since fewer
  // rays are occluded by particles
  emitter->SetParticleScatterRatio(0.1f);

  unsigned int particleHitLowScatterCount = 0u;
  unsigned int particleMissLowScatterCount = 0u;
  for (unsigned int i = 0u; i < 100u; ++i)
  {
    gpuRays->Update();
    scene->SetTime(scene->Time() + std::chrono::milliseconds(16));

    // sensor should see ether a particle or box01
    double particleRange = static_cast<double>(scan[mid]);
    bool particleHit = gz::math::equal(
        expectedParticleRange, particleRange, laserNoiseTol);
    bool particleMiss = gz::math::equal(
        expectedRangeAtMidPointBox1, particleRange, LASER_TOL);
    EXPECT_TRUE(particleHit || particleMiss)
        << "actual vs expected particle range: "
        << particleRange << " vs " << expectedParticleRange;

    particleHitLowScatterCount += particleHit ? 1u : 0u;
    particleMissLowScatterCount += particleMiss ? 1u : 0u;

    // sensor should see box02 without noise or scatter effect
    EXPECT_NEAR(expectedRangeAtMidPointBox2, scan[0], LASER_TOL);

    // sensor should not see box03 as it is out of range
    EXPECT_DOUBLE_EQ(gz::math::INF_F, scan[last]);
  }

  // there should be at least one hit
  EXPECT_GT(particleHitLowScatterCount, 0u);
  // there should be at least one miss
  EXPECT_GT(particleMissLowScatterCount, 0u);

  // there should be more misses than the previous particle emitter setting
  // i.e. more rays missing the particles because of low scatter ratio / density
  EXPECT_GT(particleHitCount, particleHitLowScatterCount);
  EXPECT_LT(particleMissCount, particleMissLowScatterCount);

  c.reset();

  delete [] scan;

  scan = nullptr;

  // Clean up
  engine->DestroyScene(scene);
}

/////////////////////////////////////////////////
/// \brief Test single ray box intersection
TEST_F(GpuRaysTest, GZ_UTILS_TEST_DISABLED_ON_WIN32(SingleRay))
{
  CHECK_UNSUPPORTED_ENGINE("optix");
  #ifdef __APPLE__
    GTEST_SKIP() << "Unsupported on apple, see issue #35.";
  #endif

  // Test GPU single ray box intersection.
  // Place GPU above box looking downwards
  // ray should intersect with center of box

  const double hMinAngle = 0.0;
  const double hMaxAngle = 0.0;
  const double minRange = 0.05;
  const double maxRange = 40.0;
  const int hRayCount = 1;
  const int vRayCount = 1;

  ScenePtr scene = engine->CreateScene("scene");
  ASSERT_NE(nullptr, scene);

  VisualPtr root = scene->RootVisual();

  // Create first ray caster
  gz::math::Pose3d testPose(gz::math::Vector3d(0, 0, 7),
      gz::math::Quaterniond(0, GZ_PI/2.0, 0));

  GpuRaysPtr gpuRays = scene->CreateGpuRays("gpu_rays");
  gpuRays->SetWorldPosition(testPose.Pos());
  gpuRays->SetWorldRotation(testPose.Rot());
  gpuRays->SetNearClipPlane(minRange);
  gpuRays->SetFarClipPlane(maxRange);
  gpuRays->SetAngleMin(hMinAngle);
  gpuRays->SetAngleMax(hMaxAngle);
  gpuRays->SetRayCount(hRayCount);

  gpuRays->SetVerticalRayCount(vRayCount);
  root->AddChild(gpuRays);

  // box in the center
  gz::math::Pose3d box01Pose(gz::math::Vector3d(0, 0, 4.5),
                                   gz::math::Quaterniond::Identity);
  VisualPtr visualBox1 = scene->CreateVisual("UnitBox1");
  visualBox1->AddGeometry(scene->CreateBox());
  visualBox1->SetWorldPosition(box01Pose.Pos());
  visualBox1->SetWorldRotation(box01Pose.Rot());
  root->AddChild(visualBox1);

  // Verify rays caster range readings
  // listen to new gpu rays frames
  unsigned int channels = gpuRays->Channels();
  float *scan = new float[hRayCount * vRayCount * channels];
  common::ConnectionPtr c =
    gpuRays->ConnectNewGpuRaysFrame(
        std::bind(&::OnNewGpuRaysFrame, scan,
          std::placeholders::_1, std::placeholders::_2, std::placeholders::_3,
          std::placeholders::_4, std::placeholders::_5));

  gpuRays->Update();
  scene->SetTime(scene->Time() + std::chrono::milliseconds(16));

  int mid = 0;
  double unitBoxSize = 1.0;
  double expectedRangeAtMidPointBox = testPose.Pos().Z() -
      (abs(box01Pose.Pos().Z()) + unitBoxSize/2);

  // rays caster 1 should see box01 and box02
  EXPECT_NEAR(scan[mid], expectedRangeAtMidPointBox, LASER_TOL);

  c.reset();

  delete [] scan;

  scan = nullptr;

  // Clean up
  engine->DestroyScene(scene);
}

/////////////////////////////////////////////////
TEST_F(GpuRaysTest, GZ_UTILS_TEST_DISABLED_ON_WIN32(Visibility))
{
  CHECK_UNSUPPORTED_ENGINE("optix");
#ifdef __APPLE__
  GTEST_SKIP() << "Unsupported on apple, see issue #35.";
#endif

  // Test GPU rays with 3 boxes in the world.
  // One of the boxes has visibility flags set to a value that
  // makes it invisible to the sensor
  const double hMinAngle = -GZ_PI / 2.0;
  const double hMaxAngle = GZ_PI / 2.0;
  const double minRange = 0.1;
  const double maxRange = 10.0;
  const int hRayCount = 320;
  const int vRayCount = 1;

  ScenePtr scene = engine->CreateScene("scene");
  ASSERT_TRUE(scene != nullptr);

  VisualPtr root = scene->RootVisual();

  // Create ray caster
  math::Pose3d testPose(math::Vector3d(0, 0, 0.1),
      math::Quaterniond::Identity);

  GpuRaysPtr gpuRays = scene->CreateGpuRays("gpu_rays_1");
  gpuRays->SetWorldPosition(testPose.Pos());
  gpuRays->SetWorldRotation(testPose.Rot());
  gpuRays->SetNearClipPlane(minRange);
  gpuRays->SetFarClipPlane(maxRange);
  gpuRays->SetAngleMin(hMinAngle);
  gpuRays->SetAngleMax(hMaxAngle);
  gpuRays->SetRayCount(hRayCount);
  gpuRays->SetVisibilityMask(0x1011);

  gpuRays->SetVerticalRayCount(vRayCount);
  root->AddChild(gpuRays);

  // Create testing boxes
  // box in the center
  // GpuRays should see box because default flags have all bits set to 1
  math::Pose3d box01Pose(math::Vector3d(3, 0, 0.5),
                                   math::Quaterniond::Identity);
  VisualPtr visualBox1 = scene->CreateVisual("UnitBox1");
  visualBox1->AddGeometry(scene->CreateBox());
  visualBox1->SetWorldPosition(box01Pose.Pos());
  visualBox1->SetWorldRotation(box01Pose.Rot());
  root->AddChild(visualBox1);

  // box on the right of the first gpu rays caster
  // GpuRays should see box because mask & flags evaluates to non-zero
  math::Pose3d box02Pose(math::Vector3d(0, -5, 0.5),
                                   math::Quaterniond::Identity);
  VisualPtr visualBox2 = scene->CreateVisual("UnitBox2");
  visualBox2->AddGeometry(scene->CreateBox());
  visualBox2->SetWorldPosition(box02Pose.Pos());
  visualBox2->SetWorldRotation(box02Pose.Rot());
  visualBox2->SetVisibilityFlags(0x0010);
  root->AddChild(visualBox2);

  // box on the left of the rays caster
  // GpuRays should not see box because mask & flags evaluates to 0
  math::Pose3d box03Pose(
      math::Vector3d(0, 5, 0.5),
      math::Quaterniond::Identity);
  VisualPtr visualBox3 = scene->CreateVisual("UnitBox3");
  visualBox3->AddGeometry(scene->CreateBox());
  visualBox3->SetWorldPosition(box03Pose.Pos());
  visualBox3->SetWorldRotation(box03Pose.Rot());
  visualBox3->SetVisibilityFlags(0x0100);
  root->AddChild(visualBox3);

  // Verify rays caster range readings
  // listen to new gpu rays frames
  unsigned int channels = gpuRays->Channels();
  float *scan = new float[hRayCount * vRayCount * channels];
  common::ConnectionPtr c =
    gpuRays->ConnectNewGpuRaysFrame(
        std::bind(&::OnNewGpuRaysFrame, scan,
          std::placeholders::_1, std::placeholders::_2, std::placeholders::_3,
          std::placeholders::_4, std::placeholders::_5));

  gpuRays->Update();
  scene->SetTime(scene->Time() + std::chrono::milliseconds(16));

  int mid = static_cast<int>(hRayCount / 2) * channels;
  int last = (hRayCount - 1) * channels;
  double unitBoxSize = 1.0;
  double expectedRangeAtMidPointBox1 =
      abs(box01Pose.Pos().X()) - unitBoxSize / 2;
  double expectedRangeAtMidPointBox2 =
      abs(box02Pose.Pos().Y()) - unitBoxSize / 2;

  // rays caster should see box01 and box02 but not box03
  EXPECT_NEAR(scan[mid], expectedRangeAtMidPointBox1, LASER_TOL);
  EXPECT_NEAR(scan[0], expectedRangeAtMidPointBox2, LASER_TOL);
  EXPECT_FLOAT_EQ(scan[last], math::INF_F);

  c.reset();

  delete [] scan;
  scan = nullptr;

  // Clean up
  engine->DestroyScene(scene);
<<<<<<< HEAD
=======
  rendering::unloadEngine(engine->Name());
}

/////////////////////////////////////////////////
TEST_P(GpuRaysTest, Configure)
{
  Configure(GetParam());
}

/////////////////////////////////////////////////
TEST_P(GpuRaysTest, RaysUnitBox)
{
  RaysUnitBox(GetParam());
}

/////////////////////////////////////////////////
TEST_P(GpuRaysTest, LaserVertical)
{
  LaserVertical(GetParam());
}

/////////////////////////////////////////////////
TEST_P(GpuRaysTest, RaysParticles)
{
  RaysParticles(GetParam());
}

/////////////////////////////////////////////////
TEST_P(GpuRaysTest, SingleRay)
{
  SingleRay(GetParam());
}

/////////////////////////////////////////////////
TEST_P(GpuRaysTest, Visibility)
{
  Visibility(GetParam());
}


INSTANTIATE_TEST_CASE_P(GpuRays, GpuRaysTest,
    RENDER_ENGINE_VALUES,
    PrintToStringParam());

int main(int argc, char **argv)
{
  ::testing::InitGoogleTest(&argc, argv);
  return RUN_ALL_TESTS();
>>>>>>> b1e81b79
}<|MERGE_RESOLUTION|>--- conflicted
+++ resolved
@@ -128,10 +128,6 @@
 
   // Clean up
   engine->DestroyScene(scene);
-<<<<<<< HEAD
-=======
-  unloadEngine(engine->Name());
->>>>>>> b1e81b79
 }
 
 /////////////////////////////////////////////////
@@ -162,13 +158,8 @@
   VisualPtr root = scene->RootVisual();
 
   // Create first ray caster
-<<<<<<< HEAD
-  gz::math::Pose3d testPose(gz::math::Vector3d(0, 0, 0.1),
-      gz::math::Quaterniond::Identity);
-=======
   math::Pose3d testPose(math::Vector3d(0, 0, 0.1),
       math::Quaterniond::Identity);
->>>>>>> b1e81b79
 
   GpuRaysPtr gpuRays = scene->CreateGpuRays("gpu_rays_1");
   gpuRays->SetWorldPosition(testPose.Pos());
@@ -183,13 +174,8 @@
   root->AddChild(gpuRays);
 
   // Create a second ray caster rotated
-<<<<<<< HEAD
-  gz::math::Pose3d testPose2(gz::math::Vector3d(0, 0, 0.1),
-      gz::math::Quaterniond(GZ_PI/2.0, 0, 0));
-=======
   math::Pose3d testPose2(math::Vector3d(0, 0, 0.1),
-      math::Quaterniond(IGN_PI/2.0, 0, 0));
->>>>>>> b1e81b79
+      math::Quaterniond(GZ_PI/2.0, 0, 0));
 
   GpuRaysPtr gpuRays2 = scene->CreateGpuRays("gpu_rays_2");
   gpuRays2->SetWorldPosition(testPose2.Pos());
@@ -210,13 +196,8 @@
 
   // Create testing boxes
   // box in the center
-<<<<<<< HEAD
-  gz::math::Pose3d box01Pose(gz::math::Vector3d(3, 0, 0.5),
-                                   gz::math::Quaterniond::Identity);
-=======
   math::Pose3d box01Pose(math::Vector3d(3, 0, 0.5),
                                    math::Quaterniond::Identity);
->>>>>>> b1e81b79
   VisualPtr visualBox1 = scene->CreateVisual("UnitBox1");
   visualBox1->AddGeometry(scene->CreateBox());
   visualBox1->SetWorldPosition(box01Pose.Pos());
@@ -225,13 +206,8 @@
   root->AddChild(visualBox1);
 
   // box on the right of the first gpu rays caster
-<<<<<<< HEAD
-  gz::math::Pose3d box02Pose(gz::math::Vector3d(0, -5, 0.5),
-                                   gz::math::Quaterniond::Identity);
-=======
   math::Pose3d box02Pose(math::Vector3d(0, -5, 0.5),
                                    math::Quaterniond::Identity);
->>>>>>> b1e81b79
   VisualPtr visualBox2 = scene->CreateVisual("UnitBox2");
   visualBox2->AddGeometry(scene->CreateBox());
   visualBox2->SetWorldPosition(box02Pose.Pos());
@@ -240,15 +216,9 @@
   root->AddChild(visualBox2);
 
   // box on the left of the rays caster 1 but out of range
-<<<<<<< HEAD
-  gz::math::Pose3d box03Pose(
-      gz::math::Vector3d(0, maxRange + 1, 0.5),
-      gz::math::Quaterniond::Identity);
-=======
   math::Pose3d box03Pose(
       math::Vector3d(0, maxRange + 1, 0.5),
       math::Quaterniond::Identity);
->>>>>>> b1e81b79
   VisualPtr visualBox3 = scene->CreateVisual("UnitBox3");
   visualBox3->AddGeometry(scene->CreateBox());
   visualBox3->SetWorldPosition(box03Pose.Pos());
@@ -277,11 +247,7 @@
   // rays caster 1 should see box01 and box02
   EXPECT_NEAR(scan[mid], expectedRangeAtMidPointBox1, LASER_TOL);
   EXPECT_NEAR(scan[0], expectedRangeAtMidPointBox2, LASER_TOL);
-<<<<<<< HEAD
-  EXPECT_FLOAT_EQ(scan[last], gz::math::INF_F);
-=======
   EXPECT_FLOAT_EQ(scan[last], math::INF_F);
->>>>>>> b1e81b79
 
   // laser retro is currently only supported in ogre2
   if (this->engineToTest == "ogre2")
@@ -309,17 +275,10 @@
 
   // Move all boxes out of range
   visualBox1->SetWorldPosition(
-<<<<<<< HEAD
-      gz::math::Vector3d(maxRange + 1, 0, 0));
-  visualBox1->SetWorldRotation(box01Pose.Rot());
-  visualBox2->SetWorldPosition(
-      gz::math::Vector3d(0, -(maxRange + 1), 0));
-=======
       math::Vector3d(maxRange + 1, 0, 0));
   visualBox1->SetWorldRotation(box01Pose.Rot());
   visualBox2->SetWorldPosition(
       math::Vector3d(0, -(maxRange + 1), 0));
->>>>>>> b1e81b79
   visualBox2->SetWorldRotation(box02Pose.Rot());
 
   gpuRays->Update();
@@ -329,11 +288,7 @@
   gpuRays2->Copy(scan2);
 
   for (int i = 0; i < gpuRays->RayCount(); ++i)
-<<<<<<< HEAD
-    EXPECT_FLOAT_EQ(scan[i * 3], gz::math::INF_F);
-=======
     EXPECT_FLOAT_EQ(scan[i * 3], math::INF_F);
->>>>>>> b1e81b79
 
   for (int i = 0; i < gpuRays2->RayCount(); ++i)
     EXPECT_FLOAT_EQ(scan2[i * 3], maxRange);
@@ -348,10 +303,6 @@
 
   // Clean up
   engine->DestroyScene(scene);
-<<<<<<< HEAD
-=======
-  unloadEngine(engine->Name());
->>>>>>> b1e81b79
 }
 
 /////////////////////////////////////////////////
@@ -382,13 +333,8 @@
   VisualPtr root = scene->RootVisual();
 
   // Create first ray caster
-<<<<<<< HEAD
-  gz::math::Pose3d testPose(gz::math::Vector3d(0.25, 0, 0.5),
-      gz::math::Quaterniond::Identity);
-=======
   math::Pose3d testPose(math::Vector3d(0.25, 0, 0.5),
       math::Quaterniond::Identity);
->>>>>>> b1e81b79
 
   GpuRaysPtr gpuRays = scene->CreateGpuRays("vertical_gpu_rays");
   gpuRays->SetWorldPosition(testPose.Pos());
@@ -405,13 +351,8 @@
 
   // Create testing boxes
   // box in front of ray sensor
-<<<<<<< HEAD
-  gz::math::Pose3d box01Pose(gz::math::Vector3d(1, 0, 0.5),
-      gz::math::Quaterniond::Identity);
-=======
   math::Pose3d box01Pose(math::Vector3d(1, 0, 0.5),
       math::Quaterniond::Identity);
->>>>>>> b1e81b79
   VisualPtr visualBox1 = scene->CreateVisual("VerticalTestBox1");
   visualBox1->AddGeometry(scene->CreateBox());
   visualBox1->SetWorldPosition(box01Pose.Pos());
@@ -463,15 +404,9 @@
 
   // Move box out of range
   visualBox1->SetWorldPosition(
-<<<<<<< HEAD
-      gz::math::Vector3d(maxRange + 1, 0, 0));
-  visualBox1->SetWorldRotation(
-      gz::math::Quaterniond::Identity);
-=======
       math::Vector3d(maxRange + 1, 0, 0));
   visualBox1->SetWorldRotation(
       math::Quaterniond::Identity);
->>>>>>> b1e81b79
 
   // wait for a few more laser scans
   gpuRays->Update();
@@ -493,10 +428,6 @@
 
   // Clean up
   engine->DestroyScene(scene);
-<<<<<<< HEAD
-=======
-  unloadEngine(engine->Name());
->>>>>>> b1e81b79
 }
 
 /////////////////////////////////////////////////
@@ -888,55 +819,4 @@
 
   // Clean up
   engine->DestroyScene(scene);
-<<<<<<< HEAD
-=======
-  rendering::unloadEngine(engine->Name());
-}
-
-/////////////////////////////////////////////////
-TEST_P(GpuRaysTest, Configure)
-{
-  Configure(GetParam());
-}
-
-/////////////////////////////////////////////////
-TEST_P(GpuRaysTest, RaysUnitBox)
-{
-  RaysUnitBox(GetParam());
-}
-
-/////////////////////////////////////////////////
-TEST_P(GpuRaysTest, LaserVertical)
-{
-  LaserVertical(GetParam());
-}
-
-/////////////////////////////////////////////////
-TEST_P(GpuRaysTest, RaysParticles)
-{
-  RaysParticles(GetParam());
-}
-
-/////////////////////////////////////////////////
-TEST_P(GpuRaysTest, SingleRay)
-{
-  SingleRay(GetParam());
-}
-
-/////////////////////////////////////////////////
-TEST_P(GpuRaysTest, Visibility)
-{
-  Visibility(GetParam());
-}
-
-
-INSTANTIATE_TEST_CASE_P(GpuRays, GpuRaysTest,
-    RENDER_ENGINE_VALUES,
-    PrintToStringParam());
-
-int main(int argc, char **argv)
-{
-  ::testing::InitGoogleTest(&argc, argv);
-  return RUN_ALL_TESTS();
->>>>>>> b1e81b79
 }