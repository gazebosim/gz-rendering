/*
 * Copyright (C) 2015 Open Source Robotics Foundation
 *
 * Licensed under the Apache License, Version 2.0 (the "License");
 * you may not use this file except in compliance with the License.
 * You may obtain a copy of the License at
 *
 *     http://www.apache.org/licenses/LICENSE-2.0
 *
 * Unless required by applicable law or agreed to in writing, software
 * distributed under the License is distributed on an "AS IS" BASIS,
 * WITHOUT WARRANTIES OR CONDITIONS OF ANY KIND, either express or implied.
 * See the License for the specific language governing permissions and
 * limitations under the License.
 *
 */

#include <ignition/common/Console.hh>

#include "ignition/rendering/ogre/OgreArrowVisual.hh"
#include "ignition/rendering/ogre/OgreAxisVisual.hh"
#include "ignition/rendering/ogre/OgreCamera.hh"
#include "ignition/rendering/ogre/OgreCapsule.hh"
#include "ignition/rendering/ogre/OgreCOMVisual.hh"
#include "ignition/rendering/ogre/OgreConversions.hh"
#include "ignition/rendering/ogre/OgreDepthCamera.hh"
#include "ignition/rendering/ogre/OgreGeometry.hh"
#include "ignition/rendering/ogre/OgreGizmoVisual.hh"
#include "ignition/rendering/ogre/OgreGpuRays.hh"
#include "ignition/rendering/ogre/OgreGrid.hh"
#include "ignition/rendering/ogre/OgreHeightmap.hh"
#include "ignition/rendering/ogre/OgreIncludes.hh"
#include "ignition/rendering/ogre/OgreInertiaVisual.hh"
#include "ignition/rendering/ogre/OgreLidarVisual.hh"
#include "ignition/rendering/ogre/OgreLightVisual.hh"
#include "ignition/rendering/ogre/OgreMarker.hh"
#include "ignition/rendering/ogre/OgreMaterial.hh"
#include "ignition/rendering/ogre/OgreMeshFactory.hh"
#include "ignition/rendering/ogre/OgreParticleEmitter.hh"
#include "ignition/rendering/ogre/OgreRTShaderSystem.hh"
#include "ignition/rendering/ogre/OgreRayQuery.hh"
#include "ignition/rendering/ogre/OgreRenderEngine.hh"
#include "ignition/rendering/ogre/OgreRenderTarget.hh"
#include "ignition/rendering/ogre/OgreScene.hh"
#include "ignition/rendering/ogre/OgreStorage.hh"
#include "ignition/rendering/ogre/OgreText.hh"
#include "ignition/rendering/ogre/OgreThermalCamera.hh"
#include "ignition/rendering/ogre/OgreVisual.hh"
#include "ignition/rendering/ogre/OgreWireBox.hh"

namespace ignition
{
  namespace rendering
  {

    inline namespace IGNITION_RENDERING_VERSION_NAMESPACE {
    //
    /// \class Subclassing the Ogre Rectangle2D class to create a gradient
    /// colored rectangle. The class is setting colors at the four vertices
    /// (corners) of the rectangle and Ogre/OpenGL then interpolates the colors
    /// between the vertices.
    /// \ref https://forums.ogre3d.org/viewtopic.php?f=2&t=60677
    class ColoredRectangle2D : public Ogre::Rectangle2D
    {
      // Documentation inherited
      public: explicit ColoredRectangle2D(
          bool _includeTextureCoordinates = false)
        : Ogre::Rectangle2D(_includeTextureCoordinates)
      {
        Ogre::VertexDeclaration* decl = mRenderOp.vertexData->vertexDeclaration;

        decl->addElement(this->kColorBinding, 0,
            Ogre::VET_COLOUR, Ogre::VES_DIFFUSE);
        Ogre::VertexBufferBinding* bind =
            mRenderOp.vertexData->vertexBufferBinding;

        Ogre::HardwareVertexBufferSharedPtr vbuf =
          Ogre::HardwareBufferManager::getSingleton().createVertexBuffer(
            decl->getVertexSize(this->kColorBinding),
            mRenderOp.vertexData->vertexCount,
            Ogre::HardwareBuffer::HBU_STATIC_WRITE_ONLY);

        // Bind buffer
        bind->setBinding(this->kColorBinding, vbuf);
      }

      /// \brief Class destructor.
      public: ~ColoredRectangle2D()
      {
      }

      /// \brief Set the degraded colors of the rectangle
      /// \param[in] _topLeft Top left color
      /// \param[in] _bottomLeft Bottom left color
      /// \param[in] _topRight Top right color
      /// \param[in] _bottomRight Bottom right color
      public: void SetColors(const Ogre::ColourValue &_topLeft,
                             const Ogre::ColourValue &_bottomLeft,
                             const Ogre::ColourValue &_topRight,
                             const Ogre::ColourValue &_bottomRight)
      {
        Ogre::HardwareVertexBufferSharedPtr vbuf =
            mRenderOp.vertexData->vertexBufferBinding->getBuffer(
                this->kColorBinding);
        unsigned int* pUint32 =
          static_cast<unsigned int*>(vbuf->lock(
          Ogre::HardwareBuffer::HBL_DISCARD));

        const Ogre::VertexElementType srcType =
          Ogre::VertexElement::getBestColourVertexElementType();

        *pUint32++ = Ogre::VertexElement::convertColourValue(_topLeft, srcType);
        *pUint32++ =
            Ogre::VertexElement::convertColourValue(_bottomLeft, srcType);
        *pUint32++ =
            Ogre::VertexElement::convertColourValue(_topRight, srcType);
        *pUint32++ =
            Ogre::VertexElement::convertColourValue(_bottomRight, srcType);

        vbuf->unlock();
      }

      /// \brief Index associated with the vertex buffer.
      private: const int kColorBinding = 3;
    };
    }
  }
}

using namespace ignition;
using namespace rendering;

//////////////////////////////////////////////////
OgreScene::OgreScene(unsigned int _id, const std::string &_name) :
  BaseScene(_id, _name),
  rootVisual(nullptr),
  meshFactory(nullptr),
  ogreRoot(nullptr),
  ogreSceneManager(nullptr)
{
  this->backgroundColor = math::Color::Black;
  this->gradientBackgroundColor = {math::Color::Black, math::Color::Black,
      math::Color::Black, math::Color::Black};
}

//////////////////////////////////////////////////
OgreScene::~OgreScene()
{
}

//////////////////////////////////////////////////
void OgreScene::Fini()
{
}

//////////////////////////////////////////////////
RenderEngine *OgreScene::Engine() const
{
  return OgreRenderEngine::Instance();
}

//////////////////////////////////////////////////
VisualPtr OgreScene::RootVisual() const
{
  return this->rootVisual;
}

//////////////////////////////////////////////////
math::Color OgreScene::AmbientLight() const
{
  Ogre::ColourValue ogreColor = this->ogreSceneManager->getAmbientLight();
  return OgreConversions::Convert(ogreColor);
}

//////////////////////////////////////////////////
void OgreScene::SetAmbientLight(const math::Color &_color)
{
  Ogre::ColourValue ogreColor = OgreConversions::Convert(_color);
  this->ogreSceneManager->setAmbientLight(ogreColor);
}

//////////////////////////////////////////////////
void OgreScene::SetBackgroundColor(const math::Color &_color)
{
  this->backgroundColor = _color;

  // TODO(anyone): clean up code
  unsigned int count = this->SensorCount();

  for (unsigned int i = 0; i < count; ++i)
  {
    SensorPtr sensor = this->SensorByIndex(i);
    OgreCameraPtr camera = std::dynamic_pointer_cast<OgreCamera>(sensor);
    if (camera) camera->SetBackgroundColor(_color);
  }
}

//////////////////////////////////////////////////
void OgreScene::SetGradientBackgroundColor(
    const std::array<math::Color, 4> &_colors)
{
  ColoredRectangle2D* rect = nullptr;
  Ogre::SceneNode *backgroundNodePtr = nullptr;

  // Check if we have created the scene node to render the gradient background
  if (!this->ogreSceneManager->hasSceneNode("Background"))
  {
    // Create background material
    Ogre::MaterialPtr material =
      Ogre::MaterialManager::getSingleton().create("Background", "General");
    material->getTechnique(0)->getPass(0)->setDepthCheckEnabled(false);
    material->getTechnique(0)->getPass(0)->setDepthWriteEnabled(false);
    material->getTechnique(0)->getPass(0)->setLightingEnabled(false);

    // Create background rectangle covering the whole screen
    rect = new ColoredRectangle2D();
    rect->setCorners(-1.0, 1.0, 1.0, -1.0);
#if OGRE_VERSION_LT_1_10_1
    rect->setMaterial("Background");
#else
    rect->setMaterial(material);
#endif
    // Render the background before everything else
    rect->setRenderQueueGroup(Ogre::RENDER_QUEUE_BACKGROUND);

    // Use infinite AAB to always stay visible
    Ogre::AxisAlignedBox aabInf;
    aabInf.setInfinite();
    rect->setBoundingBox(aabInf);

    // Attach background to the scene
    backgroundNodePtr = this->ogreSceneManager->getRootSceneNode()->
        createChildSceneNode("Background");
    backgroundNodePtr->attachObject(rect);
  }

  backgroundNodePtr = this->ogreSceneManager->getSceneNode("Background");

  auto coloredRectangle2D = backgroundNodePtr->getAttachedObject(0);
  if (!coloredRectangle2D)
  {
    ignerr << "Unable to find the background attached object" << std::endl;
    return;
  }

  rect = dynamic_cast<ColoredRectangle2D *>(coloredRectangle2D);
  if (!rect)
  {
    ignerr << "Unable to cast from Ogre::MovableObject to ColouredRectangle2D"
           << std::endl;
    return;
  }

  // Convert the ignition::math::Color to Ogre::ColourValue.
  std::array<Ogre::ColourValue, 4> ogreColors;
  for (auto i = 0u; i < 4; ++i)
    ogreColors[i].setAsRGBA(_colors[i].AsRGBA());

  rect->SetColors(ogreColors[0], ogreColors[1], ogreColors[2], ogreColors[3]);
  rect->setVisible(true);

  this->gradientBackgroundColor = _colors;
  this->isGradientBackgroundColor = true;
}

//////////////////////////////////////////////////
void OgreScene::RemoveGradientBackgroundColor()
{
  // If the gradient background color is set, we should make it invisible,
  // otherwise the background color will not be visible.
  if (this->ogreSceneManager->hasSceneNode("Background"))
  {
    auto backgroundNodePtr = this->ogreSceneManager->getSceneNode("Background");
    auto coloredRectangle2D = backgroundNodePtr->getAttachedObject(0);
    if (coloredRectangle2D && coloredRectangle2D->isVisible())
      coloredRectangle2D->setVisible(false);
  }

  this->isGradientBackgroundColor = false;
}

//////////////////////////////////////////////////
void OgreScene::PreRender()
{
  BaseScene::PreRender();
  OgreRTShaderSystem::Instance()->Update();
}

//////////////////////////////////////////////////
void OgreScene::Clear()
{
  BaseScene::Clear();
}

//////////////////////////////////////////////////
void OgreScene::Destroy()
{
  BaseScene::Destroy();

  // ogre scene manager is destroyed when ogre root is deleted
  // removing here seems to cause the system to freeze on deleting rthsader
  // system when unloading the engine
  this->ogreSceneManager = nullptr;
}

//////////////////////////////////////////////////
Ogre::SceneManager *OgreScene::OgreSceneManager() const
{
  return this->ogreSceneManager;
}

//////////////////////////////////////////////////
bool OgreScene::LoadImpl()
{
  return true;
}

//////////////////////////////////////////////////
bool OgreScene::InitImpl()
{
  this->CreateContext();
  this->CreateRootVisual();
  this->CreateStores();
  this->CreateMeshFactory();

  OgreRTShaderSystem::Instance()->AddScene(this->SharedThis());
  OgreRTShaderSystem::Instance()->ApplyShadows(this->SharedThis());

  return true;
}

//////////////////////////////////////////////////
LightStorePtr OgreScene::Lights() const
{
  return this->lights;
}

//////////////////////////////////////////////////
SensorStorePtr OgreScene::Sensors() const
{
  return this->sensors;
}

//////////////////////////////////////////////////
VisualStorePtr OgreScene::Visuals() const
{
  return this->visuals;
}

//////////////////////////////////////////////////
void OgreScene::ClearMaterialsCache(const std::string &_name)
{
  this->meshFactory->ClearMaterialsCache(_name);
}

//////////////////////////////////////////////////
MaterialMapPtr OgreScene::Materials() const
{
  return this->materials;
}

//////////////////////////////////////////////////
DirectionalLightPtr OgreScene::CreateDirectionalLightImpl(unsigned int _id,
    const std::string &_name)
{
  OgreDirectionalLightPtr light(new OgreDirectionalLight);
  bool result = this->InitObject(light, _id, _name);
  return (result) ? light : nullptr;
}

//////////////////////////////////////////////////
PointLightPtr OgreScene::CreatePointLightImpl(unsigned int _id,
    const std::string &_name)
{
  OgrePointLightPtr light(new OgrePointLight);
  bool result = this->InitObject(light, _id, _name);
  return (result) ? light : nullptr;
}

//////////////////////////////////////////////////
<<<<<<< HEAD
COMVisualPtr OgreScene::CreateCOMVisualImpl(unsigned int _id,
    const std::string &_name)
{
  OgreCOMVisualPtr visual(new OgreCOMVisual);
=======
InertiaVisualPtr OgreScene::CreateInertiaVisualImpl(unsigned int _id,
    const std::string &_name)
{
  OgreInertiaVisualPtr visual(new OgreInertiaVisual);
>>>>>>> b0c95233
  bool result = this->InitObject(visual, _id, _name);
  return (result) ? visual : nullptr;
}

//////////////////////////////////////////////////
LightVisualPtr OgreScene::CreateLightVisualImpl(unsigned int _id,
    const std::string &_name)
{
  OgreLightVisualPtr visual(new OgreLightVisual);
  bool result = this->InitObject(visual, _id, _name);
  return (result) ? visual : nullptr;
}

//////////////////////////////////////////////////
SpotLightPtr OgreScene::CreateSpotLightImpl(unsigned int _id,
    const std::string &_name)
{
  OgreSpotLightPtr light(new OgreSpotLight);
  bool result = this->InitObject(light, _id, _name);
  return (result) ? light : nullptr;
}

//////////////////////////////////////////////////
CameraPtr OgreScene::CreateCameraImpl(unsigned int _id,
    const std::string &_name)
{
  OgreCameraPtr camera(new OgreCamera);
  bool result = this->InitObject(camera, _id, _name);
  camera->SetBackgroundColor(this->backgroundColor);
  return (result) ? camera : nullptr;
}

//////////////////////////////////////////////////
DepthCameraPtr OgreScene::CreateDepthCameraImpl(const unsigned int _id,
    const std::string &_name)
{
  OgreDepthCameraPtr camera(new OgreDepthCamera);
  bool result = this->InitObject(camera, _id, _name);
  return (result) ? camera : nullptr;
}

//////////////////////////////////////////////////
ThermalCameraPtr OgreScene::CreateThermalCameraImpl(const unsigned int _id,
    const std::string &_name)
{
  OgreThermalCameraPtr camera(new OgreThermalCamera);
  bool result = this->InitObject(camera, _id, _name);
  return (result) ? camera : nullptr;
}

///////////////////////////////////////////////////
GpuRaysPtr OgreScene::CreateGpuRaysImpl(const unsigned int _id,
    const std::string &_name)
{
  OgreGpuRaysPtr gpuRays(new OgreGpuRays);
  bool result = this->InitObject(gpuRays, _id, _name);
  return (result) ? gpuRays : nullptr;
}

////////////////////////////////////////////////
VisualPtr OgreScene::CreateVisualImpl(unsigned int _id,
    const std::string &_name)
{
  OgreVisualPtr visual(new OgreVisual);
  bool result = this->InitObject(visual, _id, _name);
  return (result) ? visual : nullptr;
}

//////////////////////////////////////////////////
ArrowVisualPtr OgreScene::CreateArrowVisualImpl(unsigned int _id,
    const std::string &_name)
{
  OgreArrowVisualPtr visual(new OgreArrowVisual);
  bool result = this->InitObject(visual, _id, _name);
  return (result) ? visual : nullptr;
}

//////////////////////////////////////////////////
AxisVisualPtr OgreScene::CreateAxisVisualImpl(unsigned int _id,
    const std::string &_name)
{
  OgreAxisVisualPtr visual(new OgreAxisVisual);
  bool result = this->InitObject(visual, _id, _name);
  return (result) ? visual : nullptr;
}

//////////////////////////////////////////////////
GizmoVisualPtr OgreScene::CreateGizmoVisualImpl(unsigned int _id,
    const std::string &_name)
{
  OgreGizmoVisualPtr visual(new OgreGizmoVisual);
  bool result = this->InitObject(visual, _id, _name);
  return (result) ? visual : nullptr;
}

//////////////////////////////////////////////////
GeometryPtr OgreScene::CreateBoxImpl(unsigned int _id,
    const std::string &_name)
{
  return this->CreateMeshImpl(_id, _name, "unit_box");
}

//////////////////////////////////////////////////
GeometryPtr OgreScene::CreateConeImpl(unsigned int _id,
    const std::string &_name)
{
  return this->CreateMeshImpl(_id, _name, "unit_cone");
}

//////////////////////////////////////////////////
GeometryPtr OgreScene::CreateCylinderImpl(unsigned int _id,
    const std::string &_name)
{
  return this->CreateMeshImpl(_id, _name, "unit_cylinder");
}

//////////////////////////////////////////////////
GeometryPtr OgreScene::CreatePlaneImpl(unsigned int _id,
    const std::string &_name)
{
  return this->CreateMeshImpl(_id, _name, "unit_plane");
}

//////////////////////////////////////////////////
GeometryPtr OgreScene::CreateSphereImpl(unsigned int _id,
    const std::string &_name)
{
  return this->CreateMeshImpl(_id, _name, "unit_sphere");
}

//////////////////////////////////////////////////
MeshPtr OgreScene::CreateMeshImpl(unsigned int _id, const std::string &_name,
    const std::string &_meshName)
{
  MeshDescriptor descriptor(_meshName);
  return this->CreateMeshImpl(_id, _name, descriptor);
}

//////////////////////////////////////////////////
MeshPtr OgreScene::CreateMeshImpl(unsigned int _id, const std::string &_name,
    const MeshDescriptor &_desc)
{
  OgreMeshPtr mesh = this->meshFactory->Create(_desc);
  if (nullptr == mesh)
    return nullptr;

  bool result = this->InitObject(mesh, _id, _name);
  return (result) ? mesh : nullptr;
}

//////////////////////////////////////////////////
CapsulePtr OgreScene::CreateCapsuleImpl(
  unsigned int _id, const std::string &_name)
{
  OgreCapsulePtr capsule(new OgreCapsule);
  bool result = this->InitObject(capsule, _id, _name);
  return (result) ? capsule : nullptr;
}

//////////////////////////////////////////////////
HeightmapPtr OgreScene::CreateHeightmapImpl(unsigned int _id,
    const std::string &_name, const HeightmapDescriptor &_desc)
{
  OgreHeightmapPtr heightmap;
  heightmap.reset(new OgreHeightmap(_desc));
  bool result = this->InitObject(heightmap, _id, _name);
  return (result) ? heightmap : nullptr;
}

//////////////////////////////////////////////////
GridPtr OgreScene::CreateGridImpl(unsigned int _id, const std::string &_name)
{
  OgreGridPtr grid(new OgreGrid);
  bool result = this->InitObject(grid, _id, _name);
  return (result) ? grid: nullptr;
}

//////////////////////////////////////////////////
WireBoxPtr OgreScene::CreateWireBoxImpl(unsigned int _id,
                                      const std::string &_name)
{
  OgreWireBoxPtr wireBox(new OgreWireBox);
  bool result = this->InitObject(wireBox, _id, _name);
  return (result) ? wireBox: nullptr;
}

//////////////////////////////////////////////////
MarkerPtr OgreScene::CreateMarkerImpl(unsigned int _id,
                                      const std::string &_name)
{
  OgreMarkerPtr marker(new OgreMarker);
  bool result = this->InitObject(marker, _id, _name);
  return (result) ? marker: nullptr;
}

//////////////////////////////////////////////////
LidarVisualPtr OgreScene::CreateLidarVisualImpl(unsigned int _id,
                                      const std::string &_name)
{
  OgreLidarVisualPtr lidar(new OgreLidarVisual);
  bool result = this->InitObject(lidar, _id, _name);
  return (result) ? lidar: nullptr;
}

//////////////////////////////////////////////////
TextPtr OgreScene::CreateTextImpl(unsigned int _id, const std::string &_name)
{
  OgreTextPtr text(new OgreText);
  bool result = this->InitObject(text, _id, _name);
  return (result) ? text: nullptr;
}

//////////////////////////////////////////////////
MaterialPtr OgreScene::CreateMaterialImpl(unsigned int _id,
    const std::string &_name)
{
  OgreMaterialPtr material(new OgreMaterial);
  bool result = this->InitObject(material, _id, _name);
  return (result) ? material : nullptr;
}

//////////////////////////////////////////////////
RenderTexturePtr OgreScene::CreateRenderTextureImpl(unsigned int _id,
    const std::string &_name)
{
  OgreRenderTexturePtr renderTexture(new OgreRenderTexture);
  bool result = this->InitObject(renderTexture, _id, _name);
  return (result) ? renderTexture : nullptr;
}

//////////////////////////////////////////////////
RenderWindowPtr OgreScene::CreateRenderWindowImpl(unsigned int _id,
    const std::string &_name)
{
  OgreRenderWindowPtr renderWindow(new OgreRenderWindow);
  bool result = this->InitObject(renderWindow, _id, _name);
  return (result) ? renderWindow: nullptr;
}

//////////////////////////////////////////////////
RayQueryPtr OgreScene::CreateRayQueryImpl(unsigned int _id,
    const std::string &_name)
{
  OgreRayQueryPtr rayQuery(new OgreRayQuery);
  bool result = this->InitObject(rayQuery, _id, _name);
  return (result) ? rayQuery : nullptr;
}

//////////////////////////////////////////////////
ParticleEmitterPtr OgreScene::CreateParticleEmitterImpl(unsigned int _id,
    const std::string &_name)
{
  OgreParticleEmitterPtr visual(new OgreParticleEmitter);
  bool result = this->InitObject(visual, _id, _name);
  return (result) ? visual : nullptr;
}

//////////////////////////////////////////////////
bool OgreScene::InitObject(OgreObjectPtr _object, unsigned int _id,
    const std::string &_name)
{
  // assign needed varibles
  _object->id = _id;
  _object->name = _name;
  _object->scene = this->SharedThis();

  // initialize object
  _object->Load();
  _object->Init();

  return true;
}

//////////////////////////////////////////////////
void OgreScene::CreateContext()
{
  Ogre::Root *root = OgreRenderEngine::Instance()->OgreRoot();
  this->ogreSceneManager = root->createSceneManager(Ogre::ST_GENERIC);

#if (OGRE_VERSION >= ((1 << 16) | (9 << 8) | 0))
  this->ogreSceneManager->addRenderQueueListener(
      OgreRenderEngine::Instance()->OverlaySystem());
#endif
}

//////////////////////////////////////////////////
void OgreScene::CreateRootVisual()
{
  // create unregistered visual
  this->rootVisual = OgreVisualPtr(new OgreVisual);
  unsigned int rootId = this->CreateObjectId();
  std::string rootName = this->CreateObjectName(rootId, "_ROOT_");

  // check if root visual created successfully
  if (!this->InitObject(this->rootVisual, rootId, rootName))
  {
    ignerr << "Unable to create root visual" << std::endl;
    this->rootVisual = nullptr;
  }

  // add visual node to actual ogre root
  Ogre::SceneNode *ogreRootNode = this->rootVisual->Node();
  this->ogreSceneManager->getRootSceneNode()->addChild(ogreRootNode);
}

//////////////////////////////////////////////////
void OgreScene::CreateMeshFactory()
{
  OgreScenePtr sharedThis = this->SharedThis();
  this->meshFactory = OgreMeshFactoryPtr(new OgreMeshFactory(sharedThis));
}

//////////////////////////////////////////////////
void OgreScene::CreateStores()
{
  this->lights = OgreLightStorePtr(new OgreLightStore);
  this->sensors = OgreSensorStorePtr(new OgreSensorStore);
  this->visuals = OgreVisualStorePtr(new OgreVisualStore);
  this->materials = OgreMaterialMapPtr(new OgreMaterialMap);
}

//////////////////////////////////////////////////
OgreScenePtr OgreScene::SharedThis()
{
  ScenePtr sharedBase = this->shared_from_this();
  return std::dynamic_pointer_cast<OgreScene>(sharedBase);
}<|MERGE_RESOLUTION|>--- conflicted
+++ resolved
@@ -378,17 +378,18 @@
 }
 
 //////////////////////////////////////////////////
-<<<<<<< HEAD
 COMVisualPtr OgreScene::CreateCOMVisualImpl(unsigned int _id,
     const std::string &_name)
 {
   OgreCOMVisualPtr visual(new OgreCOMVisual);
-=======
+    bool result = this->InitObject(visual, _id, _name);
+  return (result) ? visual : nullptr;
+}
+
 InertiaVisualPtr OgreScene::CreateInertiaVisualImpl(unsigned int _id,
     const std::string &_name)
 {
   OgreInertiaVisualPtr visual(new OgreInertiaVisual);
->>>>>>> b0c95233
   bool result = this->InitObject(visual, _id, _name);
   return (result) ? visual : nullptr;
 }
