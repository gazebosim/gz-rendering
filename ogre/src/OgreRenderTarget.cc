--- conflicted
+++ resolved
@@ -17,15 +17,10 @@
 
 // leave this out of OgreIncludes as it conflicts with other files requiring
 // gl.h
-<<<<<<< HEAD
 #include <GL/glew.h>
 #include <OGRE/RenderSystems/GL/OgreGLFBORenderTexture.h>
 
-=======
-#include <OGRE/RenderSystems/GL/OgreGLFBORenderTexture.h>
-
-
->>>>>>> 32449533
+
 #include <ignition/common/Console.hh>
 
 #include "ignition/rendering/Material.hh"
@@ -266,10 +261,6 @@
   if (!this->ogreTexture)
     return;
 
-<<<<<<< HEAD
-=======
-
->>>>>>> 32449533
   Ogre::RenderTarget *rt = this->RenderTarget();
 
   Ogre::GLFrameBufferObject *ogreFbo = nullptr;
@@ -292,10 +283,6 @@
   manager->unbind(rt);
 }
 
-<<<<<<< HEAD
-=======
-
->>>>>>> 32449533
 //////////////////////////////////////////////////
 // OgreRenderWindow
 //////////////////////////////////////////////////
