--- conflicted
+++ resolved
@@ -823,7 +823,6 @@
       public: virtual GizmoVisualPtr CreateGizmoVisual(
                   unsigned int _id, const std::string &_name) = 0;
 
-<<<<<<< HEAD
       /// \brief Create new CoM visual. A unique ID and name will
       /// automatically be assigned to the CoM visual.
       /// \return The created CoM visual
@@ -851,7 +850,8 @@
       /// \param[in] _name Name of the new CoM visual
       /// \return The created CoM visual
       public: virtual COMVisualPtr CreateCOMVisual(
-=======
+                  unsigned int _id, const std::string &_name) = 0;
+
       /// \brief Create new inertia visual. A unique ID and name will
       /// automatically be assigned to the inertia visual.
       /// \return The created inertia visual
@@ -879,7 +879,6 @@
       /// \param[in] _name Name of the new inertia visual
       /// \return The created inertia visual
       public: virtual InertiaVisualPtr CreateInertiaVisual(
->>>>>>> b0c95233
                   unsigned int _id, const std::string &_name) = 0;
 
       /// \brief Create new light visual. A unique ID and name will
