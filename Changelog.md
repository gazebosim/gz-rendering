--- conflicted
+++ resolved
@@ -1,6 +1,5 @@
 ## Gazebo Rendering
 
-<<<<<<< HEAD
 ### Gazebo Rendering 7.X
 
 ### Gazebo Rendering 7.4.1 (2023-08-17)
@@ -60,25 +59,15 @@
     * [Pull request #844](https://github.com/gazebosim/gz-rendering/pull/844)
 
 ### Gazebo Rendering 7.3.1 (2023-04-13)
-=======
-### Ignition Rendering 6.6.1 (2023-09-01)
-
-1. Fixed light visual in OGRE
-    * [Pull request #864](https://github.com/gazebosim/gz-rendering/pull/864)
->>>>>>> b6f5d22a
 
 1. Lower severity level for ogre2 visibility mask msgs and unavailable render passes
     * [Pull request #830](https://github.com/gazebosim/gz-rendering/pull/830)
 
-<<<<<<< HEAD
 1.  Fix deleting ogre2 when created (and deleted) in a thread
     * [Pull request #840](https://github.com/gazebosim/gz-rendering/pull/840)
     * [Pull request #841](https://github.com/gazebosim/gz-rendering/pull/841)
 
 1. CI workflow: use checkout v3
-=======
-1. Infrastructure
->>>>>>> b6f5d22a
     * [Pull request #834](https://github.com/gazebosim/gz-rendering/pull/834)
 
 1. Rename COPYING to LICENSE
@@ -90,7 +79,6 @@
 1. Tweak max camera position limit
     * [Pull request #827](https://github.com/gazebosim/gz-rendering/pull/827)
 
-<<<<<<< HEAD
 ### Gazebo Rendering 7.3.0 (2023-03-03)
 
 1. Limit max camera position vector length
@@ -377,13 +365,30 @@
 
 ### Gazebo Rendering 6.X
 
-### Gazebo Rendering 6.6.0 (2023-02-02)
-=======
+### Gazebo Rendering 6.6.1 (2023-09-01)
+
+1. Fixed light visual in OGRE
+    * [Pull request #864](https://github.com/gazebosim/gz-rendering/pull/864)
+
+1. Lower severity level for ogre2 visibility mask msgs and unavailable render passes
+    * [Pull request #830](https://github.com/gazebosim/gz-rendering/pull/830)
+
+1. Infrastructure
+    * [Pull request #834](https://github.com/gazebosim/gz-rendering/pull/834)
+
+1. Rename COPYING to LICENSE
+    * [Pull request #833](https://github.com/gazebosim/gz-rendering/pull/833)
+
+1. Add message to see troubleshooting page when render engine fails to create dummy window
+    * [Pull request #829](https://github.com/gazebosim/gz-rendering/pull/829)
+
+1. Tweak max camera position limit
+    * [Pull request #827](https://github.com/gazebosim/gz-rendering/pull/827)
+
 1. Limit max camera position vector length
     * [Pull request #824](https://github.com/gazebosim/gz-rendering/pull/824)
 
-### Ignition Rendering 6.6.0 (2023-02-02)
->>>>>>> b6f5d22a
+### Gazebo Rendering 6.6.0 (2023-02-02)
 
 1. Backport Composite BaseVisual destroy fix to 6
     * [Pull request #818](https://github.com/gazebosim/ign-rendering/pull/818)
