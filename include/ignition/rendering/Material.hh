/*
 * Copyright (C) 2015 Open Source Robotics Foundation
 *
 * Licensed under the Apache License, Version 2.0 (the "License");
 * you may not use this file except in compliance with the License.
 * You may obtain a copy of the License at
 *
 *     http://www.apache.org/licenses/LICENSE-2.0
 *
 * Unless required by applicable law or agreed to in writing, software
 * distributed under the License is distributed on an "AS IS" BASIS,
 * WITHOUT WARRANTIES OR CONDITIONS OF ANY KIND, either express or implied.
 * See the License for the specific language governing permissions and
 * limitations under the License.
 *
 */
#ifndef IGNITION_RENDERING_MATERIAL_HH_
#define IGNITION_RENDERING_MATERIAL_HH_

#include <string>
#include <ignition/math/Color.hh>
#include <ignition/common/Material.hh>
#include "ignition/rendering/config.hh"
#include "ignition/rendering/RenderTypes.hh"
#include "ignition/rendering/Object.hh"
#include "ignition/rendering/ShaderType.hh"
#include "ignition/rendering/Export.hh"

namespace ignition
{
  namespace rendering
  {
    inline namespace IGNITION_RENDERING_VERSION_NAMESPACE {
    //
    /// \brief An enum for the type of material
    enum IGNITION_RENDERING_VISIBLE MaterialType
    {
      /// \brief Classic shading, i.e. variants of Phong
      MT_CLASSIC = 0,

      /// \brief Physically Based Shading
      MT_PBS = 1
    };

    /// \class Material Material.hh ignition/rendering/Material.hh
    /// \brief Represents a surface material of a Geometry
    class IGNITION_RENDERING_VISIBLE Material :
      public virtual Object
    {
      /// \brief Deconstructor
      public: virtual ~Material() { }

      /// \brief Determine if lighting affects this material
      /// \return True if lighting affects this material
      public: virtual bool LightingEnabled() const = 0;

      /// \brief Specify if lighting affects this material
      /// \param[in] _enabled True if lighting affects this material
      public: virtual void SetLightingEnabled(const bool _enabled) = 0;

      /// \brief Specify if depth buffer checking is enabled
      /// \param[in] _enabled True if depth check is enabled
      public: virtual void SetDepthCheckEnabled(bool _enabled) = 0;

      /// \brief Determine if depth buffer checking is enabled
      /// \return True if depth check is enabled
      public: virtual bool DepthCheckEnabled() const = 0;

      /// \brief Specify if depth buffer writing is enabled
      /// \param[in] _enabled True if depth buffer writing is enabled
      public: virtual void SetDepthWriteEnabled(bool _enabled) = 0;

      /// \brief Determine if depth buffer writing is enabled
      /// \return True if depth buffer writing is enabled
      public: virtual bool DepthWriteEnabled() const = 0;

      /// \brief Get the ambient color
      /// \return The ambient color
      public: virtual math::Color Ambient() const = 0;

      /// \brief Set the ambient color
      /// \param[in] _r Red value
      /// \param[in] _g Green value
      /// \param[in] _b Blue value
      /// \param[in] _a Alpha value
      public: virtual void SetAmbient(const double _r, const double _g,
                  const double _b, const double _a = 1.0) = 0;

      /// \brief Set the ambient color
      /// \param[in] _color New ambient color
      public: virtual void SetAmbient(const math::Color &_color) = 0;

      /// \brief Get the diffuse color
      /// \return The diffuse color
      public: virtual math::Color Diffuse() const = 0;

      /// \brief Set the diffuse color
      /// \param[in] _r Red value
      /// \param[in] _g Green value
      /// \param[in] _b Blue value
      /// \param[in] _a Alpha value
      public: virtual void SetDiffuse(const double _r, const double _g,
                  const double _b, const double _a = 1.0) = 0;

      /// \brief Set the diffuse color
      /// \param[in] _color New diffuse color
      public: virtual void SetDiffuse(const math::Color &_color) = 0;

      /// \brief Get the specular color
      /// \return The specular color
      public: virtual math::Color Specular() const = 0;

      /// \brief Set the specular color
      /// \param[in] _r Red value
      /// \param[in] _g Green value
      /// \param[in] _b Blue value
      /// \param[in] _a Alpha value
      public: virtual void SetSpecular(const double _r, const double _g,
                  const double _b, const double _a = 1.0) = 0;

      /// \brief Set the specular color
      /// \param[in] _color New specular color
      public: virtual void SetSpecular(const math::Color &_color) = 0;

      /// \brief Get the emissive color
      /// \return The emissive color
      public: virtual math::Color Emissive() const = 0;

      /// \brief Set the emissive color
      /// \param[in] _r Red value
      /// \param[in] _g Green value
      /// \param[in] _b Blue value
      /// \param[in] _a Alpha value
      public: virtual void SetEmissive(const double _r, const double _g,
                  const double _b, const double _a = 1.0) = 0;

      /// \brief Set the emissive color
      /// \param[in] _color New emissive color
      public: virtual void SetEmissive(const math::Color &_color) = 0;

      /// \brief Get the shininess value
      /// \return The shininess value
      public: virtual double Shininess() const = 0;

      /// \brief Set the shininess value
      /// \param[in] _shininess New shininess value
      public: virtual void SetShininess(const double _shininess) = 0;

      /// \brief Get the transparency value
      /// \return The transparency value
      public: virtual double Transparency() const = 0;

      /// \brief Configuration for Depth Material
      /// \param[in] far Far distance for normalized output
      /// \param[in] near Near distance for normalized output
      public: virtual void SetDepthMaterial(const double far,
            const double near) = 0;

      /// \brief Set the transparency value
      /// \param[in] _transparency New transparency value
      public: virtual void SetTransparency(const double _transparency) = 0;

      /// \brief Set the material to use the alpha channel from the textures
      /// \param[in] _enabled Enable alpha channel based rendering
      /// \param[in] _alpha Set the alpha threshold value
      /// \param[in] _twoSided Enable two sided rendering
      public: virtual void SetAlphaFromTexture(bool _enabled,
                  double _alpha = 0.5, bool _twoSided = true) = 0;

      /// \brief Get the enable alpha from textures
      /// \return The enable alpha value
      public: virtual bool TextureAlphaEnabled() const = 0;

      /// \brief Get the alpha threshold
      /// \return The alpha threshold value
      public: virtual double AlphaThreshold() const = 0;

      /// \brief Get the enable two sided rendering value
      /// \return The enable two sided rendering value
      public: virtual bool TwoSidedEnabled() const = 0;

      /// \brief Get the reflectivity value
      /// \return The reflectivity value
      public: virtual double Reflectivity() const = 0;

      /// \brief Set the reflectivity value
      /// \param[in] _reflectivity New reflectivity value
      public: virtual void SetReflectivity(const double _reflectivity) = 0;

      /// \brief Determine if this material casts shadows
      /// \return True if this material casts shadows
      public: virtual bool CastShadows() const = 0;

      /// \brief Specify if this material casts shadows
      /// \param[in] _castShadows True if this material casts shadows
      public: virtual void SetCastShadows(const bool _castShadows) = 0;

      /// \brief Determine if this material receives shadows
      /// \return True if this material receives shadows
      public: virtual bool ReceiveShadows() const = 0;

      /// \brief Specify if this material receives shadows
      /// \param[in] _receiveShadows True if this material receives shadows
      public: virtual void SetReceiveShadows(const bool _receiveShadows) = 0;

      /// \brief Determine if this material has a reflection
      /// \return True if this material has a reflection
      public: virtual bool ReflectionEnabled() const = 0;

      /// \brief Specify if this material has a reflection
      /// \param[in] _enabled True if this material has a reflection
      public: virtual void SetReflectionEnabled(const bool _enabled) = 0;

      /// \brief Determine if this material has a texture
      /// \return True if this material has a texture
      public: virtual bool HasTexture() const = 0;

      /// \brief Get the URI of the texture file
      /// \return URI of the texture file
      public: virtual std::string Texture() const = 0;

      /// \brief Set the material texture
      /// \param[in] _name URI of the new texture file
      public: virtual void SetTexture(const std::string &_name) = 0;

      /// \brief Removes any texture mapped to this material
      public: virtual void ClearTexture() = 0;

      /// \brief Determine if this material has a normal map
      /// \return True if this material has a normal map
      public: virtual bool HasNormalMap() const = 0;

      /// \brief Get the URI of the normal map file
      /// \return URI of the normal map file
      public: virtual std::string NormalMap() const = 0;

      /// \brief Set the material normal map
      /// \param[in] _name URI of the new normal map file
      public: virtual void SetNormalMap(const std::string &_name) = 0;

      /// \brief Removes any normal map mapped to this material
      public: virtual void ClearNormalMap() = 0;

      /// \brief Determine if this material has a roughness map
      /// \return True if this material has a roughness map
      public: virtual bool HasRoughnessMap() const = 0;

      /// \brief Get the URI of the roughness map file
      /// \return URI of the roughness map file
      public: virtual std::string RoughnessMap() const = 0;

      /// \brief Set the material roughness map
      /// \param[in] _name URI of the new roughness map file
      public: virtual void SetRoughnessMap(const std::string &_name) = 0;

      /// \brief Removes any roughness map mapped to this material
      public: virtual void ClearRoughnessMap() = 0;

      /// \brief Determine if this material has a metalness map
      /// \return True if this material has a metalness map
      public: virtual bool HasMetalnessMap() const = 0;

      /// \brief Get the URI of the metalness map file
      /// \return URI of the metalness map file
      public: virtual std::string MetalnessMap() const = 0;

      /// \brief Set the material metalness map
      /// \param[in] _name URI of the new metalness map file
      public: virtual void SetMetalnessMap(const std::string &_name) = 0;

      /// \brief Removes any metalness map mapped to this material
      public: virtual void ClearMetalnessMap() = 0;

      /// \brief Determine if this material has a environment map
      /// \return True if this material has a environment map
      public: virtual bool HasEnvironmentMap() const = 0;

      /// \brief Get the URI of the environment map file
      /// \return URI of the environment map file
      public: virtual std::string EnvironmentMap() const = 0;

      /// \brief Set the material environment map
      /// \param[in] _name URI of the new environment map file
      public: virtual void SetEnvironmentMap(const std::string &_name) = 0;

      /// \brief Removes any environment map mapped to this material
      public: virtual void ClearEnvironmentMap() = 0;

      /// \brief Determine if this material has an emissive map
      /// \return True if this material has an emissive map
      public: virtual bool HasEmissiveMap() const = 0;

      /// \brief Get the URI of the emissive map file
      /// \return URI of the emissive map file
      public: virtual std::string EmissiveMap() const = 0;

      /// \brief Set the material emissive map
      /// \param[in] _name URI of the new emissive map file
      public: virtual void SetEmissiveMap(const std::string &_name) = 0;

      /// \brief Removes any emissive map mapped to this material
      public: virtual void ClearEmissiveMap() = 0;

<<<<<<< HEAD
      /// \brief Set the render order. When polygons are coplanar, you can get
      /// problems with 'depth fighting' where the pixels from the two polys
      /// compete for the same screen pixel. This param help to avoid this
      /// problem.
      /// \param[in] _renderOrder Render order to set to
      public: virtual void SetRenderOrder(const float _renderOrder) = 0;

      /// \brief Get the render order value of this material.
      /// \return Material render order
      public: virtual float RenderOrder() const = 0;
=======
      /// \brief Determine if this material has a light map
      /// \return True if this material has a light map
      public: virtual bool HasLightMap() const = 0;

      /// \brief Get the URI of the light map file
      /// \return URI of the light map file
      public: virtual std::string LightMap() const = 0;

      /// \brief Get the texture coordinate set used by lightmap
      /// \return texture coordinate set of the light map
      public: virtual unsigned int LightMapTexCoordSet() const = 0;

      /// \brief Set the material light map
      /// \param[in] _name URI of the new light map file
      /// \param[in] _uvSet Texture coordinate set to use
      public: virtual void SetLightMap(const std::string &_name,
          unsigned int _uvSet = 0u) = 0;

      /// \brief Removes any light map mapped to this material
      public: virtual void ClearLightMap() = 0;
>>>>>>> b7620f42

      /// \brief Set the roughness value. Only affects material of type MT_PBS
      /// \param[in] _roughness Roughness to set to
      public: virtual void SetRoughness(const float _roughness) = 0;

      /// \brief Get the roughness value of this material.
      /// \return Material roughness
      public: virtual float Roughness() const = 0;

      /// \brief Set the metalness value. Only affects material of type MT_PBS
      /// \param[in] _metalness Metalness to set to
      public: virtual void SetMetalness(const float _metalness) = 0;

      /// \brief Get the metalness value of this material
      /// \return Material metalness
      public: virtual float Metalness() const = 0;

      /// \brief Removes any metalness map mapped to this material
      public: virtual enum MaterialType Type() const = 0;

      /// \brief Get the ShaderType value
      /// \return The ShaderType value
      public: virtual enum ShaderType ShaderType() const = 0;

      /// \brief Set the ShaderType value
      /// \param[in] _type New ShaderType value
      public: virtual void SetShaderType(enum ShaderType _type) = 0;

      /// \brief Clone this material
      /// \return New cloned material
      public: virtual MaterialPtr Clone(const std::string &_name = "")
                const = 0;

      /// \brief Copy properties from given Material
      /// \param[in] _material Source Material to be copied from
      public: virtual void CopyFrom(ConstMaterialPtr _material) = 0;

      /// \brief Copy properties from given Material
      /// \param[in] _material Source Material to be copied from
      public: virtual void CopyFrom(const common::Material &_material) = 0;

      /// \brief Get path to the vertex shader
      /// \return Path to vertex shader
      public: virtual std::string VertexShader() const = 0;

      /// \brief Get params for the vertex shader
      /// \return editable parameters
      public: virtual ShaderParamsPtr VertexShaderParams() = 0;

      /// \brief Set the vertex shader
      /// \param[in] _path path to a file containing a glsl shader
      public: virtual void SetVertexShader(const std::string &_path) = 0;

      /// \brief Get path to the fragment shader
      /// \return Path to fragment shader
      public: virtual std::string FragmentShader() const = 0;

      /// \brief Get params for the fragment shader
      /// \return editable parameters
      public: virtual ShaderParamsPtr FragmentShaderParams() = 0;

      /// \brief Set the fragment shader
      /// \param[in] _path path to a file containing a glsl shader
      public: virtual void SetFragmentShader(const std::string &_path) = 0;
    };
    }
  }
}
#endif<|MERGE_RESOLUTION|>--- conflicted
+++ resolved
@@ -301,7 +301,27 @@
       /// \brief Removes any emissive map mapped to this material
       public: virtual void ClearEmissiveMap() = 0;
 
-<<<<<<< HEAD
+      /// \brief Determine if this material has a light map
+      /// \return True if this material has a light map
+      public: virtual bool HasLightMap() const = 0;
+
+      /// \brief Get the URI of the light map file
+      /// \return URI of the light map file
+      public: virtual std::string LightMap() const = 0;
+
+      /// \brief Get the texture coordinate set used by lightmap
+      /// \return texture coordinate set of the light map
+      public: virtual unsigned int LightMapTexCoordSet() const = 0;
+
+      /// \brief Set the material light map
+      /// \param[in] _name URI of the new light map file
+      /// \param[in] _uvSet Texture coordinate set to use
+      public: virtual void SetLightMap(const std::string &_name,
+          unsigned int _uvSet = 0u) = 0;
+
+      /// \brief Removes any light map mapped to this material
+      public: virtual void ClearLightMap() = 0;
+
       /// \brief Set the render order. When polygons are coplanar, you can get
       /// problems with 'depth fighting' where the pixels from the two polys
       /// compete for the same screen pixel. This param help to avoid this
@@ -312,28 +332,6 @@
       /// \brief Get the render order value of this material.
       /// \return Material render order
       public: virtual float RenderOrder() const = 0;
-=======
-      /// \brief Determine if this material has a light map
-      /// \return True if this material has a light map
-      public: virtual bool HasLightMap() const = 0;
-
-      /// \brief Get the URI of the light map file
-      /// \return URI of the light map file
-      public: virtual std::string LightMap() const = 0;
-
-      /// \brief Get the texture coordinate set used by lightmap
-      /// \return texture coordinate set of the light map
-      public: virtual unsigned int LightMapTexCoordSet() const = 0;
-
-      /// \brief Set the material light map
-      /// \param[in] _name URI of the new light map file
-      /// \param[in] _uvSet Texture coordinate set to use
-      public: virtual void SetLightMap(const std::string &_name,
-          unsigned int _uvSet = 0u) = 0;
-
-      /// \brief Removes any light map mapped to this material
-      public: virtual void ClearLightMap() = 0;
->>>>>>> b7620f42
 
       /// \brief Set the roughness value. Only affects material of type MT_PBS
       /// \param[in] _roughness Roughness to set to
