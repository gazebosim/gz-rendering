--- conflicted
+++ resolved
@@ -37,39 +37,10 @@
 set(IGN_COMMON_VER ${ignition-common2_VERSION_MAJOR})
 
 #--------------------------------------
-<<<<<<< HEAD
-# Find dependencies that we ignore for Visual Studio
-if(NOT MSVC)
-
-  #--------------------------------------
-  # Find FreeImage
-  ign_find_package(FreeImage VERSION 3.9
-      REQUIRED_BY optix
-      PRIVATE_FOR optix)
-
-  #--------------------------------------
-  # Find OGRE
-  ign_find_package(OGRE VERSION 1.8.0
-      COMPONENTS RTShaderSystem Terrain Overlay
-      REQUIRED_BY ogre
-      PRIVATE_FOR ogre)
-
-message(" == OGRE libs:  ${OGRE_LIBRARIES}")
-message(" == OGRE lib dir:  ${OGRE_LIBRARY_DIRS}")
-#include_directories(${OGRE_INCLUDE_DIRS})
-#link_directories(${OGRE_LIB_DIRS})
-
-
-
-  if (OGRE_FOUND)
-    set(HAVE_OGRE TRUE)
-  endif()
-=======
 # Find FreeImage
 ign_find_package(FreeImage VERSION 3.9
   REQUIRED_BY optix
   PRIVATE_FOR optix)
->>>>>>> 563b6f50
 
 #--------------------------------------
 # Find OGRE
@@ -82,15 +53,19 @@
   set(HAVE_OGRE TRUE)
 endif()
 
-<<<<<<< HEAD
+  if (OGRE_FOUND)
+    set(HAVE_OGRE TRUE)
+  endif()
+
+
 #  ign_find_package(OGRE)
 
-  #--------------------------------------
-  # Find OGRE2
-  ign_find_package(OGRE2 VERSION 2.1.0
-      COMPONENTS HlmsPbs HlmsUnlit Overlay
-      REQUIRED_BY ogre2
-      PRIVATE_FOR ogre2)
+#--------------------------------------
+# Find OGRE2
+ign_find_package(OGRE2 VERSION 2.1.0
+    COMPONENTS HlmsPbs HlmsUnlit Overlay
+    REQUIRED_BY ogre2
+    PRIVATE_FOR ogre2)
 
 message(" == OGRE2 libs:  ${OGRE2_LIBRARIES}")
 message(" == OGRE2 lib dir:  ${OGRE2_LIBRARY_DIRS}")
@@ -102,11 +77,9 @@
   endif()
 
 
-=======
 #--------------------------------------
 # Find dependencies that we ignore for Visual Studio
 if(NOT MSVC)
->>>>>>> 563b6f50
   #--------------------------------------
   # Find CUDA
   find_package(CUDA)
@@ -136,11 +109,7 @@
 endif()
 
 ign_configure_build(QUIT_IF_BUILD_ERRORS
-<<<<<<< HEAD
-    COMPONENTS ogre optix ogre2)
-=======
     COMPONENTS ${RENDERING_COMPONENTS})
->>>>>>> 563b6f50
 
 #============================================================================
 # Create package information
