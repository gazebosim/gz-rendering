/*
 * Copyright (C) 2015 Open Source Robotics Foundation
 *
 * Licensed under the Apache License, Version 2.0 (the "License");
 * you may not use this file except in compliance with the License.
 * You may obtain a copy of the License at
 *
 *     http://www.apache.org/licenses/LICENSE-2.0
 *
 * Unless required by applicable law or agreed to in writing, software
 * distributed under the License is distributed on an "AS IS" BASIS,
 * WITHOUT WARRANTIES OR CONDITIONS OF ANY KIND, either express or implied.
 * See the License for the specific language governing permissions and
 * limitations under the License.
 *
 */
#ifndef IGNITION_RENDERING_BASE_BASECAMERA_HH_
#define IGNITION_RENDERING_BASE_BASECAMERA_HH_

#include <string>
#include <ignition/common/Event.hh>
#include <ignition/common/Console.hh>

#include "ignition/rendering/Camera.hh"
#include "ignition/rendering/Image.hh"
#include "ignition/rendering/RenderEngine.hh"
#include "ignition/rendering/Scene.hh"
#include "ignition/rendering/base/BaseRenderTarget.hh"

namespace ignition
{
  namespace rendering
  {
    template <class T>
    class IGNITION_VISIBLE BaseCamera :
      public virtual Camera,
      public virtual T
    {
      protected: BaseCamera();

      public: virtual ~BaseCamera();

      public: virtual unsigned int ImageWidth() const;

      public: virtual void SetImageWidth(unsigned int _width);

      public: virtual unsigned int ImageHeight() const;

      public: virtual void SetImageHeight(unsigned int _height);

      public: virtual PixelFormat ImageFormat() const = 0;

      public: virtual unsigned int ImageDepth() const;

      public: virtual unsigned int ImageMemorySize() const;

      public: virtual void SetHFOV(const math::Angle &_angle) = 0;

      public: virtual void SetAspectRatio(double _ratio) = 0;

      public: virtual void PreRender();

      public: virtual void PostRender();

      public: virtual void Update();

      public: virtual Image CreateImage() const;

      public: virtual void Capture(Image &_image);

      public: virtual void Copy(Image &_image) const;

      public: virtual bool SaveFrame(const std::string &_name);

      public: virtual common::ConnectionPtr ConnectNewImageFrame(
                  Camera::NewFrameListener _listener);

<<<<<<< HEAD
      public: virtual math::Matrix4d ProjectionMatrix() const;
=======
      public: virtual RenderWindowPtr CreateRenderWindow();
>>>>>>> 538d3aad

      protected: virtual void *CreateImageBuffer() const;

      protected: virtual void Load();

      protected: virtual void Reset();

      protected: virtual RenderTargetPtr RenderTarget() const = 0;

      protected: common::EventT<void(const void *, unsigned int, unsigned int,
                     unsigned int, const std::string &)> newFrameEvent;

      protected: ImagePtr imageBuffer;
    };

    //////////////////////////////////////////////////
    template <class T>
    BaseCamera<T>::BaseCamera()
    {
    }

    //////////////////////////////////////////////////
    template <class T>
    BaseCamera<T>::~BaseCamera()
    {
    }

    //////////////////////////////////////////////////
    template <class T>
    unsigned int BaseCamera<T>::ImageWidth() const
    {
      return this->RenderTarget()->Width();
    }

    //////////////////////////////////////////////////
    template <class T>
    void BaseCamera<T>::SetImageWidth(unsigned int _width)
    {
      this->RenderTarget()->SetWidth(_width);
    }

    //////////////////////////////////////////////////
    template <class T>
    unsigned int BaseCamera<T>::ImageHeight() const
    {
      return this->RenderTarget()->Height();
    }

    //////////////////////////////////////////////////
    template <class T>
    void BaseCamera<T>::SetImageHeight(unsigned int _height)
    {
      this->RenderTarget()->SetHeight(_height);
    }

    //////////////////////////////////////////////////
    template <class T>
    unsigned int BaseCamera<T>::ImageDepth() const
    {
      return PixelUtil::ChannelCount(this->ImageFormat());
    }

    //////////////////////////////////////////////////
    template <class T>
    unsigned int BaseCamera<T>::ImageMemorySize() const
    {
      PixelFormat format = this->ImageFormat();
      unsigned int width = this->ImageWidth();
      unsigned int height = this->ImageHeight();
      return PixelUtil::MemorySize(format, width, height);
    }

    //////////////////////////////////////////////////
    template <class T>
    void BaseCamera<T>::PreRender()
    {
      T::PreRender();
      this->RenderTarget()->PreRender();
    }

    //////////////////////////////////////////////////
    template <class T>
    void BaseCamera<T>::PostRender()
    {
      // do nothing by default
    }

    //////////////////////////////////////////////////
    template <class T>
    Image BaseCamera<T>::CreateImage() const
    {
      PixelFormat format = this->ImageFormat();
      unsigned int width = this->ImageWidth();
      unsigned int height = this->ImageHeight();
      return Image(width, height, format);
    }

    //////////////////////////////////////////////////
    template <class T>
    void BaseCamera<T>::Update()
    {
      this->Scene()->PreRender();
      this->Render();
      this->PostRender();
    }

    //////////////////////////////////////////////////
    template <class T>
    void BaseCamera<T>::Capture(Image &_image)
    {
      this->Scene()->PreRender();
      this->Render();
      this->PostRender();
      this->Copy(_image);
    }

    //////////////////////////////////////////////////
    template <class T>
    void BaseCamera<T>::Copy(Image &_image) const
    {
      this->RenderTarget()->Copy(_image);
    }

    //////////////////////////////////////////////////
    template <class T>
    bool BaseCamera<T>::SaveFrame(const std::string &/*_name*/)
    {
      return false;
    }

    //////////////////////////////////////////////////
    template <class T>
    common::ConnectionPtr BaseCamera<T>::ConnectNewImageFrame(
        Camera::NewFrameListener _listener)
    {
      return newFrameEvent.Connect(_listener);
    }

    //////////////////////////////////////////////////
    template <class T>
    void *BaseCamera<T>::CreateImageBuffer() const
    {
      // TODO: determine proper type
      unsigned int size = this->ImageMemorySize();
      return new unsigned char *[size];
    }

    //////////////////////////////////////////////////
    template <class T>
    void BaseCamera<T>::Load()
    {
      T::Load();
    }

    //////////////////////////////////////////////////
    template <class T>
    void BaseCamera<T>::Reset()
    {
      math::Angle fov;
      fov.Degree(80);
      this->SetImageWidth(1);
      this->SetImageHeight(1);
      this->SetImageFormat(PF_R8G8B8);
      this->SetAspectRatio(1);
      this->SetAntiAliasing(0);
      this->SetHFOV(fov);
    }

    //////////////////////////////////////////////////
    template <class T>
<<<<<<< HEAD
    math::Matrix4d BaseCamera<T>::ProjectionMatrix() const
    {
      // TODO
      // Return projection matrix for perspective and orthographic cameras
      return math::Matrix4d::Identity;
    }
=======
    RenderWindowPtr BaseCamera<T>::CreateRenderWindow()
    {
      // Does nothing by default
      ignerr << "Render window not supported for render engine: " <<
          this->Scene()->Engine()->Name() << std::endl;
      return RenderWindowPtr();
    }

>>>>>>> 538d3aad
  }
}
#endif<|MERGE_RESOLUTION|>--- conflicted
+++ resolved
@@ -75,11 +75,9 @@
       public: virtual common::ConnectionPtr ConnectNewImageFrame(
                   Camera::NewFrameListener _listener);
 
-<<<<<<< HEAD
+      public: virtual RenderWindowPtr CreateRenderWindow();
+
       public: virtual math::Matrix4d ProjectionMatrix() const;
-=======
-      public: virtual RenderWindowPtr CreateRenderWindow();
->>>>>>> 538d3aad
 
       protected: virtual void *CreateImageBuffer() const;
 
@@ -250,14 +248,6 @@
 
     //////////////////////////////////////////////////
     template <class T>
-<<<<<<< HEAD
-    math::Matrix4d BaseCamera<T>::ProjectionMatrix() const
-    {
-      // TODO
-      // Return projection matrix for perspective and orthographic cameras
-      return math::Matrix4d::Identity;
-    }
-=======
     RenderWindowPtr BaseCamera<T>::CreateRenderWindow()
     {
       // Does nothing by default
@@ -266,7 +256,14 @@
       return RenderWindowPtr();
     }
 
->>>>>>> 538d3aad
+    //////////////////////////////////////////////////
+    template <class T>
+    math::Matrix4d BaseCamera<T>::ProjectionMatrix() const
+    {
+      // TODO
+      // Return projection matrix for perspective and orthographic cameras
+      return math::Matrix4d::Identity;
+    }
   }
 }
 #endif