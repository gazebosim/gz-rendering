--- conflicted
+++ resolved
@@ -223,7 +223,8 @@
     nodeDef->mapOutputChannel(1, "rt1");
 
     // Final Composition
-    std::string finalNodeDefName = wsDefName + "/FinalComposition";
+    std::string finalNodeDefName = wsDefName + "/" +
+        this->dataPtr->kFinalNodeName;
     Ogre::CompositorNodeDef *finalNodeDef =
         ogreCompMgr->addNodeDefinition(finalNodeDefName);
     finalNodeDef->addTextureSourceName("rt_output", 0,
@@ -489,7 +490,10 @@
 {
   UpdateRenderPassChain(this->ogreCompositorWorkspace,
       this->ogreCompositorWorkspaceDefName,
-      "PbsMaterialsRenderingNode", "FinalComposition",
+      this->ogreCompositorWorkspaceDefName + "/" +
+      this->dataPtr->kBaseNodeName,
+      this->ogreCompositorWorkspaceDefName + "/" +
+      this->dataPtr->kFinalNodeName,
       this->renderPasses, this->renderPassDirty);
 
   this->renderPassDirty = false;
@@ -542,7 +546,6 @@
   if (!_recreateNodes && !updateConnection)
     return;
 
-
   auto engine = Ogre2RenderEngine::Instance();
   auto ogreRoot = engine->OgreRoot();
   Ogre::CompositorManager2 *ogreCompMgr = ogreRoot->getCompositorManager2();
@@ -555,17 +558,9 @@
   // The first node and final node in the workspace are defined in
   // PbsMaterials.compositor
   // the first node is the base scene pass node
-<<<<<<< HEAD
-  std::string outNodeDefName = this->ogreCompositorWorkspaceDefName +
-      "/" + this->dataPtr->kBaseNodeName;
-  // the final compositor node
-  std::string finalNodeDefName = ogreCompositorWorkspaceDefName +
-      "/" + this->dataPtr->kFinalNodeName;
-=======
   std::string outNodeDefName = _baseNode;
   // the final compositor node
   std::string finalNodeDefName = _finalNode;
->>>>>>> f8ec7728
   std::string inNodeDefName;
 
   // if new nodes need to be added then clear everything,
