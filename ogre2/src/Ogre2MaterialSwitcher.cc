/*
 * Copyright (C) 2018 Open Source Robotics Foundation
 *
 * Licensed under the Apache License, Version 2.0 (the "License");
 * you may not use this file except in compliance with the License.
 * You may obtain a copy of the License at
 *
 *     http://www.apache.org/licenses/LICENSE-2.0
 *
 * Unless required by applicable law or agreed to in writing, software
 * distributed under the License is distributed on an "AS IS" BASIS,
 * WITHOUT WARRANTIES OR CONDITIONS OF ANY KIND, either express or implied.
 * See the License for the specific language governing permissions and
 * limitations under the License.
 *
*/

#include "gz/common/Console.hh"

#include "gz/rendering/ogre2/Ogre2Heightmap.hh"
#include "gz/rendering/ogre2/Ogre2MaterialSwitcher.hh"
#include "gz/rendering/ogre2/Ogre2RenderEngine.hh"
#include "gz/rendering/ogre2/Ogre2Scene.hh"
#include "gz/rendering/RenderTypes.hh"

#include "Terra/Terra.h"

#ifdef _MSC_VER
  #pragma warning(push, 0)
#endif
#include <OgreHlms.h>
#include <OgreItem.h>
#include <OgreMaterialManager.h>
#include <OgrePass.h>
#include <OgreRoot.h>
#include <OgreSceneManager.h>
#include <OgreTechnique.h>
#ifdef _MSC_VER
  #pragma warning(pop)
#endif

using namespace gz;
using namespace rendering;

/////////////////////////////////////////////////
Ogre2MaterialSwitcher::Ogre2MaterialSwitcher(Ogre2ScenePtr _scene)
{
<<<<<<< HEAD
  this->currentColor = gz::math::Color(0.0, 0.0, 0.1);
=======
  this->currentColor = math::Color(0.0, 0.0, 0.1);
>>>>>>> b1e81b79
  this->scene = _scene;
}

/////////////////////////////////////////////////
Ogre2MaterialSwitcher::~Ogre2MaterialSwitcher()
{
}

////////////////////////////////////////////////
void Ogre2MaterialSwitcher::cameraPreRenderScene(
    Ogre::Camera * /*_evt*/)
{
  auto engine = Ogre2RenderEngine::Instance();
  engine->SetGzOgreRenderingMode(GORM_SOLID_COLOR);

  this->materialMap.clear();
  this->datablockMap.clear();
  Ogre::HlmsManager *hlmsManager = engine->OgreRoot()->getHlmsManager();

  Ogre::HlmsDatablock *defaultPbs =
    hlmsManager->getHlms(Ogre::HLMS_PBS)->getDefaultDatablock();

  // Construct one now so that datablock->setBlendblock
  // each is as fast as possible
  const Ogre::HlmsBlendblock *noBlend =
    hlmsManager->getBlendblock(Ogre::HlmsBlendblock());

  auto itor = this->scene->OgreSceneManager()->getMovableObjectIterator(
      Ogre::ItemFactory::FACTORY_TYPE_NAME);
  while (itor.hasMoreElements())
  {
    this->NextColor();

    Ogre::MovableObject *object = itor.peekNext();
    Ogre::Item *item = static_cast<Ogre::Item *>(object);

    this->colorDict[this->currentColor.AsRGBA()] = item->getName();

    const Ogre::Vector4 ogreCurrentColor(this->currentColor.R(),
                                         this->currentColor.G(),
                                         this->currentColor.B(), 1.0);

    const size_t numSubItems = item->getNumSubItems();
    for (size_t i = 0; i < numSubItems; ++i)
    {
      Ogre::SubItem *subItem = item->getSubItem(i);

      subItem->setCustomParameter(1, ogreCurrentColor);

      if (!subItem->getMaterial().isNull())
      {
        this->materialMap.push_back({ subItem, subItem->getMaterial() });

        // We need to keep the material's vertex shader
        // to keep vertex deformation consistent; so we use
        // a cloned material with a different pixel shader
        // https://github.com/gazebosim/gz-rendering/issues/544
        //
        // material may be a nullptr if we called setMaterial directly
        // (i.e. it's not using Ogre2Material interface).
        // In those cases we fallback to PBS in the current IORM mode.
        auto material = Ogre::MaterialManager::getSingleton().getByName(
          subItem->getMaterial()->getName() + "_solid",
          Ogre::ResourceGroupManager::DEFAULT_RESOURCE_GROUP_NAME);
        if (material)
        {
          if (material->getLoadingState() == Ogre::Resource::LOADSTATE_UNLOADED)
          {
            // Manually defined materials like PointCloudPoint_solid need this
            material->load();
          }

          if (material->getNumSupportedTechniques() > 0u)
          {
            subItem->setMaterial(material);
          }
        }
        else
        {
          // The supplied vertex shader could not pair with the
          // pixel shader we provide. Try to salvage the situation
          // using PBS shader. Custom deformation won't work but
          // if we're lucky that won't matter
          subItem->setDatablock(defaultPbs);
        }
      }
      else
      {
        // regular Pbs Hlms datablock
        Ogre::HlmsDatablock *datablock = subItem->getDatablock();
        const Ogre::HlmsBlendblock *blendblock = datablock->getBlendblock();

        // We can't do any sort of blending. This isn't colour what we're
        // storing, but rather an ID.
        if (blendblock->mSourceBlendFactor != Ogre::SBF_ONE ||
            blendblock->mDestBlendFactor != Ogre::SBF_ZERO ||
            blendblock->mBlendOperation != Ogre::SBO_ADD ||
            (blendblock->mSeparateBlend &&
             (blendblock->mSourceBlendFactorAlpha != Ogre::SBF_ONE ||
              blendblock->mDestBlendFactorAlpha != Ogre::SBF_ZERO ||
              blendblock->mBlendOperationAlpha != Ogre::SBO_ADD)))
        {
          hlmsManager->addReference(blendblock);
          this->datablockMap[datablock] = blendblock;
          datablock->setBlendblock(noBlend);
        }
      }
    }
    itor.moveNext();
  }

  // Do the same with heightmaps / terrain
  auto heightmaps = this->scene->Heightmaps();
  for (auto h : heightmaps)
  {
    auto heightmap = h.lock();
    if (heightmap)
    {
      this->NextColor();
      this->colorDict[this->currentColor.AsRGBA()] = heightmap->Name();

      // TODO(anyone): Retrieve datablock and make sure it's not blending
      // like we do with Items (it should be impossible?)
      heightmap->Terra()->SetSolidColor(
        1u, Ogre::Vector4(this->currentColor.R(), this->currentColor.G(),
                          this->currentColor.B(), 1.0));
    }
  }

  // Remove the reference count on noBlend we created
  hlmsManager->destroyBlendblock(noBlend);
}

/////////////////////////////////////////////////
void Ogre2MaterialSwitcher::cameraPostRenderScene(
    Ogre::Camera * /*_evt*/)
{
  auto engine = Ogre2RenderEngine::Instance();
  Ogre::HlmsManager *hlmsManager = engine->OgreRoot()->getHlmsManager();

  // Restore original blending to modified materials
  for (const auto &[datablock, blendblock] : this->datablockMap)
  {
    datablock->setBlendblock(blendblock);
    // Remove the reference we added (this won't actually destroy it)
    hlmsManager->destroyBlendblock(blendblock);
  }
  this->datablockMap.clear();

  // Remove the custom parameter. Why? If there are multiple cameras that
  // use GORM_SOLID_COLOR (or any other mode), we want them to throw if
  // that code forgot to call setCustomParameter. We may miss those errors
  // if that code forgets to call but it was already carrying the value
  // we set here.
  //
  // This consumes more performance but it's the price to pay for
  // safety.
  auto itor = this->scene->OgreSceneManager()->getMovableObjectIterator(
      Ogre::ItemFactory::FACTORY_TYPE_NAME);
  while (itor.hasMoreElements())
  {
    Ogre::MovableObject *object = itor.peekNext();
    Ogre::Item *item = static_cast<Ogre::Item *>(object);
    const size_t numSubItems = item->getNumSubItems();
    for (size_t i = 0; i < numSubItems; ++i)
    {
      Ogre::SubItem *subItem = item->getSubItem(i);
      subItem->removeCustomParameter(1u);
    }
    itor.moveNext();
  }

  // Restore Items with low level materials
  for (auto subItemMat : this->materialMap)
  {
    subItemMat.first->setMaterial(subItemMat.second);
  }
  this->materialMap.clear();

  // Remove the custom parameter (same reason as with Items)
  auto heightmaps = this->scene->Heightmaps();
  for (auto h : heightmaps)
  {
    auto heightmap = h.lock();
    if (heightmap)
      heightmap->Terra()->UnsetSolidColors();
  }

  engine->SetGzOgreRenderingMode(GORM_NORMAL);
}

/////////////////////////////////////////////////
std::string Ogre2MaterialSwitcher::EntityName(
<<<<<<< HEAD
    const gz::math::Color &_color) const
=======
    const math::Color &_color) const
>>>>>>> b1e81b79
{
  auto iter = this->colorDict.find(_color.AsRGBA());

  if (iter != this->colorDict.end())
    return (*iter).second;
  else
    return std::string();
}

/////////////////////////////////////////////////
void Ogre2MaterialSwitcher::NextColor()
{
  auto color = this->currentColor.AsARGB();
  color++;
  this->currentColor.SetFromARGB(color);
}

/////////////////////////////////////////////////
void Ogre2MaterialSwitcher::Reset()
{
<<<<<<< HEAD
  this->currentColor = gz::math::Color(
=======
  this->currentColor = math::Color(
>>>>>>> b1e81b79
      0.0, 0.0, 0.0);
  this->colorDict.clear();
}<|MERGE_RESOLUTION|>--- conflicted
+++ resolved
@@ -45,11 +45,7 @@
 /////////////////////////////////////////////////
 Ogre2MaterialSwitcher::Ogre2MaterialSwitcher(Ogre2ScenePtr _scene)
 {
-<<<<<<< HEAD
-  this->currentColor = gz::math::Color(0.0, 0.0, 0.1);
-=======
   this->currentColor = math::Color(0.0, 0.0, 0.1);
->>>>>>> b1e81b79
   this->scene = _scene;
 }
 
@@ -243,11 +239,7 @@
 
 /////////////////////////////////////////////////
 std::string Ogre2MaterialSwitcher::EntityName(
-<<<<<<< HEAD
-    const gz::math::Color &_color) const
-=======
     const math::Color &_color) const
->>>>>>> b1e81b79
 {
   auto iter = this->colorDict.find(_color.AsRGBA());
 
@@ -268,11 +260,7 @@
 /////////////////////////////////////////////////
 void Ogre2MaterialSwitcher::Reset()
 {
-<<<<<<< HEAD
-  this->currentColor = gz::math::Color(
-=======
   this->currentColor = math::Color(
->>>>>>> b1e81b79
       0.0, 0.0, 0.0);
   this->colorDict.clear();
 }