--- conflicted
+++ resolved
@@ -149,11 +149,7 @@
   double vfov = 2.0f * atan(tan(hfov / 2.0f) /
         this->dataPtr->camera->AspectRatio());
 
-<<<<<<< HEAD
-  gz::math::Vector3d translation;
-=======
   math::Vector3d translation;
->>>>>>> b1e81b79
 
   double factor = 2.0;
 
