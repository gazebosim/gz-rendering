/*
 * Copyright (C) 2018 Open Source Robotics Foundation
 *
 * Licensed under the Apache License, Version 2.0 (the "License");
 * you may not use this file except in compliance with the License.
 * You may obtain a copy of the License at
 *
 *     http://www.apache.org/licenses/LICENSE-2.0
 *
 * Unless required by applicable law or agreed to in writing, software
 * distributed under the License is distributed on an "AS IS" BASIS,
 * WITHOUT WARRANTIES OR CONDITIONS OF ANY KIND, either express or implied.
 * See the License for the specific language governing permissions and
 * limitations under the License.
 *
*/
#ifndef IGNITION_RENDERING_OGRE2_OGRE2SELECTIONBUFFER_HH_
#define IGNITION_RENDERING_OGRE2_OGRE2SELECTIONBUFFER_HH_

#include <memory>
#include <string>

#include "ignition/rendering/config.hh"
#include "ignition/rendering/ogre2/Export.hh"

namespace Ogre
{
  class Item;
  class RenderTarget;
  class SceneManager;
}

namespace ignition
{
  namespace rendering
  {
    inline namespace IGNITION_RENDERING_VERSION_NAMESPACE {
    //
    // forward declaration
    struct Ogre2SelectionBufferPrivate;

    /// \brief Generates a selection buffer object for a given camera.
    /// The selection buffer is used of entity selection. On setup, a unique
    /// color is assigned to each entity. Whenever a selection request is made,
    /// the selection buffer camera renders to a 1x1 sized offscreen buffer.
    /// The color value of that pixel gives the identity of the entity.
    class IGNITION_RENDERING_OGRE2_VISIBLE Ogre2SelectionBuffer
    {
      /// \brief Constructor
      /// \param[in] _cameraName Name of the camera to generate a selection
      /// buffer for.
      /// \param[in] _scene Pointer to the scene
      public: Ogre2SelectionBuffer(const std::string &_cameraName,
                  Ogre2ScenePtr _scene);

      /// \brief Destructor
      public: ~Ogre2SelectionBuffer();

      /// \brief Handle on mouse click
      /// \param[in] _x X coordinate in pixels.
      /// \param[in] _y Y coordinate in pixels.
      /// \return Returns the Ogre item at the coordinate.
      public: Ogre::Item *OnSelectionClick(const int _x, const int _y);

<<<<<<< HEAD
      /// \brief Perform selection operation and get ogre item and
      /// point of intersection.
      /// \param[in] _x X coordinate in pixels.
      /// \param[in] _y Y coordinate in pixels.
      /// \param[out] Ogre item at the coordinate.
      /// \param[out] 3D point of intersection with the ogre item's mesh.
      /// \return True if an ogre item is found, false otherwise
      public: bool ExecuteQuery(const int _x, const int _y, Ogre::Item *&_item,
          math::Vector3d &_point);

      /// \brief Debug show overlay
      /// \param[in] _show True to show the selection buffer in an overlay.
      // public: void ShowOverlay(const bool _show);

=======
>>>>>>> a3679f43
      /// \brief Call this to update the selection buffer contents
      public: void Update();

      /// \brief Delete the render texture
      private: void DeleteRTTBuffer();

      /// \brief Create the render texture
      private: void CreateRTTBuffer();

      /// \brief Create the selection buffer offscreen render texture.
      // private: void CreateRTTOverlays();

      /// \internal
      /// \brief Pointer to private data.
      private: std::unique_ptr<Ogre2SelectionBufferPrivate> dataPtr;
    };
    }
  }
}
#endif<|MERGE_RESOLUTION|>--- conflicted
+++ resolved
@@ -62,7 +62,6 @@
       /// \return Returns the Ogre item at the coordinate.
       public: Ogre::Item *OnSelectionClick(const int _x, const int _y);
 
-<<<<<<< HEAD
       /// \brief Perform selection operation and get ogre item and
       /// point of intersection.
       /// \param[in] _x X coordinate in pixels.
@@ -73,12 +72,6 @@
       public: bool ExecuteQuery(const int _x, const int _y, Ogre::Item *&_item,
           math::Vector3d &_point);
 
-      /// \brief Debug show overlay
-      /// \param[in] _show True to show the selection buffer in an overlay.
-      // public: void ShowOverlay(const bool _show);
-
-=======
->>>>>>> a3679f43
       /// \brief Call this to update the selection buffer contents
       public: void Update();
 
