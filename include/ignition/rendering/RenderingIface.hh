--- conflicted
+++ resolved
@@ -127,13 +127,8 @@
     IGNITION_RENDERING_VISIBLE
     void unregisterEngine(const unsigned int _index);
 
-<<<<<<< HEAD
-    /// \brief Set the plugin path from which render engines can be loaded.
-    /// \param[in] _path The name of the environment variable
-=======
     /// \brief Set the plugin paths from which render engines can be loaded.
-    /// \param[in] _path The list of the plugin paths
->>>>>>> ce570345
+    /// \param[in] _paths The list of the plugin paths
     IGNITION_RENDERING_VISIBLE
     void setPluginPaths(const std::list<std::string> &_paths);
     }
