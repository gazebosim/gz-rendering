--- conflicted
+++ resolved
@@ -22,11 +22,8 @@
 8. \subpage simple_demo  "Simple demo"
 9. \subpage text_geom  "Text geom"
 10. \subpage particles  "Particles"
-<<<<<<< HEAD
-11. \subpage heightmap  "Heightmap"
-=======
 11. \subpage render_order  "Render Order"
->>>>>>> 821dd9de
+12. \subpage heightmap  "Heightmap"
 
 ## License
 
