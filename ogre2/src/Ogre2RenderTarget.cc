/*
 * Copyright (C) 2018 Open Source Robotics Foundation
 *
 * Licensed under the Apache License, Version 2.0 (the "License");
 * you may not use this file except in compliance with the License.
 * You may obtain a copy of the License at
 *
 *     http://www.apache.org/licenses/LICENSE-2.0
 *
 * Unless required by applicable law or agreed to in writing, software
 * distributed under the License is distributed on an "AS IS" BASIS,
 * WITHOUT WARRANTIES OR CONDITIONS OF ANY KIND, either express or implied.
 * See the License for the specific language governing permissions and
 * limitations under the License.
 *
 */

#include <ignition/common/Console.hh>

#include "ignition/rendering/Material.hh"

#include "ignition/rendering/ogre2/Ogre2Includes.hh"
#include "ignition/rendering/ogre2/Ogre2RenderEngine.hh"
#include "ignition/rendering/ogre2/Ogre2RenderPass.hh"
#include "ignition/rendering/ogre2/Ogre2Conversions.hh"
#include "ignition/rendering/ogre2/Ogre2Material.hh"
#include "ignition/rendering/ogre2/Ogre2RenderTarget.hh"
#include "ignition/rendering/ogre2/Ogre2Scene.hh"

namespace ignition
{
namespace rendering
{
inline namespace IGNITION_RENDERING_VERSION_NAMESPACE {
//
/// \brief Listener for changing ogre compositor pass properties
class Ogre2RenderTargetCompositorListener :
    public Ogre::CompositorWorkspaceListener
{
  /// \brief Constructor
  /// \param[in] _target ogre render target object
  public: explicit Ogre2RenderTargetCompositorListener(
      Ogre2RenderTarget *_target)
  {
    this->ogreRenderTarget = _target;
  }

  /// \brief Destructor
  public: virtual ~Ogre2RenderTargetCompositorListener() = default;

  // Documentation inherited.
  public: virtual void passPreExecute(Ogre::CompositorPass *_pass)
  {
    if (_pass->getType() == Ogre::PASS_SCENE)
    {
      Ogre::CompositorPassScene *scenePass =
          static_cast<Ogre::CompositorPassScene *>(_pass);
      IGN_ASSERT(scenePass != nullptr, "Unable to get scene pass");
      Ogre::Viewport *vp = scenePass->getCamera()->getLastViewport();
      if (vp == nullptr) return;
      // make sure we do not alter the reserved visibility flags
      uint32_t f = this->ogreRenderTarget->VisibilityMask() |
          ~Ogre::VisibilityFlags::RESERVED_VISIBILITY_FLAGS;
      // apply the new visibility mask
      uint32_t flags = f & vp->getVisibilityMask();
      vp->_setVisibilityMask(flags, vp->getLightVisibilityMask());
    }
  }

  /// \brief Pointer to render target that added this listener
  private: Ogre2RenderTarget *ogreRenderTarget = nullptr;
};
}
}
}

/// \brief Private data class for Ogre2RenderTarget
class ignition::rendering::Ogre2RenderTargetPrivate
{
  /// \brief Listener for chaning compositor pass properties
  public: Ogre2RenderTargetCompositorListener *rtListener = nullptr;

  /// \brief Name of sky box material
  public: const std::string kSkyboxMaterialName = "SkyBox";

  /// \brief Name of base rendering compositor node
  public: const std::string kBaseNodeName = "PbsMaterialsRenderingNode";

  /// \brief Name of final rendering compositor node
  public: const std::string kFinalNodeName = "FinalComposition";

  /// \brief Name of shadow compositor node
  public: const std::string kShadowNodeName = "PbsMaterialsShadowNode";

  /// \brief Pointer to the internal ogre render texture objects
  /// There's two because we ping pong postprocessing effects
  /// and the final result is always in ogreTexture[1]
  /// RenderWindows may have a 3rd texture which is the
  /// actual window
  ///
  public: Ogre::TextureGpu *ogreTexture[2] = {nullptr, nullptr};
};

using namespace ignition;
using namespace rendering;

//////////////////////////////////////////////////
// Ogre2RenderTarget
//////////////////////////////////////////////////
Ogre2RenderTarget::Ogre2RenderTarget()
  : dataPtr(new Ogre2RenderTargetPrivate)
{
  this->ogreBackgroundColor = Ogre::ColourValue::Black;
  this->ogreCompositorWorkspaceDefName = "PbsMaterialsWorkspace";
}

//////////////////////////////////////////////////
Ogre2RenderTarget::~Ogre2RenderTarget()
{
  if (this->dataPtr->rtListener)
  {
    delete this->dataPtr->rtListener;
    this->dataPtr->rtListener = nullptr;
  }
}

//////////////////////////////////////////////////
void Ogre2RenderTarget::BuildCompositor()
{
  auto engine = Ogre2RenderEngine::Instance();
  auto ogreRoot = engine->OgreRoot();
  Ogre::CompositorManager2 *ogreCompMgr = ogreRoot->getCompositorManager2();

  this->UpdateBackgroundMaterial();

  bool validBackground = this->backgroundMaterial &&
      !this->backgroundMaterial->EnvironmentMap().empty();

  // The function build a similar compositor as the one defined in
  // ogre2/media/2.0/scripts/Compositors/PbsMaterials.compositor
  // but supports an extra quad pass to render the skybox cubemap if
  // sky is enabled.
  // todo(anyone) Note the definition programmatically created here
  // replaces the one defined in the script so it maybe safe to remove the
  // PbsMaterials.compositor file
  std::string wsDefName = "PbsMaterialWorkspace_" + this->Name();
  this->ogreCompositorWorkspaceDefName = wsDefName;
  if (!ogreCompMgr->hasWorkspaceDefinition(wsDefName))
  {
    // PbsMaterialsRenderingNode
    std::string nodeDefName = wsDefName + "/" + this->dataPtr->kBaseNodeName;
    Ogre::CompositorNodeDef *nodeDef =
        ogreCompMgr->addNodeDefinition(nodeDefName);

    nodeDef->addTextureSourceName(
          "rt0", 0u, Ogre::TextureDefinitionBase::TEXTURE_INPUT);
    nodeDef->addTextureSourceName(
          "rt1", 1u, Ogre::TextureDefinitionBase::TEXTURE_INPUT);

    {
      // Add a manually-defined RTV (based on an automatically generated one)
      // so that we can perform an explicit MSAA resolve.
      const Ogre::RenderTargetViewDef *rt0Def =
          nodeDef->getRenderTargetViewDef( "rt0" );
      Ogre::RenderTargetViewDef *rtvDef =
          nodeDef->addRenderTextureView( "rtv" );

      *rtvDef = *rt0Def;

      const uint8_t fsaa = TargetFSAA();
      if (fsaa > 1u)
      {
        Ogre::TextureDefinitionBase::TextureDefinition *msaaDef =
            nodeDef->addTextureDefinition("rt_fsaa");

        msaaDef->fsaa = std::to_string(fsaa);

        rtvDef->colourAttachments[0].textureName = "rt_fsaa";
        rtvDef->colourAttachments[0].resolveTextureName = "rt0";
      }
    }

    nodeDef->setNumTargetPass(2);
    Ogre::CompositorTargetDef *rt0TargetDef =
        nodeDef->addTargetPass("rtv");

    if (validBackground)
      rt0TargetDef->setNumPasses(2);
    else
      rt0TargetDef->setNumPasses(1);
    {
      if (validBackground)
      {
        // quad pass
        Ogre::CompositorPassQuadDef *passQuad =
            static_cast<Ogre::CompositorPassQuadDef *>(
            rt0TargetDef->addPass(Ogre::PASS_QUAD));
        passQuad->mMaterialName = this->dataPtr->kSkyboxMaterialName + "_"
            + this->Name();
        passQuad->mFrustumCorners =
            Ogre::CompositorPassQuadDef::CAMERA_DIRECTION;

        passQuad->setAllLoadActions(Ogre::LoadAction::Clear);
        passQuad->setAllClearColours(this->ogreBackgroundColor);
      }

      // scene pass
      Ogre::CompositorPassSceneDef *passScene =
          static_cast<Ogre::CompositorPassSceneDef *>(
          rt0TargetDef->addPass(Ogre::PASS_SCENE));
      passScene->mShadowNode = this->dataPtr->kShadowNodeName;
      passScene->mIncludeOverlays = true;

      if (!validBackground)
      {
        passScene->setAllLoadActions(Ogre::LoadAction::Clear);
        passScene->setAllClearColours(this->ogreBackgroundColor);
      }
    }

    nodeDef->mapOutputChannel(0, "rt0");
    nodeDef->mapOutputChannel(1, "rt1");

    // Final Composition
    std::string finalNodeDefName = wsDefName + "/" +
        this->dataPtr->kFinalNodeName;
    Ogre::CompositorNodeDef *finalNodeDef =
        ogreCompMgr->addNodeDefinition(finalNodeDefName);
    finalNodeDef->addTextureSourceName("rtN", 0,
        Ogre::TextureDefinitionBase::TEXTURE_INPUT);
    finalNodeDef->addTextureSourceName("rt_output", 1,
        Ogre::TextureDefinitionBase::TEXTURE_INPUT);

    finalNodeDef->setNumTargetPass(2);
    Ogre::CompositorTargetDef *outTargetDef =
        finalNodeDef->addTargetPass("rt_output");
    outTargetDef->setNumPasses(2);
    {
      // quad pass
      Ogre::CompositorPassQuadDef *passQuad =
          static_cast<Ogre::CompositorPassQuadDef *>(
          outTargetDef->addPass(Ogre::PASS_QUAD));
      passQuad->mMaterialName = "Ogre/Copy/4xFP32";
      passQuad->addQuadTextureSource(0, "rtN");

      // scene pass
      Ogre::CompositorPassSceneDef *passScene =
          static_cast<Ogre::CompositorPassSceneDef *>(
          outTargetDef->addPass(Ogre::PASS_SCENE));
      passScene->mUpdateLodLists = false;
      passScene->mIncludeOverlays = true;
      passScene->mFirstRQ = 254;
      passScene->mLastRQ = 255;

    }
    Ogre::CompositorWorkspaceDef *workDef =
        ogreCompMgr->addWorkspaceDefinition(wsDefName);

    workDef->connectExternal(0, nodeDefName, 0);
    workDef->connectExternal(1, nodeDefName, 1);

    if (!this->IsRenderWindow())
    {
      workDef->connect(nodeDefName, finalNodeDefName);
    }
    else
    {
      // connect the last render pass to the final compositor node
      // but only input, since output goes to the render window
      workDef->connect(nodeDefName, 0, finalNodeDefName, 0);
      workDef->connectExternal(2,  finalNodeDefName, 1);
    }
  }

  Ogre::CompositorChannelVec externalTargets(2u);
  for (size_t i = 0u; i < 2u; ++i)
  {
    // Connect them in reverse order
    const size_t srcIdx = 2u - i - 1u;
    externalTargets[i] = this->dataPtr->ogreTexture[srcIdx];
  }

  this->ogreCompositorWorkspace =
      ogreCompMgr->addWorkspace(
        this->scene->OgreSceneManager(),
        externalTargets,
        this->ogreCamera,
        this->ogreCompositorWorkspaceDefName,
        false);

  this->dataPtr->rtListener = new Ogre2RenderTargetCompositorListener(this);
  this->ogreCompositorWorkspace->addListener(this->dataPtr->rtListener);
}

//////////////////////////////////////////////////
void Ogre2RenderTarget::DestroyCompositor()
{
  if (!this->ogreCompositorWorkspace)
    return;

  // Restore the original order so that this->ogreTexture[1] is the one with
  // FSAA (which we need for BuildCompositor to connect correctly)
  const Ogre::CompositorChannelVec &externalTargets =
      this->ogreCompositorWorkspace->getExternalRenderTargets();
  for (size_t i = 0u; i < 2u; ++i)
  {
    const size_t srcIdx = (2u - i - 1u);
    this->dataPtr->ogreTexture[srcIdx] = externalTargets[i];
  }

  auto engine = Ogre2RenderEngine::Instance();
  auto ogreRoot = engine->OgreRoot();
  Ogre::CompositorManager2 *ogreCompMgr = ogreRoot->getCompositorManager2();
  this->ogreCompositorWorkspace->addListener(nullptr);
  ogreCompMgr->removeWorkspace(this->ogreCompositorWorkspace);
  ogreCompMgr->removeWorkspaceDefinition(this->ogreCompositorWorkspaceDefName);
  ogreCompMgr->removeNodeDefinition(this->ogreCompositorWorkspaceDefName +
      "/" + this->dataPtr->kBaseNodeName);
  ogreCompMgr->removeNodeDefinition(this->ogreCompositorWorkspaceDefName +
      "/" + this->dataPtr->kFinalNodeName);

  this->ogreCompositorWorkspace = nullptr;
  delete this->dataPtr->rtListener;
  this->dataPtr->rtListener = nullptr;
}

//////////////////////////////////////////////////
void Ogre2RenderTarget::RebuildCompositor()
{
  this->DestroyCompositor();
  this->BuildCompositor();
}

//////////////////////////////////////////////////
void Ogre2RenderTarget::Copy(Image &_image) const
{
  Ogre::TextureGpu *texture = this->RenderTarget();

  // TODO(anyone) handle Bayer conversions
  // TODO(anyone) handle ogre version differences

  if (_image.Width() != this->width || _image.Height() != this->height)
  {
    ignerr << "Invalid image dimensions" << std::endl;
    return;
  }

  Ogre::Image2 image2;
  image2.convertFromTexture(texture, 0u, 0u);
  Ogre::TextureBox box = image2.getData(0);

  auto dataImage = static_cast<unsigned char *>(_image.Data());
  auto dataImage2 = static_cast<Ogre::uint8 *>(box.data);

  unsigned int channelCount = 3u;
  unsigned int rawChannelCount = 4u;
  unsigned int bytesPerChannel = 1u;
  for (unsigned int row = 0; row < this->height; ++row)
  {
    // the texture box step size could be larger than our image buffer step
    // size
    unsigned int rawDataRowIdx = row * box.bytesPerRow / bytesPerChannel;
    for (unsigned int column = 0; column < this->width; ++column)
    {
      unsigned int idx = (row * this->width * channelCount) +
          column * channelCount;
      unsigned int rawIdx = rawDataRowIdx +
          column * rawChannelCount;

      dataImage[idx] = dataImage2[rawIdx];
      dataImage[idx + 1] = dataImage2[rawIdx + 1];
      dataImage[idx + 2] = dataImage2[rawIdx + 2];
    }
  }
}

//////////////////////////////////////////////////
Ogre::Camera *Ogre2RenderTarget::Camera() const
{
  return this->ogreCamera;
}

//////////////////////////////////////////////////
void Ogre2RenderTarget::SetCamera(Ogre::Camera *_camera)
{
  this->ogreCamera = _camera;
  this->targetDirty = true;
}

//////////////////////////////////////////////////
math::Color Ogre2RenderTarget::BackgroundColor() const
{
  return Ogre2Conversions::Convert(this->ogreBackgroundColor);
}

//////////////////////////////////////////////////
void Ogre2RenderTarget::SetBackgroundColor(math::Color _color)
{
  this->ogreBackgroundColor = Ogre2Conversions::Convert(_color);
  this->colorDirty = true;
}

//////////////////////////////////////////////////
void Ogre2RenderTarget::SetBackgroundMaterial(MaterialPtr _material)
{
  this->backgroundMaterial = _material;
  this->backgroundMaterialDirty = true;
  this->targetDirty = true;
}

//////////////////////////////////////////////////
MaterialPtr Ogre2RenderTarget::BackgroundMaterial() const
{
  return this->backgroundMaterial;
}

//////////////////////////////////////////////////
unsigned int Ogre2RenderTarget::AntiAliasing() const
{
  return this->antiAliasing;
}

//////////////////////////////////////////////////
void Ogre2RenderTarget::SetAntiAliasing(unsigned int _aa)
{
  this->antiAliasing = _aa;
  this->targetDirty = true;
}

//////////////////////////////////////////////////
void Ogre2RenderTarget::PreRender()
{
  BaseRenderTarget::PreRender();
  this->UpdateBackgroundColor();

  if (this->material)
  {
    this->material->PreRender();
  }

  this->UpdateRenderPassChain();
}

//////////////////////////////////////////////////
void Ogre2RenderTarget::PostRender()
{
  // do nothing by default
}

//////////////////////////////////////////////////
void Ogre2RenderTarget::Render()
{
<<<<<<< HEAD
  this->scene->UpdateAllHeightmaps(this->ogreCamera);

  // TODO(anyone)
  // There is current not an easy solution to manually updating
  // render textures:
  // https://forums.ogre3d.org/viewtopic.php?t=84687
  this->ogreCompositorWorkspace->setEnabled(true);
=======
  this->scene->StartRendering();

  this->ogreCompositorWorkspace->_validateFinalTarget();
  this->ogreCompositorWorkspace->_beginUpdate(false);
  this->ogreCompositorWorkspace->_update();
  this->ogreCompositorWorkspace->_endUpdate(false);

  Ogre::vector<Ogre::TextureGpu*>::type swappedTargets;
  swappedTargets.reserve(2u);
  this->ogreCompositorWorkspace->_swapFinalTarget(swappedTargets);

  this->scene->FlushGpuCommandsAndStartNewFrame(1u, false);
}

//////////////////////////////////////////////////
bool Ogre2RenderTarget::IsRenderWindow() const
{
  const Ogre2RenderWindow *asWindow =
      dynamic_cast<const Ogre2RenderWindow*>(this);
  if (asWindow)
    return true;

  return false;
}

//////////////////////////////////////////////////
void Ogre2RenderTarget::DestroyTargetImpl()
{
  if (nullptr == this->dataPtr->ogreTexture[0])
    return;

  this->DestroyCompositor();

  Ogre::Root *root = Ogre2RenderEngine::Instance()->OgreRoot();

  Ogre::TextureGpuManager *textureManager =
    root->getRenderSystem()->getTextureGpuManager();
  for (size_t i = 0u; i < 2u; ++i)
  {
    textureManager->destroyTexture(this->dataPtr->ogreTexture[i]);
    this->dataPtr->ogreTexture[i] = nullptr;
  }

  // TODO(anyone) there is memory leak when a render texture is destroyed.
  // The RenderSystem::_cleanupDepthBuffers method used in ogre1 does not
  // seem to work in ogre2
}

//////////////////////////////////////////////////
void Ogre2RenderTarget::BuildTargetImpl()
{
>>>>>>> 0818a0f7
  auto engine = Ogre2RenderEngine::Instance();
  auto ogreRoot = engine->OgreRoot();
  Ogre::TextureGpuManager *textureMgr =
      ogreRoot->getRenderSystem()->getTextureGpuManager();

  for (size_t i = 0u; i < 2u; ++i)
  {
    this->dataPtr->ogreTexture[i] =
        textureMgr->createTexture(
          this->name + std::to_string(i),
          Ogre::GpuPageOutStrategy::Discard,
          Ogre::TextureFlags::RenderToTexture,
          Ogre::TextureTypes::Type2D);

    this->dataPtr->ogreTexture[i]->setResolution(this->width, this->height);
    this->dataPtr->ogreTexture[i]->setNumMipmaps(1u);
    this->dataPtr->ogreTexture[i]->setPixelFormat(Ogre::PFG_RGBA8_UNORM_SRGB);

    this->dataPtr->ogreTexture[i]->scheduleTransitionTo(
          Ogre::GpuResidency::Resident);
  }
}

//////////////////////////////////////////////////
unsigned int Ogre2RenderTarget::GLIdImpl() const
{
  if (!this->dataPtr->ogreTexture[0])
    return 0;

  unsigned int texId;
  this->dataPtr->ogreTexture[1]->getCustomAttribute("msFinalTextureBuffer",
                                                    &texId);

  return static_cast<unsigned int>(texId);
}

//////////////////////////////////////////////////
uint8_t Ogre2RenderTarget::TargetFSAA() const
{
  // check if target fsaa is supported
  std::vector<unsigned int> fsaaLevels =
      Ogre2RenderEngine::Instance()->FSAALevels();
  unsigned int targetFSAA = this->antiAliasing;
  auto const it = std::find(fsaaLevels.begin(), fsaaLevels.end(), targetFSAA);

  if (it == fsaaLevels.end())
  {
    // output warning but only do it once
    static bool ogre2FSAAWarn = false;
    if (ogre2FSAAWarn)
    {
      ignwarn << "Anti-aliasing level of '" << this->antiAliasing << "' "
              << "is not supported. Setting to 0" << std::endl;
      ogre2FSAAWarn = true;
    }
  }

  if (targetFSAA == 0u)
    targetFSAA = 1u;

  return static_cast<uint8_t>(targetFSAA);
}

//////////////////////////////////////////////////
Ogre::TextureGpu *Ogre2RenderTarget::RenderTargetImpl() const
{
  return this->dataPtr->ogreTexture[1];
}

//////////////////////////////////////////////////
bool Ogre2RenderTarget::IsRenderWindow() const
{
  const Ogre2RenderWindow *asWindow =
      dynamic_cast<const Ogre2RenderWindow*>(this);
  if (asWindow)
    return true;

  return false;
}

//////////////////////////////////////////////////
void Ogre2RenderTarget::DestroyTargetImpl()
{
  if (nullptr == this->dataPtr->ogreTexture[0])
    return;

  this->DestroyCompositor();

  Ogre::Root *root = Ogre2RenderEngine::Instance()->OgreRoot();

  Ogre::TextureGpuManager *textureManager =
    root->getRenderSystem()->getTextureGpuManager();
  for (size_t i = 0u; i < 2u; ++i)
  {
    textureManager->destroyTexture(this->dataPtr->ogreTexture[i]);
    this->dataPtr->ogreTexture[i] = nullptr;
  }

  // TODO(anyone) there is memory leak when a render texture is destroyed.
  // The RenderSystem::_cleanupDepthBuffers method used in ogre1 does not
  // seem to work in ogre2
}

//////////////////////////////////////////////////
void Ogre2RenderTarget::BuildTargetImpl()
{
  auto engine = Ogre2RenderEngine::Instance();
  auto ogreRoot = engine->OgreRoot();
  Ogre::TextureGpuManager *textureMgr =
      ogreRoot->getRenderSystem()->getTextureGpuManager();

  for (size_t i = 0u; i < 2u; ++i)
  {
    this->dataPtr->ogreTexture[i] =
        textureMgr->createTexture(
          this->name + std::to_string(i),
          Ogre::GpuPageOutStrategy::Discard,
          Ogre::TextureFlags::RenderToTexture,
          Ogre::TextureTypes::Type2D);

    this->dataPtr->ogreTexture[i]->setResolution(this->width, this->height);
    this->dataPtr->ogreTexture[i]->setNumMipmaps(1u);
    this->dataPtr->ogreTexture[i]->setPixelFormat(Ogre::PFG_RGBA8_UNORM_SRGB);

    this->dataPtr->ogreTexture[i]->scheduleTransitionTo(
          Ogre::GpuResidency::Resident);
  }
}

//////////////////////////////////////////////////
unsigned int Ogre2RenderTarget::GLIdImpl() const
{
  if (!this->dataPtr->ogreTexture[0])
    return 0;

  unsigned int texId;
  this->dataPtr->ogreTexture[1]->getCustomAttribute("msFinalTextureBuffer",
                                                    &texId);

  return static_cast<unsigned int>(texId);
}

//////////////////////////////////////////////////
uint8_t Ogre2RenderTarget::TargetFSAA() const
{
  // check if target fsaa is supported
  std::vector<unsigned int> fsaaLevels =
      Ogre2RenderEngine::Instance()->FSAALevels();
  unsigned int targetFSAA = this->antiAliasing;
  auto const it = std::find(fsaaLevels.begin(), fsaaLevels.end(), targetFSAA);

  if (it == fsaaLevels.end())
  {
    // output warning but only do it once
    static bool ogre2FSAAWarn = false;
    if (ogre2FSAAWarn)
    {
      ignwarn << "Anti-aliasing level of '" << this->antiAliasing << "' "
              << "is not supported. Setting to 0" << std::endl;
      ogre2FSAAWarn = true;
    }
  }

  if (targetFSAA == 0u)
    targetFSAA = 1u;

  return static_cast<uint8_t>(targetFSAA);
}

//////////////////////////////////////////////////
Ogre::TextureGpu *Ogre2RenderTarget::RenderTargetImpl() const
{
  return this->dataPtr->ogreTexture[1];
}

//////////////////////////////////////////////////
uint32_t Ogre2RenderTarget::VisibilityMask() const
{
  return this->visibilityMask;
}

//////////////////////////////////////////////////
void Ogre2RenderTarget::SetVisibilityMask(uint32_t _mask)
{
  this->visibilityMask = _mask;
}

//////////////////////////////////////////////////
void Ogre2RenderTarget::UpdateBackgroundColor()
{
  if (this->colorDirty)
  {
    // set background color in the first pass that clears
    // the RT (both node and its definition).
    auto nodeSeq = this->ogreCompositorWorkspace->getNodeSequence();
    auto pass = nodeSeq[0]->_getPasses()[0];
    pass->getRenderPassDesc()->setClearColour(this->ogreBackgroundColor);

    auto passDef = pass->getDefinition();
    const_cast<Ogre::CompositorPassDef*>(passDef)->setAllClearColours(
          this->ogreBackgroundColor);

    this->colorDirty = false;
  }
}

//////////////////////////////////////////////////
void Ogre2RenderTarget::UpdateBackgroundMaterial()
{
  if (!this->backgroundMaterialDirty)
    return;

  bool validBackground = this->backgroundMaterial &&
      !this->backgroundMaterial->EnvironmentMap().empty();

  if (validBackground)
  {
    Ogre::MaterialManager &matManager = Ogre::MaterialManager::getSingleton();
    std::string skyMatName = this->dataPtr->kSkyboxMaterialName + "_"
        + this->Name();
    auto mat = matManager.getByName(skyMatName);
    if (!mat)
    {
      auto skyboxMat = matManager.getByName(this->dataPtr->kSkyboxMaterialName);
      if (!skyboxMat)
      {
        ignerr << "Unable to find skybox material" << std::endl;
        return;
      }
      mat = skyboxMat->clone(skyMatName);
    }
    Ogre::TextureUnitState *texUnit =
        mat->getTechnique(0u)->getPass(0u)->getTextureUnitState(0u);
    texUnit->setTextureName(this->backgroundMaterial->EnvironmentMap(),
        Ogre::TextureTypes::TypeCube);
    texUnit->setHardwareGammaEnabled(false);
  }

  this->backgroundMaterialDirty = false;
}

//////////////////////////////////////////////////
void Ogre2RenderTarget::UpdateRenderPassChain()
{
  UpdateRenderPassChain(this->ogreCompositorWorkspace,
      this->ogreCompositorWorkspaceDefName,
      this->ogreCompositorWorkspaceDefName + "/" +
      this->dataPtr->kBaseNodeName,
      this->ogreCompositorWorkspaceDefName + "/" +
      this->dataPtr->kFinalNodeName,
      this->renderPasses,
      this->renderPassDirty,
      &this->dataPtr->ogreTexture,
      this->IsRenderWindow());

  this->renderPassDirty = false;
}

//////////////////////////////////////////////////
void Ogre2RenderTarget::UpdateRenderPassChain(
    Ogre::CompositorWorkspace *_workspace, const std::string &_workspaceDefName,
    const std::string &_baseNode, const std::string &_finalNode,
    const std::vector<RenderPassPtr> &_renderPasses,
    bool _recreateNodes, Ogre::TextureGpu *(*_ogreTextures)[2],
    bool _isRenderWindow)
{
  if (!_workspace || _workspaceDefName.empty() ||
      _baseNode.empty() || _finalNode.empty() || _renderPasses.empty())
    return;

  // check pass enabled state and update connections if necessary.
  // If render pass is dirty then skip the enabled state check since the whole
  // workspace nodes and connections will be recreated
  bool updateConnection = false;
  if (!_recreateNodes)
  {
    auto nodeSeq = _workspace->getNodeSequence();

    // set node instance to render pass and update enabled state
    for (const auto &pass : _renderPasses)
    {
      Ogre2RenderPass *ogre2RenderPass =
          dynamic_cast<Ogre2RenderPass *>(pass.get());
      Ogre::CompositorNode *node =
          _workspace->findNodeNoThrow(
          ogre2RenderPass->OgreCompositorNodeDefinitionName());

      // check if we need to create all nodes or just update the connections.
      // if node does not exist then it means it either has not been added to
      // the chain yet or it was removed because it was disabled.
      // In both cases, we need to recreate the nodes and connections
      if (!node && ogre2RenderPass->IsEnabled())
      {
        _recreateNodes = true;
      }
      else if (node && node->getEnabled() != ogre2RenderPass->IsEnabled())
      {
        node->setEnabled(ogre2RenderPass->IsEnabled());
        updateConnection = true;
      }
    }
  }

  if (!_recreateNodes && !updateConnection)
    return;

  auto engine = Ogre2RenderEngine::Instance();
  auto ogreRoot = engine->OgreRoot();
  Ogre::CompositorManager2 *ogreCompMgr = ogreRoot->getCompositorManager2();

  Ogre::CompositorWorkspaceDef *workspaceDef =
    ogreCompMgr->getWorkspaceDefinition(_workspaceDefName);

  auto nodeSeq = _workspace->getNodeSequence();

  // The first node and final node in the workspace are defined in
  // PbsMaterials.compositor
  // the first node is the base scene pass node
  std::string outNodeDefName = _baseNode;
  // the final compositor node
  const std::string finalNodeDefName = _finalNode;
  std::string inNodeDefName;

  // if new nodes need to be added then clear everything,
  // otherwise clear only the node connections
  if (_recreateNodes)
    workspaceDef->clearAll();
  else
    workspaceDef->clearAllInterNodeConnections();

  int numActiveNodes = 0;

  // chain the render passes by connecting all the ogre compositor nodes
  // in between the base scene pass node and the final compositor node
  for (const auto &pass : _renderPasses)
  {
    Ogre2RenderPass *ogre2RenderPass =
        dynamic_cast<Ogre2RenderPass *>(pass.get());
    ogre2RenderPass->CreateRenderPass();
    inNodeDefName = ogre2RenderPass->OgreCompositorNodeDefinitionName();
    // only connect passes that are enabled
    if (!inNodeDefName.empty() && ogre2RenderPass->IsEnabled())
    {
      workspaceDef->connect(outNodeDefName, inNodeDefName);
      outNodeDefName = inNodeDefName;
      ++numActiveNodes;
<<<<<<< HEAD
=======
    }
  }

  workspaceDef->connectExternal(0, _baseNode, 0);
  workspaceDef->connectExternal(1, _baseNode, 1);

  if (!_isRenderWindow)
  {
    // connect the last render pass to the final compositor node
    workspaceDef->connect(outNodeDefName, finalNodeDefName);

    // We must ensure the output is always in ogreTextures[1]
    const bool bMustSwapRts = (numActiveNodes & 0x01) == 0u;

    const Ogre::CompositorChannelVec &externalTargets =
        _workspace->getExternalRenderTargets();
    for (size_t i = 0u; i < 2u; ++i)
    {
      const size_t srcIdx = bMustSwapRts ? (2u - i - 1u) : i;
      (*_ogreTextures)[srcIdx] = externalTargets[i];
>>>>>>> 0818a0f7
    }
  }
  else
  {
    // connect the last render pass to the final compositor node
    // but only input, since output goes to the render window
    workspaceDef->connect(outNodeDefName, 0, finalNodeDefName, 0);
    workspaceDef->connectExternal(2, _finalNode, 1);
  }

<<<<<<< HEAD
  workspaceDef->connectExternal(0, _baseNode, 0);
  workspaceDef->connectExternal(1, _baseNode, 1);

  if (!_isRenderWindow)
  {
    // connect the last render pass to the final compositor node
    workspaceDef->connect(outNodeDefName, finalNodeDefName);

    // We must ensure the output is always in ogreTextures[1]
    const bool bMustSwapRts = (numActiveNodes & 0x01) == 0u;

    const Ogre::CompositorChannelVec &externalTargets =
        _workspace->getExternalRenderTargets();
    for (size_t i = 0u; i < 2u; ++i)
    {
      const size_t srcIdx = bMustSwapRts ? (2u - i - 1u) : i;
      (*_ogreTextures)[srcIdx] = externalTargets[i];
    }
  }
  else
  {
    // connect the last render pass to the final compositor node
    // but only input, since output goes to the render window
    workspaceDef->connect(outNodeDefName, 0, finalNodeDefName, 0);
    workspaceDef->connectExternal(2, _finalNode, 1);
  }

=======
>>>>>>> 0818a0f7

  // if new node definitions were added then recreate all the compositor nodes,
  // otherwise update the connections
  if (_recreateNodes)
  {
    // clearAll requires the output to be connected again.
    _workspace->recreateAllNodes();
  }
  else
  {
    _workspace->reconnectAllNodes();
  }
}

//////////////////////////////////////////////////
void Ogre2RenderTarget::RebuildImpl()
{
  this->RebuildTarget();
  this->RebuildMaterial();
  this->RebuildCompositor();
}

//////////////////////////////////////////////////
void Ogre2RenderTarget::SetMaterial(MaterialPtr _material)
{
  this->material = _material;

  // Have to rebuild the target so there is something to apply
  // the applicator to
  this->targetDirty = true;
}

//////////////////////////////////////////////////
void Ogre2RenderTarget::SetShadowsNodeDefDirty()
{
  this->DestroyCompositor();

  // Have to rebuild the target so there is something to apply the applicator to
  this->targetDirty = true;
}

//////////////////////////////////////////////////
void Ogre2RenderTarget::RebuildMaterial()
{
  if (this->material)
  {
    Ogre2Material *ogreMaterial = dynamic_cast<Ogre2Material *>(
        this->material.get());
    Ogre::MaterialPtr matPtr = ogreMaterial->Material();

    Ogre::SceneManager *sceneMgr = this->scene->OgreSceneManager();
    this->materialApplicator.reset(new Ogre2RenderTargetMaterial(
        sceneMgr, this->ogreCamera, matPtr.get()));
  }
}

//////////////////////////////////////////////////
// Ogre2RenderTexture
//////////////////////////////////////////////////
#pragma GCC diagnostic push
#pragma GCC diagnostic ignored "-Wdeprecated-declarations"
Ogre2RenderTexture::Ogre2RenderTexture()
{
}
#pragma GCC diagnostic pop

//////////////////////////////////////////////////
Ogre2RenderTexture::~Ogre2RenderTexture()
{
}

//////////////////////////////////////////////////
void Ogre2RenderTexture::Destroy()
{
  this->DestroyTarget();
}

//////////////////////////////////////////////////
void Ogre2RenderTexture::RebuildTarget()
{
  this->DestroyTarget();
  this->BuildTarget();
}

//////////////////////////////////////////////////
void Ogre2RenderTexture::DestroyTarget()
{
  Ogre2RenderTarget::DestroyTargetImpl();
}

//////////////////////////////////////////////////
void Ogre2RenderTexture::BuildTarget()
{
  Ogre2RenderTarget::BuildTargetImpl();
}

//////////////////////////////////////////////////
unsigned int Ogre2RenderTexture::GLId() const
{
  return Ogre2RenderTarget::GLIdImpl();
}

//////////////////////////////////////////////////
void Ogre2RenderTexture::PreRender()
{
  Ogre2RenderTarget::PreRender();
}

//////////////////////////////////////////////////
void Ogre2RenderTexture::PostRender()
{
  Ogre2RenderTarget::PostRender();
}

//////////////////////////////////////////////////
Ogre::TextureGpu *Ogre2RenderTexture::RenderTarget() const
{
  return Ogre2RenderTarget::RenderTargetImpl();
}

//////////////////////////////////////////////////
// Ogre2RenderWindow
//////////////////////////////////////////////////
Ogre2RenderWindow::Ogre2RenderWindow()
{
}

//////////////////////////////////////////////////
Ogre2RenderWindow::~Ogre2RenderWindow()
{
}

//////////////////////////////////////////////////
bool Ogre2RenderWindow::IsRenderWindow() const
{
  return true;
}

//////////////////////////////////////////////////
Ogre::TextureGpu *Ogre2RenderWindow::RenderTarget() const
{
  return this->ogreRenderWindow;
}

//////////////////////////////////////////////////
void Ogre2RenderWindow::Destroy()
{
  // TODO(anyone)
}

//////////////////////////////////////////////////
void Ogre2RenderWindow::RebuildTarget()
{
  // TODO(anyone): determine when to rebuild
  // ie. only when ratio or handle changes!
  // e.g. sizeDirty?
  if (!this->ogreRenderWindow)
    this->BuildTarget();

  Ogre::Window *window =
      dynamic_cast<Ogre::Window *>(this->ogreRenderWindow);
  window->requestResolution(this->width, this->height);
  window->getTexture()->setResolution(this->width, this->height);
  window->windowMovedOrResized();
}

//////////////////////////////////////////////////
void Ogre2RenderWindow::BuildTarget()
{
  auto engine = Ogre2RenderEngine::Instance();
  engine->CreateRenderWindow(this->handle,
      this->width,
      this->height,
      this->ratio,
      this->antiAliasing);

  this->ogreRenderWindow = engine->OgreWindow()->getTexture();
}<|MERGE_RESOLUTION|>--- conflicted
+++ resolved
@@ -450,16 +450,7 @@
 //////////////////////////////////////////////////
 void Ogre2RenderTarget::Render()
 {
-<<<<<<< HEAD
-  this->scene->UpdateAllHeightmaps(this->ogreCamera);
-
-  // TODO(anyone)
-  // There is current not an easy solution to manually updating
-  // render textures:
-  // https://forums.ogre3d.org/viewtopic.php?t=84687
-  this->ogreCompositorWorkspace->setEnabled(true);
-=======
-  this->scene->StartRendering();
+  this->scene->StartRendering(this->ogreCamera);
 
   this->ogreCompositorWorkspace->_validateFinalTarget();
   this->ogreCompositorWorkspace->_beginUpdate(false);
@@ -471,113 +462,6 @@
   this->ogreCompositorWorkspace->_swapFinalTarget(swappedTargets);
 
   this->scene->FlushGpuCommandsAndStartNewFrame(1u, false);
-}
-
-//////////////////////////////////////////////////
-bool Ogre2RenderTarget::IsRenderWindow() const
-{
-  const Ogre2RenderWindow *asWindow =
-      dynamic_cast<const Ogre2RenderWindow*>(this);
-  if (asWindow)
-    return true;
-
-  return false;
-}
-
-//////////////////////////////////////////////////
-void Ogre2RenderTarget::DestroyTargetImpl()
-{
-  if (nullptr == this->dataPtr->ogreTexture[0])
-    return;
-
-  this->DestroyCompositor();
-
-  Ogre::Root *root = Ogre2RenderEngine::Instance()->OgreRoot();
-
-  Ogre::TextureGpuManager *textureManager =
-    root->getRenderSystem()->getTextureGpuManager();
-  for (size_t i = 0u; i < 2u; ++i)
-  {
-    textureManager->destroyTexture(this->dataPtr->ogreTexture[i]);
-    this->dataPtr->ogreTexture[i] = nullptr;
-  }
-
-  // TODO(anyone) there is memory leak when a render texture is destroyed.
-  // The RenderSystem::_cleanupDepthBuffers method used in ogre1 does not
-  // seem to work in ogre2
-}
-
-//////////////////////////////////////////////////
-void Ogre2RenderTarget::BuildTargetImpl()
-{
->>>>>>> 0818a0f7
-  auto engine = Ogre2RenderEngine::Instance();
-  auto ogreRoot = engine->OgreRoot();
-  Ogre::TextureGpuManager *textureMgr =
-      ogreRoot->getRenderSystem()->getTextureGpuManager();
-
-  for (size_t i = 0u; i < 2u; ++i)
-  {
-    this->dataPtr->ogreTexture[i] =
-        textureMgr->createTexture(
-          this->name + std::to_string(i),
-          Ogre::GpuPageOutStrategy::Discard,
-          Ogre::TextureFlags::RenderToTexture,
-          Ogre::TextureTypes::Type2D);
-
-    this->dataPtr->ogreTexture[i]->setResolution(this->width, this->height);
-    this->dataPtr->ogreTexture[i]->setNumMipmaps(1u);
-    this->dataPtr->ogreTexture[i]->setPixelFormat(Ogre::PFG_RGBA8_UNORM_SRGB);
-
-    this->dataPtr->ogreTexture[i]->scheduleTransitionTo(
-          Ogre::GpuResidency::Resident);
-  }
-}
-
-//////////////////////////////////////////////////
-unsigned int Ogre2RenderTarget::GLIdImpl() const
-{
-  if (!this->dataPtr->ogreTexture[0])
-    return 0;
-
-  unsigned int texId;
-  this->dataPtr->ogreTexture[1]->getCustomAttribute("msFinalTextureBuffer",
-                                                    &texId);
-
-  return static_cast<unsigned int>(texId);
-}
-
-//////////////////////////////////////////////////
-uint8_t Ogre2RenderTarget::TargetFSAA() const
-{
-  // check if target fsaa is supported
-  std::vector<unsigned int> fsaaLevels =
-      Ogre2RenderEngine::Instance()->FSAALevels();
-  unsigned int targetFSAA = this->antiAliasing;
-  auto const it = std::find(fsaaLevels.begin(), fsaaLevels.end(), targetFSAA);
-
-  if (it == fsaaLevels.end())
-  {
-    // output warning but only do it once
-    static bool ogre2FSAAWarn = false;
-    if (ogre2FSAAWarn)
-    {
-      ignwarn << "Anti-aliasing level of '" << this->antiAliasing << "' "
-              << "is not supported. Setting to 0" << std::endl;
-      ogre2FSAAWarn = true;
-    }
-  }
-
-  if (targetFSAA == 0u)
-    targetFSAA = 1u;
-
-  return static_cast<uint8_t>(targetFSAA);
-}
-
-//////////////////////////////////////////////////
-Ogre::TextureGpu *Ogre2RenderTarget::RenderTargetImpl() const
-{
-  return this->dataPtr->ogreTexture[1];
 }
 
 //////////////////////////////////////////////////
@@ -857,8 +741,6 @@
       workspaceDef->connect(outNodeDefName, inNodeDefName);
       outNodeDefName = inNodeDefName;
       ++numActiveNodes;
-<<<<<<< HEAD
-=======
     }
   }
 
@@ -879,7 +761,6 @@
     {
       const size_t srcIdx = bMustSwapRts ? (2u - i - 1u) : i;
       (*_ogreTextures)[srcIdx] = externalTargets[i];
->>>>>>> 0818a0f7
     }
   }
   else
@@ -890,36 +771,6 @@
     workspaceDef->connectExternal(2, _finalNode, 1);
   }
 
-<<<<<<< HEAD
-  workspaceDef->connectExternal(0, _baseNode, 0);
-  workspaceDef->connectExternal(1, _baseNode, 1);
-
-  if (!_isRenderWindow)
-  {
-    // connect the last render pass to the final compositor node
-    workspaceDef->connect(outNodeDefName, finalNodeDefName);
-
-    // We must ensure the output is always in ogreTextures[1]
-    const bool bMustSwapRts = (numActiveNodes & 0x01) == 0u;
-
-    const Ogre::CompositorChannelVec &externalTargets =
-        _workspace->getExternalRenderTargets();
-    for (size_t i = 0u; i < 2u; ++i)
-    {
-      const size_t srcIdx = bMustSwapRts ? (2u - i - 1u) : i;
-      (*_ogreTextures)[srcIdx] = externalTargets[i];
-    }
-  }
-  else
-  {
-    // connect the last render pass to the final compositor node
-    // but only input, since output goes to the render window
-    workspaceDef->connect(outNodeDefName, 0, finalNodeDefName, 0);
-    workspaceDef->connectExternal(2, _finalNode, 1);
-  }
-
-=======
->>>>>>> 0818a0f7
 
   // if new node definitions were added then recreate all the compositor nodes,
   // otherwise update the connections
