--- conflicted
+++ resolved
@@ -688,7 +688,6 @@
       // load the plugin
       try
       {
-<<<<<<< HEAD
         pluginParams.clear();
 
 #ifdef OGRE_BUILD_RENDERSYSTEM_VULKAN
@@ -699,24 +698,24 @@
             reinterpret_cast<uintptr_t>(&this->dataPtr->vkExternalInstance));
         }
 #endif
-        // Load the plugin into OGRE
-        this->ogreRoot->loadPlugin(filename, piter->bOptional, &pluginParams);
-=======
+
 #if HAVE_GLX
-        // Store the current GLX context in case OGRE plugin init changes it
-        const auto context = glXGetCurrentContext();
-        const auto display = glXGetCurrentDisplay();
-        const auto drawable = glXGetCurrentDrawable();
-#endif
-
-        // Load the plugin into OGRE
-        this->ogreRoot->loadPlugin(filename, piter->bOptional, nullptr);
-
-#if HAVE_GLX
-        // Restore GLX context
-        glXMakeCurrent(display, drawable, context);
-#endif
->>>>>>> d4e5a841
+        if (filename.find("RenderSystem_GL3Plus") != std::string::npos)
+        {
+          // Store the current GLX context in case OGRE plugin init changes it
+          const auto context = glXGetCurrentContext();
+          const auto display = glXGetCurrentDisplay();
+          const auto drawable = glXGetCurrentDrawable();
+          this->ogreRoot->loadPlugin(filename, piter->bOptional, &pluginParams);
+          // Restore GLX context
+          glXMakeCurrent(display, drawable, context);
+        }
+        else
+#endif
+        {
+          // Load the plugin into OGRE
+          this->ogreRoot->loadPlugin(filename, piter->bOptional, &pluginParams);
+        }
       }
       catch(Ogre::Exception &)
       {
