--- conflicted
+++ resolved
@@ -4,16 +4,9 @@
 
 ### Ignition Rendering 3.0.0 (20XX-XX-XX)
 
-<<<<<<< HEAD
 1. Destroy camera when the scene is destroyed
     * [Pull request 175](https://bitbucket.org/ignitionrobotics/ign-rendering/pull-requests/175)
 
-### Ignition Rendering 2.X
-
-1. Clean up camera objects when destroying scene
-    * [Pull request 174](https://bitbucket.org/ignitionrobotics/ign-rendering/pull-requests/174)
-
-=======
 1. Added function to get the number of channels from a GpuRay.
     * [Pull request 178](https://bitbucket.org/ignitionrobotics/ign-rendering/pull-requests/178)
 
@@ -24,7 +17,6 @@
 1. Clean up camera objects when destroying scene
     * [Pull request 174](https://bitbucket.org/ignitionrobotics/ign-rendering/pull-requests/174)
     * [Pull request 180](https://bitbucket.org/ignitionrobotics/ign-rendering/pull-requests/180)
->>>>>>> cd30245c
 
 ### Ignition Rendering 2.0.0 (20XX-XX-XX)
 
