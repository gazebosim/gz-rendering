--- conflicted
+++ resolved
@@ -120,13 +120,11 @@
       protected: virtual bool InitImpl() override;
 
       // Documentation inherited
-<<<<<<< HEAD
       protected: virtual COMVisualPtr CreateCOMVisualImpl(unsigned int _id,
                      const std::string &_name) override;
-=======
+
       protected: virtual InertiaVisualPtr CreateInertiaVisualImpl(
                      unsigned int _id, const std::string &_name) override;
->>>>>>> b0c95233
 
       // Documentation inherited
       protected: virtual LightVisualPtr CreateLightVisualImpl(unsigned int _id,
