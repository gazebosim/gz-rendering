/*
 * Copyright (C) 2022 Open Source Robotics Foundation
 *
 * Licensed under the Apache License, Version 2.0 (the "License");
 * you may not use this file except in compliance with the License.
 * You may obtain a copy of the License at
 *
 *     http://www.apache.org/licenses/LICENSE-2.0
 *
 * Unless required by applicable law or agreed to in writing, software
 * distributed under the License is distributed on an "AS IS" BASIS,
 * WITHOUT WARRANTIES OR CONDITIONS OF ANY KIND, either express or implied.
 * See the License for the specific language governing permissions and
 * limitations under the License.
 *
 */

<<<<<<< HEAD
#include <memory>
#include "ignition/rendering/base/BaseRenderTypes.hh"

namespace ignition
{
  namespace rendering
  {
    inline namespace IGNITION_RENDERING_VERSION_NAMESPACE {
    //
    class OgreArrowVisual;
    class OgreAxisVisual;
    class OgreCamera;
    class OgreCapsule;
    class OgreCOMVisual;
    class OgreDepthCamera;
    class OgreDirectionalLight;
    class OgreGeometry;
    class OgreGizmoVisual;
    class OgreGpuRays;
    class OgreGrid;
    class OgreHeightmap;
    class OgreInertiaVisual;
    class OgreJointVisual;
    class OgreLight;
    class OgreLightVisual;
    class OgreLidarVisual;
    class OgreLight;
    class OgreMarker;
    class OgreMaterial;
    class OgreMesh;
    class OgreMeshFactory;
    class OgreNode;
    class OgreObject;
    class OgreParticleEmitter;
    class OgrePointLight;
    class OgreRayQuery;
    class OgreRenderEngine;
    class OgreRenderTarget;
    class OgreRenderTargetMaterial;
    class OgreRenderTexture;
    class OgreRenderWindow;
    class OgreScene;
    class OgreSensor;
    class OgreSpotLight;
    class OgreSubMesh;
    class OgreText;
    class OgreThermalCamera;
    class OgreVisual;
    class OgreWireBox;

    typedef BaseSceneStore<OgreScene>       OgreSceneStore;
    typedef BaseNodeStore<OgreNode>         OgreNodeStore;
    typedef BaseLightStore<OgreLight>       OgreLightStore;
    typedef BaseSensorStore<OgreSensor>     OgreSensorStore;
    typedef BaseVisualStore<OgreVisual>     OgreVisualStore;
    typedef BaseGeometryStore<OgreGeometry> OgreGeometryStore;
    typedef BaseSubMeshStore<OgreSubMesh>   OgreSubMeshStore;
    typedef BaseMaterialMap<OgreMaterial>   OgreMaterialMap;

    typedef shared_ptr<OgreArrowVisual>          OgreArrowVisualPtr;
    typedef shared_ptr<OgreAxisVisual>           OgreAxisVisualPtr;
    typedef shared_ptr<OgreCamera>               OgreCameraPtr;
    typedef shared_ptr<OgreCapsule>              OgreCapsulePtr;
    typedef shared_ptr<OgreCOMVisual>            OgreCOMVisualPtr;
    typedef shared_ptr<OgreDepthCamera>          OgreDepthCameraPtr;
    typedef shared_ptr<OgreDirectionalLight>     OgreDirectionalLightPtr;
    typedef shared_ptr<OgreGeometry>             OgreGeometryPtr;
    typedef shared_ptr<OgreGeometryStore>        OgreGeometryStorePtr;
    typedef shared_ptr<OgreGizmoVisual>          OgreGizmoVisualPtr;
    typedef shared_ptr<OgreGpuRays>              OgreGpuRaysPtr;
    typedef shared_ptr<OgreGrid>                 OgreGridPtr;
    typedef shared_ptr<OgreHeightmap>            OgreHeightmapPtr;
    typedef shared_ptr<OgreInertiaVisual>        OgreInertiaVisualPtr;
    typedef shared_ptr<OgreJointVisual>          OgreJointVisualPtr;
    typedef shared_ptr<OgreLight>                OgreLightPtr;
    typedef shared_ptr<OgreLightVisual>          OgreLightVisualPtr;
    typedef shared_ptr<OgreLidarVisual>          OgreLidarVisualPtr;
    typedef shared_ptr<OgreLight>                OgreLightPtr;
    typedef shared_ptr<OgreLightStore>           OgreLightStorePtr;
    typedef shared_ptr<OgreMarker>               OgreMarkerPtr;
    typedef shared_ptr<OgreMaterial>             OgreMaterialPtr;
    typedef shared_ptr<OgreMaterialMap>          OgreMaterialMapPtr;
    typedef shared_ptr<OgreMesh>                 OgreMeshPtr;
    typedef shared_ptr<OgreMeshFactory>          OgreMeshFactoryPtr;
    typedef shared_ptr<OgreNode>                 OgreNodePtr;
    typedef shared_ptr<OgreNodeStore>            OgreNodeStorePtr;
    typedef shared_ptr<OgreObject>               OgreObjectPtr;
    typedef shared_ptr<OgreParticleEmitter>      OgreParticleEmitterPtr;
    typedef shared_ptr<OgrePointLight>           OgrePointLightPtr;
    typedef shared_ptr<OgreRayQuery>             OgreRayQueryPtr;
    typedef shared_ptr<OgreRenderEngine>         OgreRenderEnginePtr;
    typedef shared_ptr<OgreRenderTarget>         OgreRenderTargetPtr;
    typedef shared_ptr<OgreRenderTargetMaterial> OgreRenderTargetMaterialPtr;
    typedef shared_ptr<OgreRenderTexture>        OgreRenderTexturePtr;
    typedef shared_ptr<OgreRenderWindow>         OgreRenderWindowPtr;
    typedef shared_ptr<OgreScene>                OgreScenePtr;
    typedef shared_ptr<OgreSceneStore>           OgreSceneStorePtr;
    typedef shared_ptr<OgreSensor>               OgreSensorPtr;
    typedef shared_ptr<OgreSensorStore>          OgreSensorStorePtr;
    typedef shared_ptr<OgreSpotLight>            OgreSpotLightPtr;
    typedef shared_ptr<OgreSubMesh>              OgreSubMeshPtr;
    typedef shared_ptr<OgreSubMeshStore>         OgreSubMeshStorePtr;
    typedef shared_ptr<OgreText>                 OgreTextPtr;
    typedef shared_ptr<OgreThermalCamera>        OgreThermalCameraPtr;
    typedef shared_ptr<OgreVisual>               OgreVisualPtr;
    typedef shared_ptr<OgreVisualStore>          OgreVisualStorePtr;
    typedef shared_ptr<OgreWireBox>              OgreWireBoxPtr;
    }
  }
}
#endif
=======
#include <gz/rendering/ogre/OgreRenderTypes.hh>
#include <ignition/rendering/config.hh>
>>>>>>> 5e77e7f9
<|MERGE_RESOLUTION|>--- conflicted
+++ resolved
@@ -15,119 +15,5 @@
  *
  */
 
-<<<<<<< HEAD
-#include <memory>
-#include "ignition/rendering/base/BaseRenderTypes.hh"
-
-namespace ignition
-{
-  namespace rendering
-  {
-    inline namespace IGNITION_RENDERING_VERSION_NAMESPACE {
-    //
-    class OgreArrowVisual;
-    class OgreAxisVisual;
-    class OgreCamera;
-    class OgreCapsule;
-    class OgreCOMVisual;
-    class OgreDepthCamera;
-    class OgreDirectionalLight;
-    class OgreGeometry;
-    class OgreGizmoVisual;
-    class OgreGpuRays;
-    class OgreGrid;
-    class OgreHeightmap;
-    class OgreInertiaVisual;
-    class OgreJointVisual;
-    class OgreLight;
-    class OgreLightVisual;
-    class OgreLidarVisual;
-    class OgreLight;
-    class OgreMarker;
-    class OgreMaterial;
-    class OgreMesh;
-    class OgreMeshFactory;
-    class OgreNode;
-    class OgreObject;
-    class OgreParticleEmitter;
-    class OgrePointLight;
-    class OgreRayQuery;
-    class OgreRenderEngine;
-    class OgreRenderTarget;
-    class OgreRenderTargetMaterial;
-    class OgreRenderTexture;
-    class OgreRenderWindow;
-    class OgreScene;
-    class OgreSensor;
-    class OgreSpotLight;
-    class OgreSubMesh;
-    class OgreText;
-    class OgreThermalCamera;
-    class OgreVisual;
-    class OgreWireBox;
-
-    typedef BaseSceneStore<OgreScene>       OgreSceneStore;
-    typedef BaseNodeStore<OgreNode>         OgreNodeStore;
-    typedef BaseLightStore<OgreLight>       OgreLightStore;
-    typedef BaseSensorStore<OgreSensor>     OgreSensorStore;
-    typedef BaseVisualStore<OgreVisual>     OgreVisualStore;
-    typedef BaseGeometryStore<OgreGeometry> OgreGeometryStore;
-    typedef BaseSubMeshStore<OgreSubMesh>   OgreSubMeshStore;
-    typedef BaseMaterialMap<OgreMaterial>   OgreMaterialMap;
-
-    typedef shared_ptr<OgreArrowVisual>          OgreArrowVisualPtr;
-    typedef shared_ptr<OgreAxisVisual>           OgreAxisVisualPtr;
-    typedef shared_ptr<OgreCamera>               OgreCameraPtr;
-    typedef shared_ptr<OgreCapsule>              OgreCapsulePtr;
-    typedef shared_ptr<OgreCOMVisual>            OgreCOMVisualPtr;
-    typedef shared_ptr<OgreDepthCamera>          OgreDepthCameraPtr;
-    typedef shared_ptr<OgreDirectionalLight>     OgreDirectionalLightPtr;
-    typedef shared_ptr<OgreGeometry>             OgreGeometryPtr;
-    typedef shared_ptr<OgreGeometryStore>        OgreGeometryStorePtr;
-    typedef shared_ptr<OgreGizmoVisual>          OgreGizmoVisualPtr;
-    typedef shared_ptr<OgreGpuRays>              OgreGpuRaysPtr;
-    typedef shared_ptr<OgreGrid>                 OgreGridPtr;
-    typedef shared_ptr<OgreHeightmap>            OgreHeightmapPtr;
-    typedef shared_ptr<OgreInertiaVisual>        OgreInertiaVisualPtr;
-    typedef shared_ptr<OgreJointVisual>          OgreJointVisualPtr;
-    typedef shared_ptr<OgreLight>                OgreLightPtr;
-    typedef shared_ptr<OgreLightVisual>          OgreLightVisualPtr;
-    typedef shared_ptr<OgreLidarVisual>          OgreLidarVisualPtr;
-    typedef shared_ptr<OgreLight>                OgreLightPtr;
-    typedef shared_ptr<OgreLightStore>           OgreLightStorePtr;
-    typedef shared_ptr<OgreMarker>               OgreMarkerPtr;
-    typedef shared_ptr<OgreMaterial>             OgreMaterialPtr;
-    typedef shared_ptr<OgreMaterialMap>          OgreMaterialMapPtr;
-    typedef shared_ptr<OgreMesh>                 OgreMeshPtr;
-    typedef shared_ptr<OgreMeshFactory>          OgreMeshFactoryPtr;
-    typedef shared_ptr<OgreNode>                 OgreNodePtr;
-    typedef shared_ptr<OgreNodeStore>            OgreNodeStorePtr;
-    typedef shared_ptr<OgreObject>               OgreObjectPtr;
-    typedef shared_ptr<OgreParticleEmitter>      OgreParticleEmitterPtr;
-    typedef shared_ptr<OgrePointLight>           OgrePointLightPtr;
-    typedef shared_ptr<OgreRayQuery>             OgreRayQueryPtr;
-    typedef shared_ptr<OgreRenderEngine>         OgreRenderEnginePtr;
-    typedef shared_ptr<OgreRenderTarget>         OgreRenderTargetPtr;
-    typedef shared_ptr<OgreRenderTargetMaterial> OgreRenderTargetMaterialPtr;
-    typedef shared_ptr<OgreRenderTexture>        OgreRenderTexturePtr;
-    typedef shared_ptr<OgreRenderWindow>         OgreRenderWindowPtr;
-    typedef shared_ptr<OgreScene>                OgreScenePtr;
-    typedef shared_ptr<OgreSceneStore>           OgreSceneStorePtr;
-    typedef shared_ptr<OgreSensor>               OgreSensorPtr;
-    typedef shared_ptr<OgreSensorStore>          OgreSensorStorePtr;
-    typedef shared_ptr<OgreSpotLight>            OgreSpotLightPtr;
-    typedef shared_ptr<OgreSubMesh>              OgreSubMeshPtr;
-    typedef shared_ptr<OgreSubMeshStore>         OgreSubMeshStorePtr;
-    typedef shared_ptr<OgreText>                 OgreTextPtr;
-    typedef shared_ptr<OgreThermalCamera>        OgreThermalCameraPtr;
-    typedef shared_ptr<OgreVisual>               OgreVisualPtr;
-    typedef shared_ptr<OgreVisualStore>          OgreVisualStorePtr;
-    typedef shared_ptr<OgreWireBox>              OgreWireBoxPtr;
-    }
-  }
-}
-#endif
-=======
 #include <gz/rendering/ogre/OgreRenderTypes.hh>
-#include <ignition/rendering/config.hh>
->>>>>>> 5e77e7f9
+#include <ignition/rendering/config.hh>