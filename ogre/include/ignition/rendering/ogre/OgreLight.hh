--- conflicted
+++ resolved
@@ -15,141 +15,5 @@
  *
  */
 
-<<<<<<< HEAD
-#include "ignition/rendering/base/BaseLight.hh"
-#include "ignition/rendering/ogre/OgreNode.hh"
-#include "ignition/rendering/ogre/OgreIncludes.hh"
-
-namespace Ogre
-{
-  class Light;
-}
-
-namespace ignition
-{
-  namespace rendering
-  {
-    inline namespace IGNITION_RENDERING_VERSION_NAMESPACE {
-    //
-    class IGNITION_RENDERING_OGRE_VISIBLE OgreLight :
-      public BaseLight<OgreNode>
-    {
-      protected: OgreLight();
-
-      public: virtual ~OgreLight();
-
-      public: virtual math::Color DiffuseColor() const override;
-
-      public: virtual void SetDiffuseColor(const math::Color &_color) override;
-
-      public: virtual math::Color SpecularColor() const override;
-
-      public: virtual void SetSpecularColor(
-        const math::Color &_color) override;
-
-      public: virtual double AttenuationConstant() const override;
-
-      public: virtual void SetAttenuationConstant(double _value) override;
-
-      public: virtual double AttenuationLinear() const override;
-
-      public: virtual void SetAttenuationLinear(double _value) override;
-
-      public: virtual double AttenuationQuadratic() const override;
-
-      public: virtual void SetAttenuationQuadratic(double _value) override;
-
-      public: virtual double AttenuationRange() const override;
-
-      public: virtual void SetAttenuationRange(double _range) override;
-
-      public: virtual bool CastShadows() const override;
-
-      public: virtual void SetCastShadows(bool _castShadows) override;
-
-      // Documentation Inherited
-      public: virtual double Intensity() const override;
-
-      // Documentation Inherited
-      public: virtual void SetIntensity(double _intensity) override;
-
-      public: virtual Ogre::Light *Light() const;
-
-      public: virtual void Destroy() override;
-
-      protected: virtual void Init() override;
-
-      private: void CreateLight();
-
-      private: void UpdateAttenuation();
-
-      protected: double attenConstant;
-
-      protected: double attenLinear;
-
-      protected: double attenQuadratic;
-
-      protected: double attenRange;
-
-      protected: Ogre::Light *ogreLight;
-
-      protected: Ogre::Light::LightTypes ogreLightType;
-    };
-
-    class IGNITION_RENDERING_OGRE_VISIBLE OgreDirectionalLight :
-      public BaseDirectionalLight<OgreLight>
-    {
-      protected: OgreDirectionalLight();
-
-      public: virtual ~OgreDirectionalLight();
-
-      public: virtual math::Vector3d Direction() const;
-
-      public: virtual void SetDirection(const math::Vector3d &_dir);
-
-      private: friend class OgreScene;
-    };
-
-    class IGNITION_RENDERING_OGRE_VISIBLE OgrePointLight :
-      public BasePointLight<OgreLight>
-    {
-      protected: OgrePointLight();
-
-      public: virtual ~OgrePointLight();
-
-      private: friend class OgreScene;
-    };
-
-    class IGNITION_RENDERING_OGRE_VISIBLE OgreSpotLight :
-      public BaseSpotLight<OgreLight>
-    {
-      protected: OgreSpotLight();
-
-      public: virtual ~OgreSpotLight();
-
-      public: virtual math::Vector3d Direction() const;
-
-      public: virtual void SetDirection(const math::Vector3d &_dir);
-
-      public: virtual math::Angle InnerAngle() const;
-
-      public: virtual void SetInnerAngle(const math::Angle &_angle);
-
-      public: virtual math::Angle OuterAngle() const;
-
-      public: virtual void SetOuterAngle(const math::Angle &_angle);
-
-      public: virtual double Falloff() const;
-
-      public: virtual void SetFalloff(double _falloff);
-
-      private: friend class OgreScene;
-    };
-    }
-  }
-}
-#endif
-=======
 #include <gz/rendering/ogre/OgreLight.hh>
-#include <ignition/rendering/config.hh>
->>>>>>> 5e77e7f9
+#include <ignition/rendering/config.hh>