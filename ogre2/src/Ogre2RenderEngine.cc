--- conflicted
+++ resolved
@@ -495,7 +495,6 @@
 //////////////////////////////////////////////////
 void Ogre2RenderEngine::CreateContext()
 {
-<<<<<<< HEAD
 #ifdef OGRE_BUILD_RENDERSYSTEM_VULKAN
   if (this->dataPtr->vkExternalInstance.instance)
   {
@@ -503,8 +502,6 @@
   }
 #endif
 #if !defined(__APPLE__) && !defined(_WIN32)
-=======
->>>>>>> 0937b2a1
   if (this->Headless())
   {
     // Nothing to do
@@ -590,6 +587,7 @@
     // select X11 context
     glXMakeCurrent(x11Display, this->dummyWindowId, x11Context);
   }
+#endif
 #endif
 }
 
