--- conflicted
+++ resolved
@@ -224,11 +224,7 @@
       /// if _img is set
       /// \param[in] _img Image data
       public: virtual void SetTexture(const std::string &_texture,
-<<<<<<< HEAD
-                                      const std::shared_ptr<common::Image> &_img = nullptr) = 0;
-=======
         const std::shared_ptr<common::Image> &_img = nullptr) = 0;
->>>>>>> 47b02435
 
       /// \brief Get the texture data
       /// \return Pointer the common::Image with the data if the texture was loaded
