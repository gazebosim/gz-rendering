/*
 * Copyright (C) 2022 Open Source Robotics Foundation
 *
 * Licensed under the Apache License, Version 2.0 (the "License");
 * you may not use this file except in compliance with the License.
 * You may obtain a copy of the License at
 *
 *     http://www.apache.org/licenses/LICENSE-2.0
 *
 * Unless required by applicable law or agreed to in writing, software
 * distributed under the License is distributed on an "AS IS" BASIS,
 * WITHOUT WARRANTIES OR CONDITIONS OF ANY KIND, either express or implied.
 * See the License for the specific language governing permissions and
 * limitations under the License.
 *
 */

<<<<<<< HEAD
#include "ignition/rendering/config.hh"
#include "ignition/rendering/Node.hh"

namespace ignition
{
  namespace rendering
  {
    inline namespace IGNITION_RENDERING_VERSION_NAMESPACE {
    //
    /// \class Sensor Sensor.hh ignition/rendering/Sensor.hh
    /// \brief Represents a scene sensor. The most obvious example is a camera,
    /// but it can be anything that generates output from the scene.
    class IGNITION_RENDERING_VISIBLE Sensor :
      public virtual Node
    {
      /// \brief Sensor
      public: virtual ~Sensor() { }

      /// \brief Set visibility mask
      /// \param[in] _mask Visibility mask
      public: virtual void SetVisibilityMask(uint32_t _mask) = 0;

      /// \brief Get visibility mask
      /// \return visibility mask
      public: virtual uint32_t VisibilityMask() const = 0;
    };
    }
  }
}
#endif
=======
#include <gz/rendering/Sensor.hh>
#include <ignition/rendering/config.hh>
>>>>>>> 5e77e7f9
<|MERGE_RESOLUTION|>--- conflicted
+++ resolved
@@ -15,38 +15,5 @@
  *
  */
 
-<<<<<<< HEAD
-#include "ignition/rendering/config.hh"
-#include "ignition/rendering/Node.hh"
-
-namespace ignition
-{
-  namespace rendering
-  {
-    inline namespace IGNITION_RENDERING_VERSION_NAMESPACE {
-    //
-    /// \class Sensor Sensor.hh ignition/rendering/Sensor.hh
-    /// \brief Represents a scene sensor. The most obvious example is a camera,
-    /// but it can be anything that generates output from the scene.
-    class IGNITION_RENDERING_VISIBLE Sensor :
-      public virtual Node
-    {
-      /// \brief Sensor
-      public: virtual ~Sensor() { }
-
-      /// \brief Set visibility mask
-      /// \param[in] _mask Visibility mask
-      public: virtual void SetVisibilityMask(uint32_t _mask) = 0;
-
-      /// \brief Get visibility mask
-      /// \return visibility mask
-      public: virtual uint32_t VisibilityMask() const = 0;
-    };
-    }
-  }
-}
-#endif
-=======
 #include <gz/rendering/Sensor.hh>
-#include <ignition/rendering/config.hh>
->>>>>>> 5e77e7f9
+#include <ignition/rendering/config.hh>