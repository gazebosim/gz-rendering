/*
 * Copyright (C) 2018 Open Source Robotics Foundation
 *
 * Licensed under the Apache License, Version 2.0 (the "License");
 * you may not use this file except in compliance with the License.
 * You may obtain a copy of the License at
 *
 *     http://www.apache.org/licenses/LICENSE-2.0
 *
 * Unless required by applicable law or agreed to in writing, software
 * distributed under the License is distributed on an "AS IS" BASIS,
 * WITHOUT WARRANTIES OR CONDITIONS OF ANY KIND, either express or implied.
 * See the License for the specific language governing permissions and
 * limitations under the License.
 *
 */

#include "gz/rendering/ogre2/Ogre2Camera.hh"
#include "gz/rendering/ogre2/Ogre2Conversions.hh"
#include "gz/rendering/ogre2/Ogre2RenderTarget.hh"
#include "gz/rendering/ogre2/Ogre2Scene.hh"
#include "gz/rendering/ogre2/Ogre2SelectionBuffer.hh"
#include "gz/rendering/Utils.hh"

#ifdef _MSC_VER
  #pragma warning(push, 0)
#endif
#include <OgreCamera.h>
#include <OgreItem.h>
#include <OgreSceneManager.h>
#ifdef _MSC_VER
  #pragma warning(pop)
#endif

/// \brief Private data for the Ogre2Camera class
class gz::rendering::Ogre2CameraPrivate
{
};

using namespace gz;
using namespace rendering;

//////////////////////////////////////////////////
Ogre2Camera::Ogre2Camera()
  : dataPtr(std::make_unique<Ogre2CameraPrivate>())
{
}

//////////////////////////////////////////////////
Ogre2Camera::~Ogre2Camera()
{
  this->Destroy();
}

//////////////////////////////////////////////////
void Ogre2Camera::Destroy()
{
  if (!this->ogreCamera || !this->Scene()->IsInitialized())
    return;

  this->DestroyRenderTexture();

  Ogre::SceneManager *ogreSceneManager;
  ogreSceneManager = this->scene->OgreSceneManager();
  if (ogreSceneManager == nullptr)
  {
    gzerr << "Scene manager cannot be obtained" << std::endl;
  }
  if (ogreSceneManager->findCameraNoThrow(this->name) != nullptr)
  {
    ogreSceneManager->destroyCamera(this->ogreCamera);
    this->ogreCamera = nullptr;
  }
}

//////////////////////////////////////////////////
math::Angle Ogre2Camera::HFOV() const
{
  return BaseCamera::HFOV();
}

//////////////////////////////////////////////////
void Ogre2Camera::SetHFOV(const math::Angle &_angle)
{
  BaseCamera::SetHFOV(_angle);
  this->SyncOgreCameraAspectRatio();
}

//////////////////////////////////////////////////
double Ogre2Camera::AspectRatio() const
{
  return BaseCamera::AspectRatio();
}

//////////////////////////////////////////////////
void Ogre2Camera::SetAspectRatio(const double _ratio)
{
  BaseCamera::SetAspectRatio(_ratio);
  this->SyncOgreCameraAspectRatio();
}

//////////////////////////////////////////////////
unsigned int Ogre2Camera::AntiAliasing() const
{
  return this->renderTexture->AntiAliasing();
}

//////////////////////////////////////////////////
void Ogre2Camera::SetAntiAliasing(const unsigned int _aa)
{
  BaseCamera::SetAntiAliasing(_aa);
  this->renderTexture->SetAntiAliasing(_aa);
}

//////////////////////////////////////////////////
math::Color Ogre2Camera::BackgroundColor() const
{
  return this->renderTexture->BackgroundColor();
}

//////////////////////////////////////////////////
void Ogre2Camera::SetBackgroundColor(const math::Color &_color)
{
  this->renderTexture->SetBackgroundColor(_color);
}

//////////////////////////////////////////////////
MaterialPtr Ogre2Camera::BackgroundMaterial() const
{
  return this->renderTexture->BackgroundMaterial();
}

//////////////////////////////////////////////////
void Ogre2Camera::SetBackgroundMaterial(MaterialPtr _material)
{
  this->renderTexture->SetBackgroundMaterial(_material);
}

//////////////////////////////////////////////////
void Ogre2Camera::SetMaterial(const MaterialPtr &_material)
{
  this->renderTexture->SetMaterial(_material);
}

//////////////////////////////////////////////////
void Ogre2Camera::Render()
{
  this->renderTexture->Render();
}

//////////////////////////////////////////////////
RenderTargetPtr Ogre2Camera::RenderTarget() const
{
  return this->renderTexture;
}

//////////////////////////////////////////////////
void Ogre2Camera::Init()
{
  BaseCamera::Init();
  this->CreateCamera();
  this->CreateRenderTexture();
  this->Reset();
}

//////////////////////////////////////////////////
void Ogre2Camera::SyncOgreCameraAspectRatio()
{
  const double aspectRatio = this->AspectRatio();
  const double angle = this->HFOV().Radian();
  const double vfov = 2.0 * atan(tan(angle / 2.0) / aspectRatio);
  this->ogreCamera->setFOVy(Ogre::Radian((Ogre::Real)vfov));
  this->ogreCamera->setAspectRatio((Ogre::Real)aspectRatio);
}

//////////////////////////////////////////////////
void Ogre2Camera::CreateCamera()
{
  // create ogre camera object
  Ogre::SceneManager *ogreSceneManager;
  ogreSceneManager = this->scene->OgreSceneManager();
  this->ogreCamera = ogreSceneManager->createCamera(this->name);
  // by default, ogre2 cameras are attached to root scene node
  this->ogreCamera->detachFromParent();
  this->ogreNode->attachObject(this->ogreCamera);

  // rotate to Gazebo coordinate system
  this->ogreCamera->yaw(Ogre::Degree(-90.0));
  this->ogreCamera->roll(Ogre::Degree(-90.0));
  this->ogreCamera->setFixedYawAxis(false);

  // TODO(anyone): provide api access
  this->ogreCamera->setProjectionType(Ogre::PT_PERSPECTIVE);
  this->ogreCamera->setCustomProjectionMatrix(false);
}

//////////////////////////////////////////////////
void Ogre2Camera::CreateRenderTexture()
{
  this->DestroyRenderTexture();
  RenderTexturePtr base = this->scene->CreateRenderTexture();
  this->renderTexture = std::dynamic_pointer_cast<Ogre2RenderTexture>(base);
  this->renderTexture->SetCamera(this->ogreCamera);
  this->renderTexture->SetFormat(PF_R8G8B8);
  this->renderTexture->SetWidth(this->ImageWidth());
  this->renderTexture->SetHeight(this->ImageHeight());
  this->renderTexture->SetBackgroundColor(this->scene->BackgroundColor());
  this->renderTexture->SetVisibilityMask(this->visibilityMask);
}


//////////////////////////////////////////////////
void Ogre2Camera::DestroyRenderTexture()
{
  if (this->renderTexture)
  {
    dynamic_cast<Ogre2RenderTarget *>(this->renderTexture.get())->Destroy();
    this->renderTexture.reset();
  }
}
//////////////////////////////////////////////////
unsigned int Ogre2Camera::RenderTextureGLId() const
{
  if (!this->renderTexture)
    return 0u;

  Ogre2RenderTexturePtr rt =
      std::dynamic_pointer_cast<Ogre2RenderTexture>(this->renderTexture);

  if (!rt)
    return 0u;

  return rt->GLId();
}

//////////////////////////////////////////////////
void Ogre2Camera::RenderTextureMetalId(void *_textureIdPtr) const
{
  if (!this->renderTexture)
    return;

  Ogre2RenderTexturePtr rt =
      std::dynamic_pointer_cast<Ogre2RenderTexture>(this->renderTexture);

  if (!rt)
    return;

  rt->MetalId(_textureIdPtr);
}

//////////////////////////////////////////////////
void Ogre2Camera::SetShadowsDirty()
{
  this->SetShadowsNodeDefDirty();
}

//////////////////////////////////////////////////
void Ogre2Camera::SetShadowsNodeDefDirty()
{
  if (!this->renderTexture)
    return;

  Ogre2RenderTexturePtr rt =
      std::dynamic_pointer_cast<Ogre2RenderTexture>(this->renderTexture);

  if (rt)
    rt->SetShadowsNodeDefDirty();
}

//////////////////////////////////////////////////
void Ogre2Camera::SetSelectionBuffer()
{
  this->selectionBuffer = new Ogre2SelectionBuffer(this->name, this->scene,
    this->ImageWidth(), this->ImageHeight());
}

//////////////////////////////////////////////////
Ogre2SelectionBuffer *Ogre2Camera::SelectionBuffer() const
{
  return this->selectionBuffer;
}

//////////////////////////////////////////////////
VisualPtr Ogre2Camera::VisualAt(const math::Vector2i &_mousePos)
{
  VisualPtr result;

  if (!this->selectionBuffer)
  {
    this->SetSelectionBuffer();

    if (!this->selectionBuffer)
    {
      return result;
    }
  }
  else
  {
    this->selectionBuffer->SetDimensions(
      this->ImageWidth(), this->ImageHeight());
  }

  float ratio = screenScalingFactor();
  math::Vector2i mousePos(
      static_cast<int>(std::rint(ratio * _mousePos.X())),
      static_cast<int>(std::rint(ratio * _mousePos.Y())));
  Ogre::Item *ogreItem = this->selectionBuffer->OnSelectionClick(
      mousePos.X(), mousePos.Y());

  if (ogreItem)
  {
    if (!ogreItem->getUserObjectBindings().getUserAny().isEmpty() &&
        ogreItem->getUserObjectBindings().getUserAny().getType() ==
        typeid(unsigned int))
    {
      try
      {
        result = this->scene->VisualById(Ogre::any_cast<unsigned int>(
              ogreItem->getUserObjectBindings().getUserAny()));
      }
      catch(Ogre::Exception &e)
      {
        gzerr << "Ogre Error:" << e.getFullDescription() << "\n";
      }
    }
  }

  return result;
}

//////////////////////////////////////////////////
RenderWindowPtr Ogre2Camera::CreateRenderWindow()
{
  RenderWindowPtr base = this->scene->CreateRenderWindow();
  Ogre2RenderWindowPtr renderWindow =
      std::dynamic_pointer_cast<Ogre2RenderWindow>(base);
  renderWindow->SetWidth(this->ImageWidth());
  renderWindow->SetHeight(this->ImageHeight());
  renderWindow->SetDevicePixelRatio(1);
  renderWindow->SetCamera(this->ogreCamera);
  renderWindow->SetBackgroundColor(this->scene->BackgroundColor());

  this->renderTexture = renderWindow;
  return base;
}

//////////////////////////////////////////////////
math::Matrix4d Ogre2Camera::ProjectionMatrix() const
{
  return Ogre2Conversions::Convert(this->ogreCamera->getProjectionMatrix());
}

//////////////////////////////////////////////////
math::Matrix4d Ogre2Camera::ViewMatrix() const
{
  return Ogre2Conversions::Convert(this->ogreCamera->getViewMatrix(true));
}

//////////////////////////////////////////////////
void Ogre2Camera::SetProjectionMatrix(const math::Matrix4d &_matrix)
{
  BaseCamera::SetProjectionMatrix(_matrix);
  this->ogreCamera->setCustomProjectionMatrix(true,
      Ogre2Conversions::Convert(this->projectionMatrix));
}

//////////////////////////////////////////////////
void Ogre2Camera::SetProjectionType(CameraProjectionType _type)
{
  BaseCamera::SetProjectionType(_type);
  switch (this->projectionType)
  {
    default:
    case CPT_PERSPECTIVE:
      this->ogreCamera->setProjectionType(Ogre::PT_PERSPECTIVE);
      break;
    case CPT_ORTHOGRAPHIC:
      this->ogreCamera->setProjectionType(Ogre::PT_ORTHOGRAPHIC);
      break;
  }
  // reset projection matrix when projection type changes
  this->ogreCamera->setCustomProjectionMatrix(false);
}

//////////////////////////////////////////////////
void Ogre2Camera::SetNearClipPlane(const double _near)
{
  BaseCamera::SetNearClipPlane(_near);
  this->ogreCamera->setNearClipDistance(_near);
}

//////////////////////////////////////////////////
void Ogre2Camera::SetFarClipPlane(const double _far)
{
  BaseCamera::SetFarClipPlane(_far);
  this->ogreCamera->setFarClipDistance(_far);
}

//////////////////////////////////////////////////
void Ogre2Camera::SetVisibilityMask(uint32_t _mask)
{
  if (_mask & ~Ogre::VisibilityFlags::RESERVED_VISIBILITY_FLAGS)
  {
<<<<<<< HEAD
    gzerr << "Ogre2Camera::SetVisibilityMask: Mask bits " << std::hex
          << ~Ogre::VisibilityFlags::RESERVED_VISIBILITY_FLAGS << std::dec
          << " are set but will be ignored by ogre2 backend." << std::endl;
=======
    ignwarn << "Ogre2Camera::SetVisibilityMask: Mask bits " << std::hex
            << ~Ogre::VisibilityFlags::RESERVED_VISIBILITY_FLAGS << std::dec
            << " are set but will be ignored as they conflict with the "
            << "reserved bits used internally by the ogre2 backend."
            << std::endl;
>>>>>>> 94215655
  }
  BaseSensor::SetVisibilityMask(_mask);
  if (this->renderTexture)
    this->renderTexture->SetVisibilityMask(_mask);
}

//////////////////////////////////////////////////
Ogre::Camera *Ogre2Camera::OgreCamera() const
{
  return this->ogreCamera;
}<|MERGE_RESOLUTION|>--- conflicted
+++ resolved
@@ -401,17 +401,11 @@
 {
   if (_mask & ~Ogre::VisibilityFlags::RESERVED_VISIBILITY_FLAGS)
   {
-<<<<<<< HEAD
-    gzerr << "Ogre2Camera::SetVisibilityMask: Mask bits " << std::hex
-          << ~Ogre::VisibilityFlags::RESERVED_VISIBILITY_FLAGS << std::dec
-          << " are set but will be ignored by ogre2 backend." << std::endl;
-=======
-    ignwarn << "Ogre2Camera::SetVisibilityMask: Mask bits " << std::hex
-            << ~Ogre::VisibilityFlags::RESERVED_VISIBILITY_FLAGS << std::dec
-            << " are set but will be ignored as they conflict with the "
-            << "reserved bits used internally by the ogre2 backend."
-            << std::endl;
->>>>>>> 94215655
+    gzwarn << "Ogre2Camera::SetVisibilityMask: Mask bits " << std::hex
+           << ~Ogre::VisibilityFlags::RESERVED_VISIBILITY_FLAGS << std::dec
+           << " are set but will be ignored as they conflict with the "
+           << "reserved bits used internally by the ogre2 backend."
+           << std::endl;
   }
   BaseSensor::SetVisibilityMask(_mask);
   if (this->renderTexture)
