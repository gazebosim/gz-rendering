--- conflicted
+++ resolved
@@ -6,10 +6,9 @@
 
 ### Ignition Rendering 4.0.0
 
-<<<<<<< HEAD
 1. Added Lidar Visualisation for Ogre1
     * [Pull request #103](https://github.com/ignitionrobotics/ign-rendering/pull/103)
-=======
+
 1. Added a method to show the head on arrows and axis
     * [Pull request #95](https://github.com/ignitionrobotics/ign-rendering/pull/95)
 
@@ -18,7 +17,6 @@
 
 1. Add ogre2 AxisVisual and ArrowVisual
     * [Pull request 87](https://github.com/ignitionrobotics/ign-rendering/pull/87)
->>>>>>> dfcf7c4a
 
 1. Support setting skeleton node weights
     * [BitBucket pull request 256](https://osrf-migration.github.io/ignition-gh-pages/#!/ignitionrobotics/ign-rendering/pull-requests/256)
