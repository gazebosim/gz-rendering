--- conflicted
+++ resolved
@@ -1285,11 +1285,8 @@
     return std::string();
   }
 
-<<<<<<< HEAD
-=======
   this->RegisterHlms();
 
->>>>>>> 388a7662
   if (this->window)
   {
     this->window->_setVisible(true);
