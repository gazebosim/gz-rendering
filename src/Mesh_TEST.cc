/*
 * Copyright (C) 2017 Open Source Robotics Foundation
 *
 * Licensed under the Apache License, Version 2.0 (the "License");
 * you may not use this file except in compliance with the License.
 * You may obtain a copy of the License at
 *
 *     http://www.apache.org/licenses/LICENSE-2.0
 *
 * Unless required by applicable law or agreed to in writing, software
 * distributed under the License is distributed on an "AS IS" BASIS,
 * WITHOUT WARRANTIES OR CONDITIONS OF ANY KIND, either express or implied.
 * See the License for the specific language governing permissions and
 * limitations under the License.
 *
*/

#include <gtest/gtest.h>
#include <memory>
#include <string>

#include <ignition/common/Console.hh>
#include <ignition/common/MeshManager.hh>
#include <ignition/common/Skeleton.hh>
#include <ignition/common/SkeletonAnimation.hh>

#include "test_config.h"  // NOLINT(build/include)
#include "ignition/rendering/Camera.hh"
#include "ignition/rendering/Mesh.hh"
#include "ignition/rendering/RenderEngine.hh"
#include "ignition/rendering/RenderingIface.hh"
#include "ignition/rendering/Scene.hh"

using namespace ignition;
using namespace rendering;

class MeshTest : public testing::Test,
                 public testing::WithParamInterface<const char *>
{
  /// \brief Test mesh and submesh basic API
  public: void MeshSubMesh(const std::string &_renderEngine);

<<<<<<< HEAD
  /// \brief Test mesh skeleton animation API
  public: void MeshSkeletonAnimation(const std::string &_renderEngine);

  /// \brief Test mesh clone API
  public: void MeshClone(const std::string &_renderEngine);

  public: const std::string TEST_MEDIA_PATH =
        common::joinPaths(std::string(PROJECT_SOURCE_PATH),
        "test", "media", "meshes");
=======
  /// \brief Test mesh skeleton
  public: void MeshSkeleton(const std::string &_renderEngine);

  public: const std::string TEST_MEDIA_PATH =
        common::joinPaths(std::string(PROJECT_SOURCE_PATH),
        "test", "media", "skeleton");
>>>>>>> 6dda4565
};

/////////////////////////////////////////////////
void MeshTest::MeshSubMesh(const std::string &_renderEngine)
{
  RenderEngine *engine = rendering::engine(_renderEngine);
  if (!engine)
  {
    igndbg << "Engine '" << _renderEngine
              << "' is not supported" << std::endl;
    return;
  }

  ScenePtr scene = engine->CreateScene("scene");
  ASSERT_TRUE(scene != nullptr);

  // create the mesh using mesh descriptor
  MeshDescriptor descriptor("unit_box");
  MeshPtr mesh = scene->CreateMesh(descriptor);
  ASSERT_TRUE(mesh!= nullptr);

  // test mesh API
  EXPECT_EQ(mesh->SubMeshCount(), 1u);

  SubMeshPtr submesh = mesh->SubMeshByIndex(0u);
  ASSERT_TRUE(submesh != nullptr);

  EXPECT_TRUE(mesh->HasSubMesh(submesh));
  EXPECT_TRUE(mesh->HasSubMeshName(submesh->Name()));

  EXPECT_EQ(submesh, mesh->SubMeshByName(submesh->Name()));

  EXPECT_FALSE(mesh->HasSkeleton());

  // test submesh API
  MaterialPtr mat = submesh->Material();
  ASSERT_TRUE(mat != nullptr);

  // set submesh non-unique material
  MaterialPtr matClone = mat->Clone();
  submesh->SetMaterial(matClone, false);

  EXPECT_EQ(matClone, submesh->Material());
  EXPECT_NE(mat, submesh->Material());

  submesh->SetMaterial("Default/White", false);
  EXPECT_EQ("Default/White", submesh->Material()->Name());

  // unique material
  submesh->SetMaterial(matClone, true);
  EXPECT_NE(matClone, submesh->Material());

  // Clean up
  engine->DestroyScene(scene);
  unloadEngine(engine->Name());
}

/////////////////////////////////////////////////
void MeshTest::MeshSkeleton(const std::string &_renderEngine)
{
  RenderEngine *engine = rendering::engine(_renderEngine);
  if (!engine)
  {
    igndbg << "Engine '" << _renderEngine
              << "' is not supported" << std::endl;
    return;
  }

  ScenePtr scene = engine->CreateScene("scene");
  ASSERT_NE(nullptr, scene);

  VisualPtr root = scene->RootVisual();

  // create a visual for the actor, attach mesh and get skeleton
  // Skeleton will be animated by GlutWindow
  VisualPtr actorVisual = scene->CreateVisual("actor");
  actorVisual->SetLocalPosition(0, 0, 0);
  actorVisual->SetLocalRotation(0, 0, 0);

  MeshDescriptor descriptor;
  descriptor.meshName = common::joinPaths(TEST_MEDIA_PATH, "walk.dae");
  common::MeshManager *meshManager = common::MeshManager::Instance();
  descriptor.mesh = meshManager->Load(descriptor.meshName);

  MeshPtr mesh = scene->CreateMesh(descriptor);
  actorVisual->AddGeometry(mesh);
  root->AddChild(actorVisual);

  common::SkeletonPtr skel;

  if (mesh && descriptor.mesh->HasSkeleton())
  {
    skel = descriptor.mesh->MeshSkeleton();

    if (!skel || skel->AnimationCount() == 0)
    {
      FAIL();
    }
  }
  else
  {
    FAIL();
  }

  EXPECT_TRUE(mesh->HasSkeleton());

  std::string bvhFile = common::joinPaths(TEST_MEDIA_PATH, "cmu-13_26.bvh");

  double scale = 0.055;
  skel->AddBvhAnimation(bvhFile, scale);

  int g_animIdx = 1;
  auto * skelAnim = skel->Animation(g_animIdx);
  for (double i = 0; i < 10; i+=0.01)
  {
    std::map<std::string, ignition::math::Matrix4d> animFrames;
    animFrames = skelAnim->PoseAt(i, true);

    std::map<std::string, ignition::math::Matrix4d> skinFrames;

    for (auto pair : animFrames)
    {
      std::string animName = pair.first;
      auto animTf = pair.second;

      std::string skinName = skel->NodeNameAnimToSkin(g_animIdx, animName);
      ignition::math::Matrix4d skinTf =
              skel->AlignTranslation(g_animIdx, animName)
              * animTf * skel->AlignRotation(g_animIdx, animName);

      skinFrames[skinName] = skinTf;
    }

    mesh->SetSkeletonLocalTransforms(skinFrames);
  }

  // Clean up
  engine->DestroyScene(scene);
  unloadEngine(engine->Name());
}

/////////////////////////////////////////////////
TEST_P(MeshTest, MeshSubMesh)
{
  MeshSubMesh(GetParam());
}

/////////////////////////////////////////////////
<<<<<<< HEAD
void MeshTest::MeshSkeletonAnimation(const std::string &_renderEngine)
{
  RenderEngine *engine = rendering::engine(_renderEngine);
  if (!engine)
  {
    igndbg << "Engine '" << _renderEngine
              << "' is not supported" << std::endl;
    return;
  }

  ScenePtr scene = engine->CreateScene("scene");
  ASSERT_TRUE(scene != nullptr);

  // test box mesh with no skeleton animation
  MeshDescriptor boxDescriptor("unit_box");
  MeshPtr boxMesh = scene->CreateMesh(boxDescriptor);
  ASSERT_TRUE(boxMesh != nullptr);

  EXPECT_FALSE(boxMesh->HasSkeleton());
  EXPECT_NO_THROW(boxMesh->SetSkeletonAnimationEnabled("invalid", false));
  EXPECT_FALSE(boxMesh->SkeletonAnimationEnabled("invalid"));
  EXPECT_TRUE(boxMesh->SkeletonLocalTransforms().empty());

  // test mesh with skeleton animation
  MeshDescriptor descriptor;
  descriptor.meshName = common::joinPaths(TEST_MEDIA_PATH, "walk.dae");
  common::MeshManager *meshManager = common::MeshManager::Instance();
  descriptor.mesh = meshManager->Load(descriptor.meshName);
  MeshPtr mesh = scene->CreateMesh(descriptor);

  EXPECT_TRUE(mesh->HasSkeleton());
  EXPECT_FALSE(mesh->SkeletonLocalTransforms().empty());

  auto skel = descriptor.mesh->MeshSkeleton();
  ASSERT_EQ(1u, skel->AnimationCount());

  std::string animName = skel->Animation(0u)->Name();
  EXPECT_FALSE(mesh->SkeletonAnimationEnabled(animName));

  mesh->SetSkeletonAnimationEnabled(animName, true);
  EXPECT_TRUE(mesh->SkeletonAnimationEnabled(animName));

  EXPECT_NO_THROW(mesh->UpdateSkeletonAnimation(
      std::chrono::duration_cast<std::chrono::steady_clock::duration>(
      std::chrono::duration<double>(0.0))));
  EXPECT_NO_THROW(mesh->UpdateSkeletonAnimation(
      std::chrono::duration_cast<std::chrono::steady_clock::duration>(
      std::chrono::duration<double>(1.0))));
  EXPECT_NO_THROW(mesh->UpdateSkeletonAnimation(
      std::chrono::duration_cast<std::chrono::steady_clock::duration>(
      std::chrono::duration<double>(-11.0))));
  EXPECT_NO_THROW(mesh->UpdateSkeletonAnimation(
      std::chrono::duration_cast<std::chrono::steady_clock::duration>(
      std::chrono::duration<double>(1234.5))));

  // verify default skeleton bone weight
  std::unordered_map<std::string, float> weights = mesh->SkeletonWeights();
  EXPECT_FALSE(weights.empty());
  EXPECT_EQ(skel->NodeCount(), weights.size());
  for (auto &it : weights)
  {
    EXPECT_NE(nullptr, skel->NodeByName(it.first));
    EXPECT_FLOAT_EQ(1.0, it.second);
  }

  // change a bone weight and verify
  std::string nodeName  = skel->RootNode()->Name();
  EXPECT_EQ(1u, weights.count(nodeName));
  weights[nodeName] = 0.5;
  mesh->SetSkeletonWeights(weights);

  auto newWeights = mesh->SkeletonWeights();
  EXPECT_FALSE(newWeights.empty());
  EXPECT_EQ(skel->NodeCount(), newWeights.size());
  EXPECT_FLOAT_EQ(0.5, newWeights[nodeName]);
  for (auto &it : newWeights)
  {
    EXPECT_NE(nullptr, skel->NodeByName(it.first));
    if (it.first != nodeName)
    {
      EXPECT_FLOAT_EQ(1.0, it.second);
    }
  }

  // Clean up
  engine->DestroyScene(scene);
  rendering::unloadEngine(engine->Name());
}

/////////////////////////////////////////////////
TEST_P(MeshTest, MeshSkeletonAnimation)
{
  MeshSkeletonAnimation(GetParam());
}

/////////////////////////////////////////////////
void MeshTest::MeshClone(const std::string &_renderEngine)
{
  RenderEngine *engine = rendering::engine(_renderEngine);
  if (!engine)
  {
    igndbg << "Engine '" << _renderEngine
           << "' is not supported" << std::endl;
    return;
  }

  ScenePtr scene = engine->CreateScene("scene");
  ASSERT_TRUE(scene != nullptr);

  // create the mesh using mesh descriptor
  MeshDescriptor descriptor("unit_box");
  MeshPtr mesh = scene->CreateMesh(descriptor);
  ASSERT_NE(nullptr, mesh);

  // clone the mesh
  auto clonedMesh = std::dynamic_pointer_cast<rendering::Mesh>(mesh->Clone());
  ASSERT_NE(nullptr, clonedMesh);

  // Compare mesh descriptors. The pointer to the mesh isn't included, but all
  // other fields should be equal
  auto clonedMeshDescriptor = clonedMesh->Descriptor();
  auto originalMeshDescriptor = mesh->Descriptor();
  EXPECT_EQ(clonedMeshDescriptor.meshName, originalMeshDescriptor.meshName);
  EXPECT_EQ(clonedMeshDescriptor.subMeshName,
      originalMeshDescriptor.subMeshName);
  EXPECT_EQ(clonedMeshDescriptor.centerSubMesh,
      originalMeshDescriptor.centerSubMesh);
  EXPECT_EQ(nullptr, clonedMeshDescriptor.mesh);
  EXPECT_EQ(nullptr, originalMeshDescriptor.mesh);

  // Helper function for comparing materials.
  std::function<void(MaterialPtr, MaterialPtr, bool)> compareMaterials =
    [&](const MaterialPtr _mat1, const MaterialPtr _mat2, bool _unique)
    {
      ASSERT_NE(nullptr, _mat1);
      ASSERT_NE(nullptr, _mat2);
      if (_unique)
      {
        EXPECT_NE(_mat1, _mat2);
        EXPECT_NE(_mat1->Name(), _mat2->Name());
      }
      else
      {
        EXPECT_EQ(_mat1, _mat2);
        EXPECT_EQ(_mat1->Name(), _mat2->Name());
      }
      EXPECT_EQ(_mat1->Type(), _mat2->Type());
      EXPECT_EQ(_mat1->Ambient(), _mat2->Ambient());
      EXPECT_EQ(_mat1->Diffuse(), _mat2->Diffuse());
      EXPECT_EQ(_mat1->Specular(),
          _mat2->Specular());
      EXPECT_DOUBLE_EQ(_mat1->Transparency(),
          _mat2->Transparency());
    };

  // compare materials and submeshes
  compareMaterials(clonedMesh->Material(), mesh->Material(), true);
  ASSERT_EQ(clonedMesh->SubMeshCount(), mesh->SubMeshCount());
  for (unsigned int i = 0; i < clonedMesh->SubMeshCount(); ++i)
  {
    // since the "top level mesh" has a material, the submesh materials are not
    // unique copies:
    // https://github.com/ignitionrobotics/ign-rendering/blob/8f961d0c4cc755b6a2ca217d5a73de268ef95514/include/ignition/rendering/base/BaseMesh.hh#L293
    auto clonedSubMesh = clonedMesh->SubMeshByIndex(i);
    auto originalSubMesh = clonedMesh->SubMeshByIndex(i);
    compareMaterials(clonedSubMesh->Material(), originalSubMesh->Material(),
        false);
  }

  // Clean up
  engine->DestroyScene(scene);
  rendering::unloadEngine(engine->Name());
}

/////////////////////////////////////////////////
TEST_P(MeshTest, MeshClone)
{
  MeshClone(GetParam());
=======
TEST_P(MeshTest, MeshSkeleton)
{
  MeshSkeleton(GetParam());
>>>>>>> 6dda4565
}

INSTANTIATE_TEST_CASE_P(Mesh, MeshTest,
    RENDER_ENGINE_VALUES,
    PrintToStringParam());

int main(int argc, char **argv)
{
  ::testing::InitGoogleTest(&argc, argv);
  return RUN_ALL_TESTS();
}<|MERGE_RESOLUTION|>--- conflicted
+++ resolved
@@ -40,7 +40,9 @@
   /// \brief Test mesh and submesh basic API
   public: void MeshSubMesh(const std::string &_renderEngine);
 
-<<<<<<< HEAD
+  /// \brief Test mesh and submesh basic API
+  public: void MeshSkeleton(const std::string &_renderEngine);
+
   /// \brief Test mesh skeleton animation API
   public: void MeshSkeletonAnimation(const std::string &_renderEngine);
 
@@ -50,14 +52,6 @@
   public: const std::string TEST_MEDIA_PATH =
         common::joinPaths(std::string(PROJECT_SOURCE_PATH),
         "test", "media", "meshes");
-=======
-  /// \brief Test mesh skeleton
-  public: void MeshSkeleton(const std::string &_renderEngine);
-
-  public: const std::string TEST_MEDIA_PATH =
-        common::joinPaths(std::string(PROJECT_SOURCE_PATH),
-        "test", "media", "skeleton");
->>>>>>> 6dda4565
 };
 
 /////////////////////////////////////////////////
@@ -206,7 +200,12 @@
 }
 
 /////////////////////////////////////////////////
-<<<<<<< HEAD
+TEST_P(MeshTest, MeshSkeleton)
+{
+  MeshSkeleton(GetParam());
+}
+
+/////////////////////////////////////////////////
 void MeshTest::MeshSkeletonAnimation(const std::string &_renderEngine)
 {
   RenderEngine *engine = rendering::engine(_renderEngine);
@@ -241,7 +240,7 @@
   EXPECT_FALSE(mesh->SkeletonLocalTransforms().empty());
 
   auto skel = descriptor.mesh->MeshSkeleton();
-  ASSERT_EQ(1u, skel->AnimationCount());
+  ASSERT_EQ(2u, skel->AnimationCount());
 
   std::string animName = skel->Animation(0u)->Name();
   EXPECT_FALSE(mesh->SkeletonAnimationEnabled(animName));
@@ -385,11 +384,6 @@
 TEST_P(MeshTest, MeshClone)
 {
   MeshClone(GetParam());
-=======
-TEST_P(MeshTest, MeshSkeleton)
-{
-  MeshSkeleton(GetParam());
->>>>>>> 6dda4565
 }
 
 INSTANTIATE_TEST_CASE_P(Mesh, MeshTest,
