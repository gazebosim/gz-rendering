--- conflicted
+++ resolved
@@ -15,142 +15,5 @@
  *
  */
 
-<<<<<<< HEAD
-#include <string>
-
-#include <ignition/math/Color.hh>
-
-#include "ignition/rendering/config.hh"
-#include "ignition/rendering/RenderTypes.hh"
-#include "ignition/rendering/Image.hh"
-#include "ignition/rendering/Object.hh"
-
-namespace ignition
-{
-  namespace rendering
-  {
-    inline namespace IGNITION_RENDERING_VERSION_NAMESPACE {
-    //
-    /// \class RenderTarget RenderTarget.hh ignition/rendering/RenderTarget.hh
-    /// \brief Represents a render-target to which cameras can render images.
-    class IGNITION_RENDERING_VISIBLE RenderTarget :
-      public virtual Object
-    {
-      /// \brief Destructor
-      public: virtual ~RenderTarget() { }
-
-      /// \brief Get render target width in pixels
-      /// \return The render target width in pixels
-      public: virtual unsigned int Width() const = 0;
-
-      /// \brief Get render target height in pixels
-      /// \return The Render target height in pixels
-      public: virtual unsigned int Height() const = 0;
-
-      /// \brief Set the render target width in pixels
-      /// \param[in] _width New render target width in pixels
-      public: virtual void SetWidth(const unsigned int _width) = 0;
-
-      /// \brief Set the render target height in pixels
-      /// \param[in] _height New render target height in pixels
-      public: virtual void SetHeight(const unsigned int _height) = 0;
-
-      /// \brief Set the render target image format
-      /// \return Render target format
-      public: virtual PixelFormat Format() const = 0;
-
-      /// \brief Set the render target image format
-      /// \param[in] _format New target format
-      public: virtual void SetFormat(PixelFormat _format) = 0;
-
-      /// \brief Write rendered image to given Image. The RenderTarget will
-      /// convert the underlying image to the specified format listed in the
-      /// given Image. However if the given image is not of the correct size no
-      /// work will be done. Calling this function before an image has been
-      /// rendered will result in undefined behavior.
-      /// \param[out] _image Image to which output will be written
-      public: virtual void Copy(Image &_image) const = 0;
-
-      /// \brief Get the background color of the render target.
-      /// This should be the same as the scene background color.
-      /// \return Render target background color.
-      public: virtual math::Color BackgroundColor() const = 0;
-
-      /// \brief Add a render pass to the render target
-      /// \param[in] _pass New render pass to add
-      public: virtual void AddRenderPass(const RenderPassPtr &_pass) = 0;
-
-      /// \brief Remove a render pass from the render target
-      /// \param[in] _pass render pass to remove
-      public: virtual void RemoveRenderPass(const RenderPassPtr &_pass) = 0;
-
-      /// \brief Get the number of render passes applied to the render target
-      /// \return Number of render passes applied
-      public: virtual unsigned int RenderPassCount() const = 0;
-
-      /// \brief Get a render pass by index
-      /// \return Render pass at the specified index
-      public: virtual RenderPassPtr RenderPassByIndex(unsigned int _index)
-          const = 0;
-    };
-
-    /* \class RenderTexture RenderTexture.hh \
-     * ignition/rendering/RenderTexture.hh
-     */
-    /// \brief Represents a off-screen render-texture to which cameras can
-    /// render images.
-    class IGNITION_RENDERING_VISIBLE RenderTexture :
-      public virtual RenderTarget
-    {
-      /// \brief Destructor
-      public: virtual ~RenderTexture() { }
-
-      /// \brief Returns the OpenGL texture Id. A valid Id is returned only
-      // if this is an OpenGL render texture
-      public: virtual unsigned int GLId() const = 0;
-    };
-
-    /* \class RenderWindow RenderWindow.hh \
-     * ignition/rendering/RenderWindow.hh
-     */
-    /// \brief Represents a on-screen render-window to which cameras can
-    /// render images.
-    class IGNITION_RENDERING_VISIBLE RenderWindow :
-      public virtual RenderTarget
-    {
-      /// \brief Destructor
-      public: virtual ~RenderWindow() { }
-
-      /// \brief Get the window handle that the render window is attached to.
-      /// \return Window handle
-      public: virtual std::string Handle() const = 0;
-
-      /// \brief Set the window handle to attach the render window to
-      /// \param[in] _handle Window handle
-      public: virtual void SetHandle(const std::string &_handle) = 0;
-
-      /// \brief Get the device to pixel ratio
-      /// \return Device to pixel ratio
-      public: virtual double DevicePixelRatio() const = 0;
-
-      /// \brief Set the device to pixel ratio
-      /// \param[in] _ratio Device to pixel ratio
-      public: virtual void SetDevicePixelRatio(const double _ratio) = 0;
-
-      /// \brief Alert the window of a window resize event
-      /// \param[in] _width New window width in pixels
-      /// \param[in] _height New window height in pixels
-      public: virtual void OnResize(unsigned int _width,
-                  unsigned int _height) = 0;
-
-      /// \brief Alert the window of a window move event
-      public: virtual void OnMove() = 0;
-    };
-    }
-  }
-}
-#endif
-=======
 #include <gz/rendering/RenderTarget.hh>
-#include <ignition/rendering/config.hh>
->>>>>>> 5e77e7f9
+#include <ignition/rendering/config.hh>