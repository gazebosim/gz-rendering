/*
 * Copyright (C) 2017 Open Source Robotics Foundation
 *
 * Licensed under the Apache License, Version 2.0 (the "License");
 * you may not use this file except in compliance with the License.
 * You may obtain a copy of the License at
 *
 *     http://www.apache.org/licenses/LICENSE-2.0
 *
 * Unless required by applicable law or agreed to in writing, software
 * distributed under the License is distributed on an "AS IS" BASIS,
 * WITHOUT WARRANTIES OR CONDITIONS OF ANY KIND, either express or implied.
 * See the License for the specific language governing permissions and
 * limitations under the License.
 *
*/

#include <gtest/gtest.h>

#include <ignition/common/Console.hh>

#include "test_config.h"  // NOLINT(build/include)
#include "ignition/rendering/Camera.hh"
#include "ignition/rendering/RenderEngine.hh"
#include "ignition/rendering/RenderingIface.hh"
#include "ignition/rendering/Scene.hh"

using namespace ignition;
using namespace rendering;

class CameraTest : public testing::Test,
                   public testing::WithParamInterface<const char*>
{
  /// \brief Test camera view and projection matrix
  public: void ViewProjectionMatrix(const std::string &_renderEngine);

  /// \brief Test updating camera render texture properties
  public: void RenderTexture(const std::string &_renderEngine);

  /// \brief Test camera tracking and camera following.
  public: void TrackFollow(const std::string &_renderEngine);
};

/////////////////////////////////////////////////
void CameraTest::ViewProjectionMatrix(const std::string &_renderEngine)
{
  // create and populate scene
  RenderEngine *engine = rendering::engine(_renderEngine);
  if (!engine)
  {
    igndbg << "Engine '" << _renderEngine
              << "' is not supported" << std::endl;
    return;
  }
  ScenePtr scene = engine->CreateScene("scene");
  ASSERT_NE(nullptr, scene);

  CameraPtr camera = scene->CreateCamera();
  EXPECT_TRUE(camera != nullptr);

  // projection parameters
  math::Matrix4d projMatrix = camera->ProjectionMatrix();

  EXPECT_GT(camera->HFOV(), 0);
  math::Angle hfov(1.57);
  camera->SetHFOV(hfov);
  EXPECT_DOUBLE_EQ(hfov.Radian(), camera->HFOV().Radian());

  EXPECT_GT(camera->AspectRatio(), 0);
  camera->SetAspectRatio(1.7777);
  EXPECT_FLOAT_EQ(1.7777, camera->AspectRatio());

  camera->SetAntiAliasing(1u);
  EXPECT_EQ(1u, camera->AntiAliasing());

  EXPECT_GT(camera->NearClipPlane(), 0);
  camera->SetNearClipPlane(0.1);
  EXPECT_DOUBLE_EQ(0.1, camera->NearClipPlane());

  EXPECT_GT(camera->FarClipPlane(), 0);
  camera->SetFarClipPlane(800);
  EXPECT_DOUBLE_EQ(800, camera->FarClipPlane());

  EXPECT_NE(projMatrix, camera->ProjectionMatrix());

  // view matrix
  math::Matrix4d viewMatrix = camera->ViewMatrix();
  EXPECT_EQ(math::Vector3d::Zero, camera->LocalPosition());
  EXPECT_EQ(math::Quaterniond::Identity, camera->LocalRotation());

  math::Vector3d pos(3.0, -2.0, 5.0);
  math::Quaterniond rot(0.0, 1.5, 3.14);
  camera->SetLocalPosition(pos);
  EXPECT_EQ(pos, camera->LocalPosition());
  camera->SetLocalRotation(rot);
  EXPECT_EQ(rot, camera->LocalRotation());

  EXPECT_NE(viewMatrix, camera->ViewMatrix());

  // Clean up
  engine->DestroyScene(scene);
}

/////////////////////////////////////////////////
void CameraTest::RenderTexture(const std::string &_renderEngine)
{
  // create and populate scene
  RenderEngine *engine = rendering::engine(_renderEngine);
  if (!engine)
  {
    igndbg << "Engine '" << _renderEngine
              << "' is not supported" << std::endl;
    return;
  }
  ScenePtr scene = engine->CreateScene("scene");
  ASSERT_NE(nullptr, scene);

  CameraPtr camera = scene->CreateCamera();
  EXPECT_TRUE(camera != nullptr);

  // render texture parameters
  EXPECT_GT(camera->ImageWidth(), 0u);
  camera->SetImageWidth(100u);
  EXPECT_EQ(100u, camera->ImageWidth());

  EXPECT_GT(camera->ImageHeight(), 0u);
  camera->SetImageHeight(80u);
  EXPECT_EQ(80u, camera->ImageHeight());

  EXPECT_NE(PixelFormat::PF_UNKNOWN, camera->ImageFormat());
  camera->SetImageFormat(PixelFormat::PF_B8G8R8);
  EXPECT_EQ(PixelFormat::PF_B8G8R8, camera->ImageFormat());
  EXPECT_EQ(100u*80u*3u, camera->ImageMemorySize());

<<<<<<< HEAD
=======

>>>>>>> 32449533
  // verify render texture GL Id
  EXPECT_EQ(0u, camera->RenderTextureGLId());
#ifdef HAVE_OPENGL
  // PreRender - creates the render texture
  camera->PreRender();
  EXPECT_NE(0u, camera->RenderTextureGLId());
#endif

  // Clean up
  engine->DestroyScene(scene);
}

/////////////////////////////////////////////////
void CameraTest::TrackFollow(const std::string &_renderEngine)
{
  // create and populate scene
  RenderEngine *engine = rendering::engine(_renderEngine);
  if (!engine)
  {
    igndbg << "Engine '" << _renderEngine
              << "' is not supported" << std::endl;
    return;
  }
  ScenePtr scene = engine->CreateScene("scene");
  ASSERT_NE(nullptr, scene);

  CameraPtr camera = scene->CreateCamera();
  EXPECT_TRUE(camera != nullptr);

  VisualPtr visual = scene->CreateVisual();

  // track node
  EXPECT_EQ(nullptr, camera->TrackTarget());
  EXPECT_EQ(math::Vector3d::Zero, camera->TrackOffset());

  camera->SetTrackTarget(nullptr);
  EXPECT_EQ(nullptr, camera->TrackTarget());
  EXPECT_EQ(math::Vector3d::Zero, camera->TrackOffset());

  camera->SetTrackTarget(visual);
  EXPECT_EQ(visual, camera->TrackTarget());
  EXPECT_EQ(math::Vector3d::Zero, camera->TrackOffset());

  math::Vector3d trackOffset(1.3, 30.4, -1.3);
  camera->SetTrackTarget(visual, trackOffset, false);
  EXPECT_EQ(visual, camera->TrackTarget());
  EXPECT_EQ(trackOffset, camera->TrackOffset());

  math::Vector3d newTrackOffset(-1.2, 9.4, 1.7);
  camera->SetTrackOffset(newTrackOffset);
  EXPECT_EQ(newTrackOffset, camera->TrackOffset());

  camera->SetTrackPGain(0.234);
  EXPECT_DOUBLE_EQ(0.234, camera->TrackPGain());

  // follow node
  EXPECT_EQ(nullptr, camera->FollowTarget());
  EXPECT_EQ(math::Vector3d::Zero, camera->FollowOffset());

  camera->SetFollowTarget(nullptr);
  EXPECT_EQ(nullptr, camera->FollowTarget());
  EXPECT_EQ(math::Vector3d::Zero, camera->FollowOffset());

  camera->SetFollowTarget(visual);
  EXPECT_EQ(visual, camera->FollowTarget());
  EXPECT_EQ(math::Vector3d::Zero, camera->FollowOffset());

  math::Vector3d followOffset(7.2, -3.8, 9.3);
  camera->SetFollowTarget(visual, followOffset, true);
  EXPECT_EQ(visual, camera->FollowTarget());
  EXPECT_EQ(followOffset, camera->FollowOffset());

  math::Vector3d newFollowOffset(-0.2, 0.4, 0.7);
  camera->SetFollowOffset(newFollowOffset);
  EXPECT_EQ(newFollowOffset, camera->FollowOffset());

  camera->SetFollowPGain(0.4);
  EXPECT_DOUBLE_EQ(0.4, camera->FollowPGain());

  // Clean up
  engine->DestroyScene(scene);
}

/////////////////////////////////////////////////
TEST_P(CameraTest, ViewProjectionMatrix)
{
  ViewProjectionMatrix(GetParam());
}

/////////////////////////////////////////////////
TEST_P(CameraTest, RenderTexture)
{
  RenderTexture(GetParam());
}

/////////////////////////////////////////////////
TEST_P(CameraTest, TrackFollow)
{
  TrackFollow(GetParam());
}

INSTANTIATE_TEST_CASE_P(Camera, CameraTest,
    ::testing::Values("ogre", "optix"),
    ignition::rendering::PrintToStringParam());

int main(int argc, char **argv)
{
  ::testing::InitGoogleTest(&argc, argv);
  return RUN_ALL_TESTS();
}<|MERGE_RESOLUTION|>--- conflicted
+++ resolved
@@ -132,10 +132,7 @@
   EXPECT_EQ(PixelFormat::PF_B8G8R8, camera->ImageFormat());
   EXPECT_EQ(100u*80u*3u, camera->ImageMemorySize());
 
-<<<<<<< HEAD
-=======
-
->>>>>>> 32449533
+
   // verify render texture GL Id
   EXPECT_EQ(0u, camera->RenderTextureGLId());
 #ifdef HAVE_OPENGL
@@ -238,8 +235,7 @@
 }
 
 INSTANTIATE_TEST_CASE_P(Camera, CameraTest,
-    ::testing::Values("ogre", "optix"),
-    ignition::rendering::PrintToStringParam());
+    ::testing::Values("ogre", "optix"));
 
 int main(int argc, char **argv)
 {
