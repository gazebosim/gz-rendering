--- conflicted
+++ resolved
@@ -15,455 +15,5 @@
  *
  */
 
-<<<<<<< HEAD
-#include <map>
-#include <string>
-#include <unordered_map>
-#include "ignition/rendering/Mesh.hh"
-#include "ignition/rendering/RenderEngine.hh"
-#include "ignition/rendering/Storage.hh"
-#include "ignition/rendering/base/BaseObject.hh"
-
-namespace ignition
-{
-  namespace rendering
-  {
-    inline namespace IGNITION_RENDERING_VERSION_NAMESPACE {
-    //
-    //////////////////////////////////////////////////
-    template <class T>
-    class BaseMesh :
-      public virtual Mesh,
-      public virtual T
-    {
-      protected: BaseMesh();
-
-      public: virtual ~BaseMesh();
-
-      // Documentation inherited.
-      public: virtual bool HasSkeleton() const override;
-
-      // Documentation inherited.
-      public: virtual std::map<std::string, math::Matrix4d>
-                      SkeletonLocalTransforms() const override;
-
-      // Documentation inherited.
-      public: virtual void SetSkeletonLocalTransforms(
-                      const std::map<std::string, math::Matrix4d> &_tfs)
-                      override;
-
-      // Documentation inherited.
-      public: virtual std::unordered_map<std::string, float> SkeletonWeights()
-                      const override;
-
-      // Documentation inherited.
-      public: virtual void SetSkeletonWeights(
-                      const std::unordered_map<std::string, float> &_weights)
-                      override;
-
-      // Documentation inherited.
-      public: virtual void SetSkeletonAnimationEnabled(const std::string &_name,
-            bool _enabled, bool _loop = true, float _weight = 1.0) override;
-
-      // Documentation inherited.
-      public: virtual bool SkeletonAnimationEnabled(const std::string &_name)
-            const override;
-
-      // Documentation inherited.
-      public: virtual void UpdateSkeletonAnimation(
-            std::chrono::steady_clock::duration _time) override;
-
-      public: virtual unsigned int SubMeshCount() const override;
-
-      public: virtual bool HasSubMesh(ConstSubMeshPtr _subMesh) const override;
-
-      public: virtual bool HasSubMeshName(const std::string &_name) const
-                      override;
-
-      public: virtual SubMeshPtr SubMeshByName(
-                  const std::string &_name) const override;
-
-      public: virtual SubMeshPtr SubMeshByIndex(unsigned int _index) const
-                      override;
-
-      // Documentation inherited.
-      public: virtual MaterialPtr Material() const override;
-
-      // Documentation inherited.
-      public: virtual void SetMaterial(const std::string &_name,
-                  bool _unique = true) override;
-
-      // Documentation inherited.
-      public: virtual void SetMaterial(MaterialPtr _material,
-                  bool _unique = true) override;
-
-      public: virtual void PreRender() override;
-
-      // Documentation inherited.
-      public: virtual GeometryPtr Clone() const override;
-
-      // Documentation inherited.
-      public: void SetDescriptor(const MeshDescriptor &_desc) override;
-
-      // Documentation inherited.
-      public: const MeshDescriptor &Descriptor() const override;
-
-      // Documentation inherited
-      public: virtual void Destroy() override;
-
-      protected: virtual SubMeshStorePtr SubMeshes() const = 0;
-
-      /// \brief Flag to indicate whether or not this mesh should be
-      /// responsible for destroying the material
-      protected: bool ownsMaterial = false;
-
-      /// \brief Pointer to currently assigned material
-      protected: MaterialPtr material;
-
-      /// \brief MeshDescriptor for this mesh
-      protected: MeshDescriptor meshDescriptor;
-    };
-
-    //////////////////////////////////////////////////
-    template <class T>
-    class BaseSubMesh :
-      public virtual SubMesh,
-      public virtual T
-    {
-      protected: BaseSubMesh();
-
-      public: virtual ~BaseSubMesh();
-
-      // Documentation inherited
-      public: virtual MaterialPtr Material() const override;
-
-      // Documentation inherited
-      public: virtual void SetMaterial(const std::string &_name,
-                  bool _unique = true) override;
-
-      // Documentation inherited
-      public: virtual void SetMaterial(MaterialPtr _material,
-                  bool _unique = true) override;
-
-      /// \brief Engine implementation for setting the material of this SubMesh.
-      /// \param[in] _material New Material to be assigned
-      public: virtual void SetMaterialImpl(MaterialPtr _material) = 0;
-
-      public: virtual void PreRender() override;
-
-      // Documentation inherited
-      public: virtual void Destroy() override;
-
-      /// \brief Flag to indicate whether or not this submesh should be
-      /// responsible for destroying the material
-      protected: bool ownsMaterial = false;
-
-      /// \brief Pointer to currently assigned material
-      protected: MaterialPtr material;
-    };
-
-    //////////////////////////////////////////////////
-    // BaseMesh
-    //////////////////////////////////////////////////
-    template <class T>
-    BaseMesh<T>::BaseMesh()
-    {
-    }
-
-    //////////////////////////////////////////////////
-    template <class T>
-    BaseMesh<T>::~BaseMesh()
-    {
-    }
-
-    //////////////////////////////////////////////////
-    template <class T>
-    bool BaseMesh<T>::HasSkeleton() const
-    {
-      return false;
-    }
-
-    //////////////////////////////////////////////////
-    template <class T>
-    std::map<std::string, math::Matrix4d>
-          BaseMesh<T>::SkeletonLocalTransforms() const
-    {
-      std::map<std::string, ignition::math::Matrix4d> tmpMap;
-      return tmpMap;
-    }
-
-    //////////////////////////////////////////////////
-    template <class T>
-    void BaseMesh<T>::SetSkeletonLocalTransforms(
-          const std::map<std::string, math::Matrix4d> &)
-    {
-    }
-
-    //////////////////////////////////////////////////
-    template <class T>
-    std::unordered_map<std::string, float> BaseMesh<T>::SkeletonWeights() const
-    {
-      std::unordered_map<std::string, float> tmpMap;
-      return tmpMap;
-    }
-
-    //////////////////////////////////////////////////
-    template <class T>
-    void BaseMesh<T>::SetSkeletonWeights(
-          const std::unordered_map<std::string, float> &)
-    {
-      ignerr << "SetSkeletonWeights not supported for render engine: "
-             << this->Scene()->Engine()->Name() << std::endl;
-    }
-
-    //////////////////////////////////////////////////
-    template <class T>
-    void BaseMesh<T>::SetSkeletonAnimationEnabled(const std::string &, bool,
-        bool, float)
-    {
-    }
-
-    //////////////////////////////////////////////////
-    template <class T>
-    bool BaseMesh<T>::SkeletonAnimationEnabled(const std::string &) const
-    {
-      return false;
-    }
-
-    //////////////////////////////////////////////////
-    template <class T>
-    void BaseMesh<T>::UpdateSkeletonAnimation(
-        std::chrono::steady_clock::duration)
-    {
-    }
-
-    //////////////////////////////////////////////////
-    template <class T>
-    unsigned int BaseMesh<T>::SubMeshCount() const
-    {
-      return this->SubMeshes()->Size();
-    }
-
-    //////////////////////////////////////////////////
-    template <class T>
-    bool BaseMesh<T>::HasSubMesh(ConstSubMeshPtr _subMesh) const
-    {
-      return this->SubMeshes()->Contains(_subMesh);
-    }
-
-    //////////////////////////////////////////////////
-    template <class T>
-    bool BaseMesh<T>::HasSubMeshName(const std::string &_name) const
-    {
-      return this->SubMeshes()->ContainsName(_name);
-    }
-
-    //////////////////////////////////////////////////
-    template <class T>
-    SubMeshPtr BaseMesh<T>::SubMeshByName(const std::string &_name) const
-    {
-      return this->SubMeshes()->GetByName(_name);
-    }
-
-    //////////////////////////////////////////////////
-    template <class T>
-    SubMeshPtr BaseMesh<T>::SubMeshByIndex(unsigned int _index) const
-    {
-      return this->SubMeshes()->GetByIndex(_index);
-    }
-
-    //////////////////////////////////////////////////
-    template <class T>
-    MaterialPtr BaseMesh<T>::Material() const
-    {
-      unsigned int count = this->SubMeshCount();
-      return (count > 0) ? this->SubMeshByIndex(0)->Material() :
-          MaterialPtr();
-    }
-
-    //////////////////////////////////////////////////
-    template <class T>
-    void BaseMesh<T>::SetMaterial(const std::string &_name, bool _unique)
-    {
-      MaterialPtr mat = this->Scene()->Material(_name);
-      if (mat) this->SetMaterial(mat, _unique);
-    }
-
-    //////////////////////////////////////////////////
-    template <class T>
-    void BaseMesh<T>::SetMaterial(MaterialPtr _material, bool _unique)
-    {
-      // todo(anyone) take ownership of reference _material if _unique
-      // and destroy the reference material when the mesh is destroyed
-      unsigned int count = this->SubMeshCount();
-      _material = (_unique && count > 0) ? _material->Clone() : _material;
-
-      for (unsigned int i = 0; i < count; ++i)
-      {
-        SubMeshPtr subMesh = this->SubMeshByIndex(i);
-        subMesh->SetMaterial(_material, false);
-      }
-
-      if (this->material && this->ownsMaterial)
-        this->Scene()->DestroyMaterial(this->material);
-
-      this->ownsMaterial = _unique;
-      this->material = _material;
-    }
-
-    //////////////////////////////////////////////////
-    template <class T>
-    void BaseMesh<T>::PreRender()
-    {
-      unsigned int count = this->SubMeshCount();
-
-      for (unsigned int i = 0; i < count; ++i)
-      {
-        SubMeshPtr subMesh =  this->SubMeshByIndex(i);
-        subMesh->PreRender();
-      }
-
-      T::PreRender();
-    }
-
-    //////////////////////////////////////////////////
-    template <class T>
-    GeometryPtr BaseMesh<T>::Clone() const
-    {
-      if (!this->Scene())
-      {
-        ignerr << "Cloning a mesh failed because the mesh to be "
-          << "cloned does not belong to a scene.\n";
-        return nullptr;
-      }
-      else if (this->meshDescriptor.meshName.empty())
-      {
-        ignerr << "Cloning a geometry failed because the name of the mesh is "
-          << "missing.\n";
-        return nullptr;
-      }
-
-      auto result = this->Scene()->CreateMesh(this->meshDescriptor);
-      if (result)
-      {
-        if (this->Material())
-        {
-          // this call will set the material for the mesh and its submeshes
-          result->SetMaterial(this->Material());
-        }
-        else
-        {
-          // if the mesh doesn't have a material, clone any existing submesh
-          // materials
-          for (unsigned int i = 0; i < this->SubMeshCount(); ++i)
-          {
-            auto existingSubMeshMaterial = this->SubMeshByIndex(i)->Material();
-            if (existingSubMeshMaterial)
-              result->SubMeshByIndex(i)->SetMaterial(existingSubMeshMaterial);
-          }
-        }
-      }
-
-      return result;
-    }
-
-    //////////////////////////////////////////////////
-    template <class T>
-    const MeshDescriptor &BaseMesh<T>::Descriptor() const
-    {
-      return this->meshDescriptor;
-    }
-
-    //////////////////////////////////////////////////
-    template <class T>
-    void BaseMesh<T>::SetDescriptor(const MeshDescriptor &_desc)
-    {
-      this->meshDescriptor = _desc;
-    }
-
-    //////////////////////////////////////////////////
-    template <class T>
-    void BaseMesh<T>::Destroy()
-    {
-      T::Destroy();
-      this->SubMeshes()->DestroyAll();
-      if (this->material && this->ownsMaterial)
-        this->Scene()->DestroyMaterial(this->material);
-      this->material.reset();
-      this->meshDescriptor = MeshDescriptor();
-    }
-
-    //////////////////////////////////////////////////
-    // BaseSubMesh
-    //////////////////////////////////////////////////
-    template <class T>
-    BaseSubMesh<T>::BaseSubMesh()
-    {
-    }
-
-    //////////////////////////////////////////////////
-    template <class T>
-    BaseSubMesh<T>::~BaseSubMesh()
-    {
-    }
-
-    //////////////////////////////////////////////////
-    template <class T>
-    void BaseSubMesh<T>::Destroy()
-    {
-      T::Destroy();
-      if (this->material && this->ownsMaterial)
-        this->Scene()->DestroyMaterial(this->material);
-      this->material.reset();
-    }
-
-
-    //////////////////////////////////////////////////
-    template <class T>
-    void BaseSubMesh<T>::SetMaterial(const std::string &_name, bool _unique)
-    {
-      MaterialPtr mat = this->Scene()->Material(_name);
-      if (mat) this->SetMaterial(mat, _unique);
-    }
-
-    //////////////////////////////////////////////////
-    template <class T>
-    void BaseSubMesh<T>::SetMaterial(MaterialPtr _material, bool _unique)
-    {
-      _material = (_unique) ? _material->Clone() : _material;
-
-      MaterialPtr origMaterial = this->material;
-      bool origUnique = this->ownsMaterial;
-
-      this->SetMaterialImpl(_material);
-
-      if (origMaterial && origUnique)
-        this->Scene()->DestroyMaterial(origMaterial);
-
-      this->material = _material;
-      this->ownsMaterial = _unique;
-    }
-
-    //////////////////////////////////////////////////
-    template <class T>
-    MaterialPtr BaseSubMesh<T>::Material() const
-    {
-      return this->material;
-    }
-
-    //////////////////////////////////////////////////
-    template <class T>
-    void BaseSubMesh<T>::PreRender()
-    {
-      T::PreRender();
-      if (this->Material())
-        this->Material()->PreRender();
-    }
-    }
-  }
-}
-#endif
-=======
 #include <gz/rendering/base/BaseMesh.hh>
-#include <ignition/rendering/config.hh>
->>>>>>> 5e77e7f9
+#include <ignition/rendering/config.hh>