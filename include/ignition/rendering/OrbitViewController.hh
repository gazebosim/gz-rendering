--- conflicted
+++ resolved
@@ -15,79 +15,5 @@
  *
  */
 
-<<<<<<< HEAD
-#include <memory>
-
-#include <ignition/common/SuppressWarning.hh>
-
-#include <ignition/math/Vector3.hh>
-
-#include "ignition/rendering/config.hh"
-#include "ignition/rendering/Camera.hh"
-#include "ignition/rendering/ViewController.hh"
-
-namespace ignition
-{
-  namespace rendering
-  {
-    inline namespace IGNITION_RENDERING_VERSION_NAMESPACE {
-    //
-    // forward declarations
-    class OrbitViewControllerPrivate;
-
-    /// \class OrbitViewController OrbitViewController.hh
-    /// ignition/rendering/OrbitViewController.hh
-    /// \brief A camera view controller
-    class IGNITION_RENDERING_VISIBLE OrbitViewController
-        : public virtual ViewController
-    {
-      /// \brief Destructor
-      public: OrbitViewController();
-
-      /// \brief Destructor
-      public: explicit OrbitViewController(const CameraPtr &_camera);
-
-      /// \brief Destructor
-      public: virtual ~OrbitViewController();
-
-      /// \brief Set the camera that will be controlled by this view controller.
-      /// \param[in] _camera Camera to control
-      public: virtual void SetCamera(const CameraPtr &_camera);
-
-      /// \brief Get the camera that is controlled by this view controller.
-      /// \return Camera being controlled
-      public: virtual CameraPtr Camera() const;
-
-      /// \brief Set target point for pan, zoom, oribit
-      /// \param[in] _target Target point in world coordinates
-      public: virtual void SetTarget(const math::Vector3d &_target);
-
-      /// \brief Get target point for pan, zoom, oribit
-      /// \return target point in world coordinates
-      public: virtual const math::Vector3d &Target() const;
-
-      /// \brief Set zoom amount
-      /// \param[in] _value Camera zoon value, e.g. mouse scroll delta
-      public: virtual void Zoom(const double _value);
-
-      /// \brief Set camera pan (translational movement) around target point.
-      /// \param[in] _value Pan amount in image plane, e.g. mouse drag delta.
-      public: virtual void Pan(const math::Vector2d &_value);
-
-      /// \brief Set camera orbit (rotational movement) around target point.
-      /// \param[in] _value robit amount in image plane, e.g. mouse drag delta
-      public: virtual void Orbit(const math::Vector2d &_value);
-
-      IGN_COMMON_WARN_IGNORE__DLL_INTERFACE_MISSING
-      /// \brief Private data pointer
-      public: std::unique_ptr<OrbitViewControllerPrivate> dataPtr;
-      IGN_COMMON_WARN_RESUME__DLL_INTERFACE_MISSING
-    };
-    }
-  }
-}
-#endif
-=======
 #include <gz/rendering/OrbitViewController.hh>
-#include <ignition/rendering/config.hh>
->>>>>>> 5e77e7f9
+#include <ignition/rendering/config.hh>