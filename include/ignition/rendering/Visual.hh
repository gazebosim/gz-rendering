/*
 * Copyright (C) 2022 Open Source Robotics Foundation
 *
 * Licensed under the Apache License, Version 2.0 (the "License");
 * you may not use this file except in compliance with the License.
 * You may obtain a copy of the License at
 *
 *     http://www.apache.org/licenses/LICENSE-2.0
 *
 * Unless required by applicable law or agreed to in writing, software
 * distributed under the License is distributed on an "AS IS" BASIS,
 * WITHOUT WARRANTIES OR CONDITIONS OF ANY KIND, either express or implied.
 * See the License for the specific language governing permissions and
 * limitations under the License.
 *
 */

<<<<<<< HEAD
#include <string>
#include <ignition/math/AxisAlignedBox.hh>
#include "ignition/rendering/config.hh"
#include "ignition/rendering/Node.hh"

namespace ignition
{
  namespace rendering
  {
    inline namespace IGNITION_RENDERING_VERSION_NAMESPACE {
    /// \class Visual Visual.hh ignition/rendering/Visual.hh
    /// \brief Represents a visual node in a scene graph. A Visual is the only
    /// node that can have Geometry and other Visual children.
    class IGNITION_RENDERING_VISIBLE Visual :
      public virtual Node
    {
      /// \brief Destructor
      public: virtual ~Visual() { }

      /// \brief Get the number of geometries attached to this visual
      /// \return The number of geometries attached to this visual
      public: virtual unsigned int GeometryCount() const = 0;

      /// \brief Determine if given geometry is attached to this visual
      /// \param[in] _geometry Geometry in question
      /// \return True if given node is attached to this visual
      public: virtual bool HasGeometry(ConstGeometryPtr _geometry) const = 0;

      /// \brief Get geometry at given index. If no geometry exists at given
      /// index, NULL will be returned.
      /// \param[in] _index Index of the desired geometry
      /// \return The specified geometry
      public: virtual GeometryPtr GeometryByIndex(
                  unsigned int _index) const = 0;

      /// \brief Add the given geometry to this visual. If the given node is
      /// already attached, no work will be done.
      /// \param[in] _geometry Geometry to be added
      public: virtual void AddGeometry(GeometryPtr _geometry) = 0;

      /// \brief Remove the given geometry from this visual. If the given node
      /// is not a child of this visual, no work will be done.
      /// \param[in] _geometry Geometry to be removed
      /// \return The removed geometry
      public: virtual GeometryPtr RemoveGeometry(GeometryPtr _geometry) = 0;

      /// \brief Remove the geometry at the given index from this visual. If the
      /// specified node is not attached this visual, no work will be done.
      /// \param[in] _index Index of the geometry to be removed
      /// \return The removed geometry
      public: virtual GeometryPtr RemoveGeometryByIndex(
                  unsigned int _index) = 0;

      /// \brief Remove all attached geometries from this visual
      public: virtual void RemoveGeometries() = 0;

      /// \brief Set the material for all attached visuals and geometries. The
      /// specified material will be retrieved from Scene::Material using
      /// the given material name. If no material is registered with the given
      /// name, no work will be done.
      /// \param[in] _name Name of the material to be assigned
      /// \param[in] _unique True if the specified material should be cloned
      public: virtual void SetMaterial(const std::string &_name,
                  bool _unique = true) = 0;

      /// \brief Set the material for all attached visuals and geometries
      /// \param[in] _material Name of the material to be assigned
      /// \param[in] _unique True if the specified material should be cloned
      public: virtual void SetMaterial(MaterialPtr _material,
                  bool _unique = true) = 0;

      /// \brief Set the material for all attached visuals only
      /// \param[in] _material Name of the material to be assigned
      /// \param[in] _unique True if the specified material should be cloned
      public: virtual void SetChildMaterial(MaterialPtr _material,
                  bool _unique = true) = 0;

      /// \brief Set the material for all attached geometries only
      /// \param[in] _material Name of the material to be assigned
      /// \param[in] _unique True if the specified material should be cloned
      public: virtual void SetGeometryMaterial(MaterialPtr _material,
                  bool _unique = true) = 0;

      /// \brief Get the material assigned to attached visuals and geometries.
      /// \return the Pointer to the material assigned to this visual. If the
      /// material is cloned at the time it is set to this visual, the cloned
      /// material will be returned.
      public: virtual MaterialPtr Material() const = 0;

      /// \brief Enable or disable wireframe
      /// \param[in] _show True to enable wireframe
      public: virtual void SetWireframe(bool _show) = 0;

      /// \brief Get whether wireframe is enabled for this visual.
      /// \return True if wireframe is enabled for this visual.
      public: virtual bool Wireframe() const = 0;

      /// \brief Specify if this visual is visible
      /// \param[in] _visible True if this visual should be made visible
      public: virtual void SetVisible(bool _visible) = 0;

      /// \brief Set visibility flags
      /// \param[in] _flags Visibility flags
      public: virtual void SetVisibilityFlags(uint32_t _flags) = 0;

      /// \brief Get visibility flags
      /// \return visibility flags
      public: virtual uint32_t VisibilityFlags() const = 0;

      /// \brief Add visibility flags
      /// \param[in] _flags Visibility flags
      public: virtual void AddVisibilityFlags(uint32_t _flags) = 0;

      /// \brief Remove visibility flags
      /// \param[in] _flags Visibility flags
      public: virtual void RemoveVisibilityFlags(uint32_t _flags) = 0;

      /// \brief Get the bounding box in world frame coordinates.
      /// \return The axis aligned bounding box
      public: virtual ignition::math::AxisAlignedBox BoundingBox() const = 0;

      /// \brief Get the local bounding box of the visual.
      /// \return The local bounding box
      public: virtual ignition::math::AxisAlignedBox LocalBoundingBox()
              const = 0;

      /// \brief Clone the visual (and its children) with a new name.
      /// \param[in] _name Name of the cloned Visual. Set this to an empty
      /// string to auto-generate a unique name for the cloned visual.
      /// \param[in] _newParent Parent of the cloned Visual. Set to nullptr if
      /// the cloned visual should have no parent.
      /// \return The visual. nullptr is returned if cloning failed.
      public: virtual VisualPtr Clone(const std::string &_name,
                  NodePtr _newParent) const = 0;
    };
    }
  }
}
#endif
=======
#include <gz/rendering/Visual.hh>
#include <ignition/rendering/config.hh>
>>>>>>> 5e77e7f9
<|MERGE_RESOLUTION|>--- conflicted
+++ resolved
@@ -15,147 +15,5 @@
  *
  */
 
-<<<<<<< HEAD
-#include <string>
-#include <ignition/math/AxisAlignedBox.hh>
-#include "ignition/rendering/config.hh"
-#include "ignition/rendering/Node.hh"
-
-namespace ignition
-{
-  namespace rendering
-  {
-    inline namespace IGNITION_RENDERING_VERSION_NAMESPACE {
-    /// \class Visual Visual.hh ignition/rendering/Visual.hh
-    /// \brief Represents a visual node in a scene graph. A Visual is the only
-    /// node that can have Geometry and other Visual children.
-    class IGNITION_RENDERING_VISIBLE Visual :
-      public virtual Node
-    {
-      /// \brief Destructor
-      public: virtual ~Visual() { }
-
-      /// \brief Get the number of geometries attached to this visual
-      /// \return The number of geometries attached to this visual
-      public: virtual unsigned int GeometryCount() const = 0;
-
-      /// \brief Determine if given geometry is attached to this visual
-      /// \param[in] _geometry Geometry in question
-      /// \return True if given node is attached to this visual
-      public: virtual bool HasGeometry(ConstGeometryPtr _geometry) const = 0;
-
-      /// \brief Get geometry at given index. If no geometry exists at given
-      /// index, NULL will be returned.
-      /// \param[in] _index Index of the desired geometry
-      /// \return The specified geometry
-      public: virtual GeometryPtr GeometryByIndex(
-                  unsigned int _index) const = 0;
-
-      /// \brief Add the given geometry to this visual. If the given node is
-      /// already attached, no work will be done.
-      /// \param[in] _geometry Geometry to be added
-      public: virtual void AddGeometry(GeometryPtr _geometry) = 0;
-
-      /// \brief Remove the given geometry from this visual. If the given node
-      /// is not a child of this visual, no work will be done.
-      /// \param[in] _geometry Geometry to be removed
-      /// \return The removed geometry
-      public: virtual GeometryPtr RemoveGeometry(GeometryPtr _geometry) = 0;
-
-      /// \brief Remove the geometry at the given index from this visual. If the
-      /// specified node is not attached this visual, no work will be done.
-      /// \param[in] _index Index of the geometry to be removed
-      /// \return The removed geometry
-      public: virtual GeometryPtr RemoveGeometryByIndex(
-                  unsigned int _index) = 0;
-
-      /// \brief Remove all attached geometries from this visual
-      public: virtual void RemoveGeometries() = 0;
-
-      /// \brief Set the material for all attached visuals and geometries. The
-      /// specified material will be retrieved from Scene::Material using
-      /// the given material name. If no material is registered with the given
-      /// name, no work will be done.
-      /// \param[in] _name Name of the material to be assigned
-      /// \param[in] _unique True if the specified material should be cloned
-      public: virtual void SetMaterial(const std::string &_name,
-                  bool _unique = true) = 0;
-
-      /// \brief Set the material for all attached visuals and geometries
-      /// \param[in] _material Name of the material to be assigned
-      /// \param[in] _unique True if the specified material should be cloned
-      public: virtual void SetMaterial(MaterialPtr _material,
-                  bool _unique = true) = 0;
-
-      /// \brief Set the material for all attached visuals only
-      /// \param[in] _material Name of the material to be assigned
-      /// \param[in] _unique True if the specified material should be cloned
-      public: virtual void SetChildMaterial(MaterialPtr _material,
-                  bool _unique = true) = 0;
-
-      /// \brief Set the material for all attached geometries only
-      /// \param[in] _material Name of the material to be assigned
-      /// \param[in] _unique True if the specified material should be cloned
-      public: virtual void SetGeometryMaterial(MaterialPtr _material,
-                  bool _unique = true) = 0;
-
-      /// \brief Get the material assigned to attached visuals and geometries.
-      /// \return the Pointer to the material assigned to this visual. If the
-      /// material is cloned at the time it is set to this visual, the cloned
-      /// material will be returned.
-      public: virtual MaterialPtr Material() const = 0;
-
-      /// \brief Enable or disable wireframe
-      /// \param[in] _show True to enable wireframe
-      public: virtual void SetWireframe(bool _show) = 0;
-
-      /// \brief Get whether wireframe is enabled for this visual.
-      /// \return True if wireframe is enabled for this visual.
-      public: virtual bool Wireframe() const = 0;
-
-      /// \brief Specify if this visual is visible
-      /// \param[in] _visible True if this visual should be made visible
-      public: virtual void SetVisible(bool _visible) = 0;
-
-      /// \brief Set visibility flags
-      /// \param[in] _flags Visibility flags
-      public: virtual void SetVisibilityFlags(uint32_t _flags) = 0;
-
-      /// \brief Get visibility flags
-      /// \return visibility flags
-      public: virtual uint32_t VisibilityFlags() const = 0;
-
-      /// \brief Add visibility flags
-      /// \param[in] _flags Visibility flags
-      public: virtual void AddVisibilityFlags(uint32_t _flags) = 0;
-
-      /// \brief Remove visibility flags
-      /// \param[in] _flags Visibility flags
-      public: virtual void RemoveVisibilityFlags(uint32_t _flags) = 0;
-
-      /// \brief Get the bounding box in world frame coordinates.
-      /// \return The axis aligned bounding box
-      public: virtual ignition::math::AxisAlignedBox BoundingBox() const = 0;
-
-      /// \brief Get the local bounding box of the visual.
-      /// \return The local bounding box
-      public: virtual ignition::math::AxisAlignedBox LocalBoundingBox()
-              const = 0;
-
-      /// \brief Clone the visual (and its children) with a new name.
-      /// \param[in] _name Name of the cloned Visual. Set this to an empty
-      /// string to auto-generate a unique name for the cloned visual.
-      /// \param[in] _newParent Parent of the cloned Visual. Set to nullptr if
-      /// the cloned visual should have no parent.
-      /// \return The visual. nullptr is returned if cloning failed.
-      public: virtual VisualPtr Clone(const std::string &_name,
-                  NodePtr _newParent) const = 0;
-    };
-    }
-  }
-}
-#endif
-=======
 #include <gz/rendering/Visual.hh>
-#include <ignition/rendering/config.hh>
->>>>>>> 5e77e7f9
+#include <ignition/rendering/config.hh>