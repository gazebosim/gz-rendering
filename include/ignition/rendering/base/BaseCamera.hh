/*
 * Copyright (C) 2015 Open Source Robotics Foundation
 *
 * Licensed under the Apache License, Version 2.0 (the "License");
 * you may not use this file except in compliance with the License.
 * You may obtain a copy of the License at
 *
 *     http://www.apache.org/licenses/LICENSE-2.0
 *
 * Unless required by applicable law or agreed to in writing, software
 * distributed under the License is distributed on an "AS IS" BASIS,
 * WITHOUT WARRANTIES OR CONDITIONS OF ANY KIND, either express or implied.
 * See the License for the specific language governing permissions and
 * limitations under the License.
 *
 */
#ifndef IGNITION_RENDERING_BASE_BASECAMERA_HH_
#define IGNITION_RENDERING_BASE_BASECAMERA_HH_

#include <string>

#include <ignition/math/Matrix3.hh>
#include <ignition/math/Pose3.hh>

#include <ignition/common/Event.hh>
#include <ignition/common/Console.hh>

#include "ignition/rendering/Camera.hh"
#include "ignition/rendering/Image.hh"
#include "ignition/rendering/RenderEngine.hh"
#include "ignition/rendering/Scene.hh"
#include "ignition/rendering/base/BaseRenderTarget.hh"

namespace ignition
{
  namespace rendering
  {
    template <class T>
    class IGNITION_VISIBLE BaseCamera :
      public virtual Camera,
      public virtual T
    {
      protected: BaseCamera();

      public: virtual ~BaseCamera();

      public: virtual unsigned int ImageWidth() const;

      public: virtual void SetImageWidth(const unsigned int _width);

      public: virtual unsigned int ImageHeight() const;

      public: virtual void SetImageHeight(const unsigned int _height);

      public: virtual PixelFormat ImageFormat() const;

      public: virtual unsigned int ImageMemorySize() const;

      public: virtual void SetImageFormat(PixelFormat _format);

      public: virtual math::Angle HFOV() const;

      public: virtual void SetHFOV(const math::Angle &_hfov);

      public: virtual double AspectRatio() const;

      public: virtual void SetAspectRatio(const double _ratio);

      public: virtual unsigned int AntiAliasing() const;

      public: virtual void SetAntiAliasing(const unsigned int _aa);

      public: virtual double FarClipPlane() const;

      public: virtual void SetFarClipPlane(const double _far);

      public: virtual double NearClipPlane() const;

      public: virtual void SetNearClipPlane(const double _near);

      public: virtual void PreRender();

      public: virtual void PostRender();

      public: virtual void Update();

      public: virtual Image CreateImage() const;

      public: virtual void Capture(Image &_image);

      public: virtual void Copy(Image &_image) const;

      public: virtual bool SaveFrame(const std::string &_name);

      public: virtual common::ConnectionPtr ConnectNewImageFrame(
                  Camera::NewFrameListener _listener);

      public: virtual RenderWindowPtr CreateRenderWindow();

      // Documentation inherited.
      public: virtual math::Matrix4d ProjectionMatrix() const;

      // Documentation inherited.
      public: virtual math::Matrix4d ViewMatrix() const;

      // Documentation inherited.
      public: virtual void SetTrackTarget(const NodePtr &_target,
                  const math::Vector3d &_offset, const bool _worldFrame);

      // Documentation inherited.
      public: virtual NodePtr TrackTarget() const;

      // Documentation inherited.
      public: virtual void SetTrackOffset(const math::Vector3d &_offset);

      // Documentation inherited.
      public: virtual math::Vector3d TrackOffset() const;

      // Documentation inherited.
      public: virtual void SetTrackOffset(const math::Vector3d &_offset) override;

      // Documentation inherited.
      public: virtual void SetTrackPGain(const double _pGain);

      // Documentation inherited.
      public: virtual double TrackPGain() const;

      // Documentation inherited.
      public: virtual void SetFollowTarget(const NodePtr &_target,
                  const math::Vector3d &_Offset, const bool _worldFrame);

      // Documentation inherited.
      public: virtual NodePtr FollowTarget() const;

      // Documentation inherited.
      public: virtual void SetFollowOffset(const math::Vector3d &_offset);

      // Documentation inherited.
      public: virtual math::Vector3d FollowOffset() const;

      // Documentation inherited.
      public: virtual void SetFollowOffset(const math::Vector3d &_offset) override;

      // Documentation inherited.
      public: virtual void SetFollowPGain(const double _pGain);

      // Documentation inherited.
      public: virtual double FollowPGain() const;

      protected: virtual void *CreateImageBuffer() const;

      protected: virtual void Load();

      protected: virtual void Reset();

      protected: virtual RenderTargetPtr RenderTarget() const = 0;

      protected: common::EventT<void(const void *, unsigned int, unsigned int,
                     unsigned int, const std::string &)> newFrameEvent;

      protected: ImagePtr imageBuffer;

      /// \brief Near clipping plane distance
      protected: double nearClip = 0.01;

      /// \brief Far clipping plane distance
      protected: double farClip = 1000.0;

      /// \brief Aspect ratio
      protected: double aspect = 1.3333333;

      /// \brief Horizontal camera field of view
      protected: math::Angle hfov;

      /// \brief Anti-aliasing
      protected: unsigned int antiAliasing = 0u;

      /// \brief Target node to track if camera tracking is on.
      protected: NodePtr trackNode;

      /// \brief Track point relative to taret in world frame.
      protected: bool trackWorldFrame = false;

      /// \brief Set camera to track a point offset in target node's local frame
      protected: math::Vector3d trackOffset;

      /// \brief P gain for tracking. Determines how fast the camera rotates
      /// to look at the target node. Valid range: [0-1]
      protected: double trackPGain = 1.0;

      /// \brief Target node to follow
      protected: NodePtr followNode;

      /// \brief Follow target in world frame.
      protected: bool followWorldFrame = false;

      /// \brief P gain for follow mode. Determines how fast the camera moves
      /// to follow the target node. Valid range: [0-1]
      protected: double followPGain = 1.0;

      /// \brief Offset distance between camera and target node being followed
      protected: math::Vector3d followOffset;
    };

    //////////////////////////////////////////////////
    template <class T>
    BaseCamera<T>::BaseCamera()
    {
    }

    //////////////////////////////////////////////////
    template <class T>
    BaseCamera<T>::~BaseCamera()
    {
    }

    //////////////////////////////////////////////////
    template <class T>
    unsigned int BaseCamera<T>::ImageWidth() const
    {
      return this->RenderTarget()->Width();
    }

    //////////////////////////////////////////////////
    template <class T>
    void BaseCamera<T>::SetImageWidth(const unsigned int _width)
    {
      this->RenderTarget()->SetWidth(_width);
    }

    //////////////////////////////////////////////////
    template <class T>
    unsigned int BaseCamera<T>::ImageHeight() const
    {
      return this->RenderTarget()->Height();
    }

    //////////////////////////////////////////////////
    template <class T>
    void BaseCamera<T>::SetImageHeight(const unsigned int _height)
    {
      this->RenderTarget()->SetHeight(_height);
    }

    //////////////////////////////////////////////////
    template <class T>
    unsigned int BaseCamera<T>::ImageMemorySize() const
    {
      PixelFormat format = this->ImageFormat();
      unsigned int width = this->ImageWidth();
      unsigned int height = this->ImageHeight();
      return PixelUtil::MemorySize(format, width, height);
    }

    //////////////////////////////////////////////////
    template <class T>
    PixelFormat BaseCamera<T>::ImageFormat() const
    {
      return this->RenderTarget()->Format();
    }

    //////////////////////////////////////////////////
    template <class T>
    void BaseCamera<T>::SetImageFormat(PixelFormat _format)
    {
      this->RenderTarget()->SetFormat(_format);
    }

    //////////////////////////////////////////////////
    template <class T>
    void BaseCamera<T>::PreRender()
    {
      T::PreRender();

      this->RenderTarget()->PreRender();

      // camera following
      if (this->followNode)
      {
        // tether camera fixed in world frame
        if (this->followWorldFrame)
        {
          math::Vector3d targetCamPos =
              this->followNode->WorldPosition() + this->followOffset;
          math::Vector3d pos = this->WorldPosition() +
              (targetCamPos - this->WorldPosition()) * this->followPGain;
          this->SetWorldPosition(pos);
        }
        // tether camera fixed in target's local frame
        else
        {
          math::Pose3d targetCamPose = math::Pose3d(this->followOffset,
              this->WorldRotation());
          targetCamPose += this->followNode->WorldPose();

          math::Vector3d pos = this->WorldPosition() +
              (targetCamPose.Pos() - this->WorldPosition()) * this->followPGain;
          this->SetWorldPosition(pos);
        }
      }

      // camera tracking
      if (this->trackNode)
      {
        math::Vector3d eye = this->WorldPosition();
        math::Pose3d targetPose = math::Pose3d(this->trackOffset,
            math::Quaterniond::Identity);
        if (this->trackWorldFrame)
        {
          targetPose.Pos() += this->trackNode->WorldPosition();
        }
        else
        {
          targetPose += this->trackNode->WorldPose();
        }

        math::Pose3d p =
            math::Matrix4d::LookAt(eye, targetPose.Pos()).Pose();

        math::Quaterniond q = p.Rot();
        // skip slerp if we don't need it
        if (!math::equal(this->trackPGain, 1.0))
        {
          q = math::Quaterniond::Slerp(
              this->trackPGain, this->WorldRotation(), p.Rot(), true);
        }
        this->SetWorldRotation(q);
      }
    }

    //////////////////////////////////////////////////
    template <class T>
    void BaseCamera<T>::PostRender()
    {
      // do nothing by default
    }

    //////////////////////////////////////////////////
    template <class T>
    Image BaseCamera<T>::CreateImage() const
    {
      PixelFormat format = this->ImageFormat();
      unsigned int width = this->ImageWidth();
      unsigned int height = this->ImageHeight();
      return Image(width, height, format);
    }

    //////////////////////////////////////////////////
    template <class T>
    void BaseCamera<T>::Update()
    {
      this->Scene()->PreRender();
      this->Render();
      this->PostRender();
    }

    //////////////////////////////////////////////////
    template <class T>
    void BaseCamera<T>::Capture(Image &_image)
    {
      this->Update();
      this->Copy(_image);
    }

    //////////////////////////////////////////////////
    template <class T>
    void BaseCamera<T>::Copy(Image &_image) const
    {
      this->RenderTarget()->Copy(_image);
    }

    //////////////////////////////////////////////////
    template <class T>
    bool BaseCamera<T>::SaveFrame(const std::string &/*_name*/)
    {
      return false;
    }

    //////////////////////////////////////////////////
    template <class T>
    common::ConnectionPtr BaseCamera<T>::ConnectNewImageFrame(
        Camera::NewFrameListener _listener)
    {
      return newFrameEvent.Connect(_listener);
    }

    //////////////////////////////////////////////////
    template <class T>
    void *BaseCamera<T>::CreateImageBuffer() const
    {
      // TODO: determine proper type
      unsigned int size = this->ImageMemorySize();
      return new unsigned char *[size];
    }

    //////////////////////////////////////////////////
    template <class T>
    void BaseCamera<T>::Load()
    {
      T::Load();
    }

    //////////////////////////////////////////////////
    template <class T>
    void BaseCamera<T>::Reset()
    {
      math::Angle fov;
      fov.Degree(60);
      this->SetImageWidth(1);
      this->SetImageHeight(1);
      this->SetImageFormat(PF_R8G8B8);
      this->SetAspectRatio(1.33333);
      this->SetAntiAliasing(0u);
      this->SetHFOV(fov);
      this->SetNearClipPlane(0.01);
      this->SetFarClipPlane(1000);
    }

    //////////////////////////////////////////////////
    template <class T>
    RenderWindowPtr BaseCamera<T>::CreateRenderWindow()
    {
      // Does nothing by default
      ignerr << "Render window not supported for render engine: " <<
          this->Scene()->Engine()->Name() << std::endl;
      return RenderWindowPtr();
    }

    //////////////////////////////////////////////////
    template <class T>
    math::Matrix4d BaseCamera<T>::ProjectionMatrix() const
    {
      // perspective projection
      double ratio = this->AspectRatio();
      double hfov = this->HFOV().Radian();
      double vfov =  2.0 * std::atan(std::tan(hfov / 2.0) / ratio);
      double f = 1.0;
      double near = this->NearClipPlane();
      double far = this->FarClipPlane();
      double top = near * std::tan(0.5*vfov) / f;
      double height = 2 * top;
      double width = ratio * height;
      double left = -0.5 * width;
      double right = left + width;
      double bottom = top - height;

      double invw = 1.0 / (right - left);
      double invh = 1.0 / (top - bottom);
      double invd = 1.0 / (far - near);
      double x = 2 * near * invw;
      double y = 2 * near * invh;
      double a = (right + left) * invw;
      double b = (top + bottom) * invh;
      double c = -(far + near) * invd;
      double d = -2 * far * near * invd;
      math::Matrix4d result;
      result(0, 0) = x;
      result(0, 2) = a;
      result(1, 1) = y;
      result(1, 2) = b;
      result(2, 2) = c;
      result(2, 3) = d;
      result(3, 2) = -1;

      // TODO
      // compute projection matrix for orthographic camera

      return result;
    }

    //////////////////////////////////////////////////
    template <class T>
    math::Matrix4d BaseCamera<T>::ViewMatrix() const
    {
      math::Matrix3d r(this->WorldPose().Rot());
      // transform from y up to z up
      math::Matrix3d tf(0, 0, -1,
                       -1, 0,  0,
                        0, 1,  0);
      r = r * tf;
      r.Transpose();
      math::Vector3d t = r  * this->WorldPose().Pos() * -1;
      math::Matrix4d result;
      result = r;
      result.Translate(t);
      result(3, 3) = 1.0;
      return result;
    }

    //////////////////////////////////////////////////
    template <class T>
    math::Angle BaseCamera<T>::HFOV() const
    {
      return this->hfov;
    }

    //////////////////////////////////////////////////
    template <class T>
    void BaseCamera<T>::SetHFOV(const math::Angle &_hfov)
    {
      this->hfov= _hfov;
    }

    //////////////////////////////////////////////////
    template <class T>
    double BaseCamera<T>::AspectRatio() const
    {
      return this->aspect;
    }

    //////////////////////////////////////////////////
    template <class T>
    void BaseCamera<T>::SetAspectRatio(const double _aspect)
    {
      this->aspect = _aspect;
    }

    //////////////////////////////////////////////////
    template <class T>
    unsigned int BaseCamera<T>::AntiAliasing() const
    {
      return this->antiAliasing;
    }

    //////////////////////////////////////////////////
    template <class T>
    void BaseCamera<T>::SetAntiAliasing(const unsigned int _aa)
    {
      this->antiAliasing = _aa;
    }

    //////////////////////////////////////////////////
    template <class T>
    double BaseCamera<T>::FarClipPlane() const
    {
      return this->farClip;
    }

    //////////////////////////////////////////////////
    template <class T>
    void BaseCamera<T>::SetFarClipPlane(const double _far)
    {
      this->farClip = _far;
    }

    //////////////////////////////////////////////////
    template <class T>
    double BaseCamera<T>::NearClipPlane() const
    {
      return this->nearClip;
    }

    //////////////////////////////////////////////////
    template <class T>
    void BaseCamera<T>::SetNearClipPlane(const double _near)
    {
      this->nearClip = _near;
    }

    //////////////////////////////////////////////////
    template <class T>
    void BaseCamera<T>::SetTrackTarget(const NodePtr &_target,
        const math::Vector3d &_offset, const bool _worldFrame)
    {
      this->trackNode = _target;
      this->trackWorldFrame = _worldFrame;
      this->trackOffset = _offset;
    }

    //////////////////////////////////////////////////
    template <class T>
    NodePtr BaseCamera<T>::TrackTarget() const
    {
      return this->trackNode;
    }

    //////////////////////////////////////////////////
    template <class T>
    void BaseCamera<T>::SetTrackOffset(const math::Vector3d &_offset)
    {
      this->trackOffset = _offset;
    }

    //////////////////////////////////////////////////
    template <class T>
    math::Vector3d BaseCamera<T>::TrackOffset() const
    {
      return this->trackOffset;
    }

    //////////////////////////////////////////////////
    template <class T>
    void BaseCamera<T>::SetTrackOffset(const math::Vector3d &_offset)
    {
      this->trackOffset = _offset;
    }

    //////////////////////////////////////////////////
    template <class T>
    void BaseCamera<T>::SetTrackPGain(const double _pGain)
    {
      this->trackPGain = math::clamp(_pGain, 0.0, 1.0);
    }

    //////////////////////////////////////////////////
    template <class T>
    double BaseCamera<T>::TrackPGain() const
    {
      return this->trackPGain;
    }

    //////////////////////////////////////////////////
    template <class T>
    void BaseCamera<T>::SetFollowTarget(const NodePtr &_target,
        const math::Vector3d &_offset, const bool _worldFrame)
    {
      this->followNode = _target;
      this->followWorldFrame = _worldFrame;
      this->followOffset = _offset;
    }

    //////////////////////////////////////////////////
    template <class T>
    NodePtr BaseCamera<T>::FollowTarget() const
    {
      return this->followNode;
    }

    //////////////////////////////////////////////////
    template <class T>
    void BaseCamera<T>::SetFollowOffset(const math::Vector3d &_offset)
    {
      this->followOffset = _offset;
    }

    //////////////////////////////////////////////////
    template <class T>
    math::Vector3d BaseCamera<T>::FollowOffset() const
    {
      return this->followOffset;
    }

<<<<<<< HEAD
=======
    //////////////////////////////////////////////////
    template <class T>
    void BaseCamera<T>::SetFollowOffset(const math::Vector3d &_offset)
    {
      this->followOffset = _offset;
    }

>>>>>>> 59f2c15b
    //////////////////////////////////////////////////
    template <class T>
    void BaseCamera<T>::SetFollowPGain(const double _pGain)
    {
      this->followPGain = math::clamp(_pGain, 0.0, 1.0);
    }

    //////////////////////////////////////////////////
    template <class T>
    double BaseCamera<T>::FollowPGain() const
    {
      return this->followPGain;
    }
  }
}
#endif<|MERGE_RESOLUTION|>--- conflicted
+++ resolved
@@ -111,9 +111,6 @@
       public: virtual NodePtr TrackTarget() const;
 
       // Documentation inherited.
-      public: virtual void SetTrackOffset(const math::Vector3d &_offset);
-
-      // Documentation inherited.
       public: virtual math::Vector3d TrackOffset() const;
 
       // Documentation inherited.
@@ -131,9 +128,6 @@
 
       // Documentation inherited.
       public: virtual NodePtr FollowTarget() const;
-
-      // Documentation inherited.
-      public: virtual void SetFollowOffset(const math::Vector3d &_offset);
 
       // Documentation inherited.
       public: virtual math::Vector3d FollowOffset() const;
@@ -576,13 +570,6 @@
 
     //////////////////////////////////////////////////
     template <class T>
-    void BaseCamera<T>::SetTrackOffset(const math::Vector3d &_offset)
-    {
-      this->trackOffset = _offset;
-    }
-
-    //////////////////////////////////////////////////
-    template <class T>
     math::Vector3d BaseCamera<T>::TrackOffset() const
     {
       return this->trackOffset;
@@ -628,28 +615,18 @@
 
     //////////////////////////////////////////////////
     template <class T>
+    math::Vector3d BaseCamera<T>::FollowOffset() const
+    {
+      return this->followOffset;
+    }
+
+    //////////////////////////////////////////////////
+    template <class T>
     void BaseCamera<T>::SetFollowOffset(const math::Vector3d &_offset)
     {
       this->followOffset = _offset;
     }
 
-    //////////////////////////////////////////////////
-    template <class T>
-    math::Vector3d BaseCamera<T>::FollowOffset() const
-    {
-      return this->followOffset;
-    }
-
-<<<<<<< HEAD
-=======
-    //////////////////////////////////////////////////
-    template <class T>
-    void BaseCamera<T>::SetFollowOffset(const math::Vector3d &_offset)
-    {
-      this->followOffset = _offset;
-    }
-
->>>>>>> 59f2c15b
     //////////////////////////////////////////////////
     template <class T>
     void BaseCamera<T>::SetFollowPGain(const double _pGain)
