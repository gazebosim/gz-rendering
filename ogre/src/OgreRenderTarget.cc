--- conflicted
+++ resolved
@@ -263,16 +263,9 @@
 //////////////////////////////////////////////////
 Ogre::RenderTarget *OgreRenderTexture::RenderTarget() const
 {
-<<<<<<< HEAD
-  if (ogreTexture == nullptr)
-  {
-    return nullptr;
-  }
-=======
   if (nullptr == this->ogreTexture)
     return nullptr;
 
->>>>>>> bea4d724
   return this->ogreTexture->getBuffer()->getRenderTarget();
 }
 
