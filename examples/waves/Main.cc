/*
 * Copyright (C) 2022 Open Source Robotics Foundation
 *
 * Licensed under the Apache License, Version 2.0 (the "License");
 * you may not use this file except in compliance with the License.
 * You may obtain a copy of the License at
 *
 *     http://www.apache.org/licenses/LICENSE-2.0
 *
 * Unless required by applicable law or agreed to in writing, software
 * distributed under the License is distributed on an "AS IS" BASIS,
 * WITHOUT WARRANTIES OR CONDITIONS OF ANY KIND, either express or implied.
 * See the License for the specific language governing permissions and
 * limitations under the License.
 *
 */

#if defined(__APPLE__)
  #include <OpenGL/gl.h>
  #include <GLUT/glut.h>
#else
  #include <GL/glew.h>
  #include <GL/glut.h>
  #if _WIN32
    #define NOMINMAX
    #include <windows.h>
    #include <GL/glu.h>
  #else
    #include <GL/gl.h>
  #endif
#endif

#include <iostream>
#include <vector>

#include <ignition/common/Console.hh>
#include <ignition/rendering.hh>

#include "example_config.hh"

#include "GlutWindow.hh"

using namespace ignition;
using namespace rendering;

const std::string vertexShaderGLSL330File = "GerstnerWaves_vs_330.glsl";
const std::string fragmentShaderGLSL330File = "GerstnerWaves_fs_330.glsl";

const std::string vertexShaderMetalFile = "GerstnerWaves_vs.metal";
const std::string fragmentShaderMetalFile = "GerstnerWaves_fs.metal";

const std::string RESOURCE_PATH =
    ignition::common::joinPaths(std::string(PROJECT_BINARY_PATH), "media");

//////////////////////////////////////////////////
void buildScene(ScenePtr _scene,
    const std::string &_engineName,
    const std::map<std::string, std::string>& _params)
{
  // initialize _scene
  _scene->SetAmbientLight(0.8, 0.8, 0.8);
  VisualPtr root = _scene->RootVisual();

  // enable sky
  _scene->SetSkyEnabled(true);

  // create directional light
  DirectionalLightPtr light0 = _scene->CreateDirectionalLight();
  light0->SetDirection(-0.5, 0.5, -1);
  light0->SetDiffuseColor(0.5, 0.5, 0.5);
  light0->SetSpecularColor(0.5, 0.5, 0.5);
  root->AddChild(light0);

  std::string vertexShaderFile;
  std::string fragmentShaderFile;

  if (_params.find("metal") != _params.end())
  {
    vertexShaderFile = vertexShaderMetalFile;
    fragmentShaderFile = fragmentShaderMetalFile;
  }
  else
  {
    vertexShaderFile = vertexShaderGLSL330File;
    fragmentShaderFile = fragmentShaderGLSL330File;
  }

  // create shader materials
  // path to look for vertex and fragment shader parameters
  std::string vertexShaderPath = ignition::common::joinPaths(
      RESOURCE_PATH, vertexShaderFile);

  std::string fragmentShaderPath = ignition::common::joinPaths(
      RESOURCE_PATH, fragmentShaderFile);

  // create shader material
  ignition::rendering::MaterialPtr shader = _scene->CreateMaterial();
  shader->SetVertexShader(vertexShaderPath);
  shader->SetFragmentShader(fragmentShaderPath);

<<<<<<< HEAD
  // create waves visual
=======
   // create waves visual
>>>>>>> 3bf25750
   VisualPtr waves = _scene->CreateVisual("waves");
   MeshDescriptor descriptor;
   descriptor.meshName = common::joinPaths(RESOURCE_PATH, "mesh.dae");
   common::MeshManager *meshManager = common::MeshManager::Instance();
   descriptor.mesh = meshManager->Load(descriptor.meshName);
   MeshPtr meshGeom = _scene->CreateMesh(descriptor);
   waves->AddGeometry(meshGeom);
   waves->SetLocalPosition(3, 0, 0);
   waves->SetLocalScale(1, 1, 1);
   waves->SetMaterial(shader);
   root->AddChild(waves);

  // create camera
  CameraPtr camera = _scene->CreateCamera("camera");
  camera->SetLocalPosition(0, 0.0, 3.5);
  camera->SetLocalRotation(0.0, 0.0, 0.0);
  camera->SetImageWidth(800);
  camera->SetImageHeight(600);
  camera->SetAntiAliasing(4);
  camera->SetAspectRatio(1.333);
  camera->SetHFOV(IGN_PI / 2);
  root->AddChild(camera);
}

//////////////////////////////////////////////////
CameraPtr createCamera(const std::string &_engineName,
    const std::map<std::string, std::string>& _params)
{
  // create and populate scene
  RenderEngine *engine = rendering::engine(_engineName, _params);
  if (!engine)
  {
    std::cout << "Engine '" << _engineName
              << "' is not supported" << std::endl;
    return CameraPtr();
  }
  ScenePtr scene = engine->CreateScene("scene");
  buildScene(scene, _engineName, _params);

  // return camera sensor
  SensorPtr sensor = scene->SensorByName("camera");
  return std::dynamic_pointer_cast<Camera>(sensor);
}

//////////////////////////////////////////////////
int main(int _argc, char** _argv)
{
  glutInit(&_argc, _argv);

  // Expose engine name to command line because we can't instantiate both
  // ogre and ogre2 at the same time
  std::string ogreEngineName("ogre");
  if (_argc > 1)
  {
    ogreEngineName = _argv[1];
  }

  GraphicsAPI graphicsApi = GraphicsAPI::OPENGL;
  if (_argc > 2)
  {
    graphicsApi = GraphicsAPIUtils::Set(std::string(_argv[2]));
  }

  common::Console::SetVerbosity(4);
  std::vector<std::string> engineNames;
  std::vector<CameraPtr> cameras;

  engineNames.push_back(ogreEngineName);

  for (auto engineName : engineNames)
  {
    try
    {
      std::map<std::string, std::string> params;
      if (engineName.compare("ogre2") == 0)
      {
         if (graphicsApi == GraphicsAPI::METAL)
         {
          params["metal"] = "1";
         }
      }
      else
      {
        // todo(anyone) Passing textures to custom shaders is currently
        // only available in ogre2
        engineName = "ogre2";
        ignerr << "Only ogre2 engine is supported. Switching to use ogre2."
               << std::endl;
      }

      CameraPtr camera = createCamera(engineName, params);
      if (camera)
      {
        cameras.push_back(camera);
      }
    }
    catch (...)
    {
      std::cerr << "Error starting up: " << engineName << std::endl;
    }
  }

  run(cameras);
  return 0;
}<|MERGE_RESOLUTION|>--- conflicted
+++ resolved
@@ -98,11 +98,7 @@
   shader->SetVertexShader(vertexShaderPath);
   shader->SetFragmentShader(fragmentShaderPath);
 
-<<<<<<< HEAD
-  // create waves visual
-=======
    // create waves visual
->>>>>>> 3bf25750
    VisualPtr waves = _scene->CreateVisual("waves");
    MeshDescriptor descriptor;
    descriptor.meshName = common::joinPaths(RESOURCE_PATH, "mesh.dae");
