/*
 * Copyright (C) 2015 Open Source Robotics Foundation
 *
 * Licensed under the Apache License, Version 2.0 (the "License");
 * you may not use this file except in compliance with the License.
 * You may obtain a copy of the License at
 *
 *     http://www.apache.org/licenses/LICENSE-2.0
 *
 * Unless required by applicable law or agreed to in writing, software
 * distributed under the License is distributed on an "AS IS" BASIS,
 * WITHOUT WARRANTIES OR CONDITIONS OF ANY KIND, either express or implied.
 * See the License for the specific language governing permissions and
 * limitations under the License.
 *
 */
#ifndef IGNITION_RENDERING_BASE_BASESCENE_HH_
#define IGNITION_RENDERING_BASE_BASESCENE_HH_

#include <array>
#include <set>
#include <string>

#include <ignition/common/Console.hh>
#include <ignition/common/SuppressWarning.hh>

#include "ignition/rendering/RenderEngine.hh"
#include "ignition/rendering/Scene.hh"
#include "ignition/rendering/base/BaseRenderTypes.hh"

namespace ignition
{
  namespace rendering
  {
    inline namespace IGNITION_RENDERING_VERSION_NAMESPACE {
    //
    class IGNITION_RENDERING_VISIBLE BaseScene :
      IGN_COMMON_WARN_IGNORE__DLL_INTERFACE_MISSING
      public std::enable_shared_from_this<BaseScene>,
      IGN_COMMON_WARN_RESUME__DLL_INTERFACE_MISSING
      public virtual Scene
    {
      protected: BaseScene(unsigned int _id, const std::string &_name);

      public: virtual ~BaseScene();

      public: virtual void Load() override;

      public: virtual void Init() override;

      public: virtual void Fini() override;

      public: virtual bool IsLoaded() const;

      public: virtual bool IsInitialized() const override;

      public: virtual unsigned int Id() const override;

      public: virtual std::string Name() const override;

      public: virtual void IGN_DEPRECATED(4)
        SetSimTime(const common::Time &_time) override;

      public: virtual common::Time IGN_DEPRECATED(4) SimTime() const override;

      public: virtual std::chrono::steady_clock::duration Time()
        const override;

      public: virtual void SetTime(
        const std::chrono::steady_clock::duration &_time) override;

      public: virtual void SetAmbientLight(double _r, double _g, double _b,
                  double _a = 1.0) override;

      public: virtual void SetAmbientLight(const math::Color &_color)
                      override = 0;

      public: virtual math::Color BackgroundColor() const override;

      public: virtual void SetBackgroundColor(double _r, double _g, double _b,
                  double _a = 1.0) override;

      public: virtual void SetBackgroundColor(const math::Color &_color)
                      override;

      // Documentation inherited.
      public: virtual bool IsGradientBackgroundColor() const override;

      // Documentation inherited.
      public: virtual std::array<math::Color, 4> GradientBackgroundColor()
                  const override;

      // Documentation inherited.
      public: virtual void SetGradientBackgroundColor(
                  const std::array<math::Color, 4> &_colors) override;

      // Documentation inherited.
      public: virtual void RemoveGradientBackgroundColor() override;

      // Documentation inherited.
      public: virtual MaterialPtr BackgroundMaterial() const override;

      // Documentation inherited.
      public: virtual void SetBackgroundMaterial(MaterialPtr _material)
          override;

      public: virtual unsigned int NodeCount() const override;

      public: virtual bool HasNode(ConstNodePtr _node) const override;

      public: virtual bool HasNodeId(unsigned int _id) const override;

      public: virtual bool HasNodeName(const std::string &_name) const override;

      public: virtual NodePtr NodeById(unsigned int _id) const override;

      public: virtual NodePtr NodeByName(const std::string &_name) const
                      override;

      public: virtual NodePtr NodeByIndex(unsigned int _index) const override;

      // Documentation inherited.
      public: virtual void DestroyNode(NodePtr _node, bool _recursive = false)
                      override;

      public: virtual void DestroyNodeById(unsigned int _id) override;

      public: virtual void DestroyNodeByName(const std::string &_name) override;

      public: virtual void DestroyNodeByIndex(unsigned int _index) override;

      public: virtual void DestroyNodes() override;

      public: virtual unsigned int LightCount() const override;

      public: virtual bool HasLight(ConstLightPtr _light) const override;

      public: virtual bool HasLightId(unsigned int _id) const override;

      public: virtual bool HasLightName(const std::string &_name) const
                      override;

      public: virtual LightPtr LightById(unsigned int _id) const override;

      public: virtual LightPtr LightByName(const std::string &_name) const
                      override;

      public: virtual LightPtr LightByIndex(unsigned int _index) const override;

      // Documentation inherited.
      public: virtual void DestroyLight(LightPtr _light,
          bool _recursive = false) override;

      public: virtual void DestroyLightById(unsigned int _id) override;

      public: virtual void DestroyLightByName(const std::string &_name)
                      override;

      public: virtual void DestroyLightByIndex(unsigned int _index) override;

      public: virtual void DestroyLights() override;

      public: virtual unsigned int SensorCount() const override;

      public: virtual bool HasSensor(ConstSensorPtr _sensor) const override;

      public: virtual bool HasSensorId(unsigned int _id) const override;

      public: virtual bool HasSensorName(const std::string &_name) const
                      override;

      public: virtual SensorPtr SensorById(unsigned int _id) const override;

      public: virtual SensorPtr SensorByName(const std::string &_name) const
                      override;

      public: virtual SensorPtr SensorByIndex(unsigned int _index) const
                      override;

      // Documentation inherited.
      public: virtual void DestroySensor(SensorPtr _sensor,
          bool _recursive = false) override;

      public: virtual void DestroySensorById(unsigned int _id) override;

      public: virtual void DestroySensorByName(const std::string &_name)
                      override;

      public: virtual void DestroySensorByIndex(unsigned int _index) override;

      public: virtual void DestroySensors() override;

      public: virtual unsigned int VisualCount() const override;

      public: virtual bool HasVisual(ConstVisualPtr _visual) const override;

      public: virtual bool HasVisualId(unsigned int _id) const override;

      public: virtual bool HasVisualName(const std::string &_name) const
                      override;

      public: virtual VisualPtr VisualById(unsigned int _id) const override;

      public: virtual VisualPtr VisualByName(const std::string &_name) const
                      override;

      public: virtual VisualPtr VisualByIndex(unsigned int _index) const
                      override;

      // Documentation inherited
      public: virtual VisualPtr VisualAt(const CameraPtr &_camera,
                          const ignition::math::Vector2i &_mousePos) override;

      // Documentation inherited.
      public: virtual void DestroyVisual(VisualPtr _visual,
          bool _recursive = false) override;

      public: virtual void DestroyVisualById(unsigned int _id) override;

      public: virtual void DestroyVisualByName(const std::string &_name)
                      override;

      public: virtual void DestroyVisualByIndex(unsigned int _index) override;

      public: virtual void DestroyVisuals() override;

      public: virtual bool MaterialRegistered(const std::string &_name) const
                      override;

      public: virtual MaterialPtr Material(const std::string &_name) const
                      override;

      public: virtual void RegisterMaterial(const std::string &_name,
                  MaterialPtr _material) override;

      public: virtual void UnregisterMaterial(const std::string &_name)
                      override;

      public: virtual void UnregisterMaterials() override;

      // Documentation inherited
      public: virtual void DestroyMaterial(MaterialPtr _material) override;

      // Documentation inherited
      public: virtual void DestroyMaterials() override;

      public: virtual DirectionalLightPtr CreateDirectionalLight() override;

      public: virtual DirectionalLightPtr CreateDirectionalLight(
                  unsigned int _id) override;

      public: virtual DirectionalLightPtr CreateDirectionalLight(
                  const std::string &_name) override;

      public: virtual DirectionalLightPtr CreateDirectionalLight(
                  unsigned int _id, const std::string &_name) override;

      public: virtual PointLightPtr CreatePointLight() override;

      public: virtual PointLightPtr CreatePointLight(unsigned int _id) override;

      public: virtual PointLightPtr CreatePointLight(const std::string &_name)
                      override;

      public: virtual PointLightPtr CreatePointLight(unsigned int _id,
                  const std::string &_name) override;

      /// \brief Implementation for creating CoM visual.
      /// \param[in] _id Unique id
      /// \param[in] _name Name of CoM visual
      /// \return Pointer to a CoM visual object
      protected: virtual COMVisualPtr CreateCOMVisualImpl(unsigned int _id,
                     const std::string &_name) = 0;

      /// \brief Implementation for creating Inertia visual.
      /// \param[in] _id Unique id
      /// \param[in] _name Name of inertia visual
      /// \return Pointer to a inertia visual object
      protected: virtual InertiaVisualPtr CreateInertiaVisualImpl(
                     unsigned int _id, const std::string &_name) = 0;

      /// \brief Implementation for creating Joint visual.
      /// \param[in] _id Unique id
      /// \param[in] _name Name of Joint visual
      /// \return Pointer to a joint visual object
      protected: virtual JointVisualPtr CreateJointVisualImpl(unsigned int _id,
                     const std::string &_name) = 0;

      /// \brief Implementation for creating Light visual.
      /// \param[in] _id Unique id
      /// \param[in] _name Name of light visual
      /// \return Pointer to a light visual object
      protected: virtual LightVisualPtr CreateLightVisualImpl(unsigned int _id,
                     const std::string &_name) = 0;

      public: virtual SpotLightPtr CreateSpotLight() override;

      public: virtual SpotLightPtr CreateSpotLight(unsigned int _id) override;

      public: virtual SpotLightPtr CreateSpotLight(const std::string &_name)
                      override;

      public: virtual SpotLightPtr CreateSpotLight(unsigned int _id,
                  const std::string &_name) override;

      public: virtual CameraPtr CreateCamera() override;

      public: virtual CameraPtr CreateCamera(unsigned int _id) override;

      public: virtual CameraPtr CreateCamera(const std::string &_name) override;

      public: virtual CameraPtr CreateCamera(unsigned int _id,
                  const std::string &_name) override;

      public: virtual DepthCameraPtr CreateDepthCamera() override;

      public: virtual DepthCameraPtr CreateDepthCamera(const unsigned int _id)
                      override;

      public: virtual DepthCameraPtr CreateDepthCamera(
                  const std::string &_name) override;

      public: virtual DepthCameraPtr CreateDepthCamera(const unsigned int _id,
                  const std::string &_name) override;

      // Documentation inherited.
      public: virtual ThermalCameraPtr CreateThermalCamera() override;

      // Documentation inherited.
      public: virtual ThermalCameraPtr CreateThermalCamera(
                  const unsigned int _id) override;

      // Documentation inherited.
      public: virtual ThermalCameraPtr CreateThermalCamera(
                  const std::string &_name) override;

      // Documentation inherited.
      public: virtual ThermalCameraPtr CreateThermalCamera(
                  const unsigned int _id, const std::string &_name) override;

      // Documentation inherited.
<<<<<<< HEAD
      public: virtual BoundingBoxCameraPtr CreateBoundingBoxCamera() override;

      // Documentation inherited.
      public: virtual BoundingBoxCameraPtr CreateBoundingBoxCamera(
        const unsigned int _id) override;

      // Documentation inherited.
      public: virtual BoundingBoxCameraPtr CreateBoundingBoxCamera(
        const std::string &_name) override;

      // Documentation inherited.
      public: virtual BoundingBoxCameraPtr CreateBoundingBoxCamera(
=======
      public: virtual SegmentationCameraPtr CreateSegmentationCamera() override;

      // Documentation inherited.
      public: virtual SegmentationCameraPtr CreateSegmentationCamera(
        const unsigned int _id) override;

      // Documentation inherited.
      public: virtual SegmentationCameraPtr CreateSegmentationCamera(
        const std::string &_name) override;

      // Documentation inherited.
      public: virtual SegmentationCameraPtr CreateSegmentationCamera(
>>>>>>> 8e7c8763
        const unsigned int _id, const std::string &_name) override;

      // Documentation inherited.
      public: virtual GpuRaysPtr CreateGpuRays() override;

      // Documentation inherited.
      public: virtual GpuRaysPtr CreateGpuRays(const unsigned int _id) override;

      // Documentation inherited.
      public: virtual GpuRaysPtr CreateGpuRays(
                  const std::string &_name) override;

      // Documentation inherited.
      public: virtual GpuRaysPtr CreateGpuRays(const unsigned int _id,
                  const std::string &_name) override;

      public: virtual VisualPtr CreateVisual() override;

      public: virtual VisualPtr CreateVisual(unsigned int _id) override;

      public: virtual VisualPtr CreateVisual(const std::string &_name) override;

      public: virtual VisualPtr CreateVisual(unsigned int _id,
                  const std::string &_name) override;

      public: virtual ArrowVisualPtr CreateArrowVisual() override;

      public: virtual ArrowVisualPtr CreateArrowVisual(unsigned int _id)
                      override;

      public: virtual ArrowVisualPtr CreateArrowVisual(
                  const std::string &_name) override;

      public: virtual ArrowVisualPtr CreateArrowVisual(unsigned int _id,
                  const std::string &_name) override;

      public: virtual AxisVisualPtr CreateAxisVisual() override;

      public: virtual AxisVisualPtr CreateAxisVisual(unsigned int _id) override;

      public: virtual AxisVisualPtr CreateAxisVisual(const std::string &_name)
                      override;

      public: virtual AxisVisualPtr CreateAxisVisual(unsigned int _id,
                  const std::string &_name) override;

      // Documentation inherited
      public: virtual COMVisualPtr CreateCOMVisual() override;

      // Documentation inherited
      public: virtual COMVisualPtr CreateCOMVisual(unsigned int _id)
                      override;

      // Documentation inherited
      public: virtual COMVisualPtr CreateCOMVisual(const std::string &_name)
                      override;

      // Documentation inherited
      public: virtual COMVisualPtr CreateCOMVisual(unsigned int _id,
                  const std::string &_name) override;

      public: virtual InertiaVisualPtr CreateInertiaVisual() override;

      // Documentation inherited
      public: virtual InertiaVisualPtr CreateInertiaVisual(unsigned int _id)
                      override;

      // Documentation inherited
      public: virtual InertiaVisualPtr CreateInertiaVisual(
                  const std::string &_name) override;

      // Documentation inherited
      public: virtual InertiaVisualPtr CreateInertiaVisual(unsigned int _id,
                  const std::string &_name) override;

      // Documentation inherited
      public: virtual JointVisualPtr CreateJointVisual() override;

      // Documentation inherited
      public: virtual JointVisualPtr CreateJointVisual(unsigned int _id)
                      override;

      // Documentation inherited
      public: virtual JointVisualPtr CreateJointVisual(
                  const std::string &_name) override;

      // Documentation inherited
      public: virtual JointVisualPtr CreateJointVisual(unsigned int _id,
                  const std::string &_name) override;

      // Documentation inherited
      public: virtual LightVisualPtr CreateLightVisual() override;

      // Documentation inherited
      public: virtual LightVisualPtr CreateLightVisual(unsigned int _id)
                      override;

      // Documentation inherited
      public: virtual LightVisualPtr CreateLightVisual(const std::string &_name)
                      override;

      // Documentation inherited
      public: virtual LightVisualPtr CreateLightVisual(unsigned int _id,
                  const std::string &_name) override;

      // Documentation inherited
      public: virtual GizmoVisualPtr CreateGizmoVisual() override;

      // Documentation inherited
      public: virtual GizmoVisualPtr CreateGizmoVisual(unsigned int _id)
                      override;

      // Documentation inherited
      public: virtual GizmoVisualPtr CreateGizmoVisual(const std::string &_name)
                      override;

      // Documentation inherited
      public: virtual GizmoVisualPtr CreateGizmoVisual(unsigned int _id,
                  const std::string &_name) override;


      public: virtual GeometryPtr CreateBox() override;

      public: virtual GeometryPtr CreateCone() override;

      public: virtual GeometryPtr CreateCylinder() override;

      public: virtual GeometryPtr CreatePlane() override;

      public: virtual GeometryPtr CreateSphere() override;

      public: virtual MeshPtr CreateMesh(const std::string &_meshName) override;

      public: virtual MeshPtr CreateMesh(const common::Mesh *_mesh) override;

      public: virtual MeshPtr CreateMesh(const MeshDescriptor &_desc) override;

      // Documentation inherited.
      public: virtual CapsulePtr CreateCapsule() override;

      // Documentation inherited.
      public: virtual GridPtr CreateGrid() override;

      // Documentation inherited.
      public: virtual MarkerPtr CreateMarker() override;

      // Documentation inherited.
      public: virtual LidarVisualPtr CreateLidarVisual() override;

      // Documentation inherited.
      public: virtual LidarVisualPtr CreateLidarVisual(
                                            unsigned int _id) override;

      // Documentation inherited.
      public: virtual LidarVisualPtr CreateLidarVisual(
                                            const std::string &_name) override;

      // Documentation inherited.
      public: virtual LidarVisualPtr CreateLidarVisual(unsigned int _id,
                                            const std::string &_name) override;

      // Documentation inherited.
      public: virtual HeightmapPtr CreateHeightmap(
          const HeightmapDescriptor &_desc) override;

      // Documentation inherited.
      public: virtual WireBoxPtr CreateWireBox() override;

      // Documentation inherited.
      public: virtual TextPtr CreateText() override;

      public: virtual MaterialPtr CreateMaterial(const std::string &_name = "")
                      override;

      public: virtual MaterialPtr CreateMaterial(
                  const common::Material &_material) override;

      public: virtual RenderTexturePtr CreateRenderTexture() override;

      // Documentation inherited.
      public: virtual RenderWindowPtr CreateRenderWindow() override;

      public: virtual RayQueryPtr CreateRayQuery() override;

      // Documentation inherited.
      public: virtual ParticleEmitterPtr CreateParticleEmitter() override;

      // Documentation inherited.
      public: virtual ParticleEmitterPtr CreateParticleEmitter(unsigned int _id)
                      override;

      // Documentation inherited.
      public: virtual ParticleEmitterPtr CreateParticleEmitter(
                  const std::string &_name) override;

      // Documentation inherited.
      public: virtual ParticleEmitterPtr CreateParticleEmitter(
                  unsigned int _id, const std::string &_name) override;

      // Documentation inherited.
      public: virtual void SetSkyEnabled(bool _enabled) override;

      // Documentation inherited.
      public: virtual bool SkyEnabled() const override;

      public: virtual void PreRender() override;

      public: virtual void Clear() override;

      public: virtual void Destroy() override;

      // Documentation inherited.
      public: virtual void PostRender() override;

      // Documentation inherited.
      public: virtual void SetCameraPassCountPerGpuFlush(
            uint8_t _numPass) override;

      // Documentation inherited.
      public: virtual uint8_t CameraPassCountPerGpuFlush() const override;

      // Documentation inherited.
      public: virtual bool LegacyAutoGpuFlush() const override;

      protected: virtual unsigned int CreateObjectId();

      protected: virtual std::string CreateObjectName(unsigned int _id,
                  const std::string &_prefix);

      protected: virtual bool RegisterLight(LightPtr _light);

      protected: virtual bool RegisterSensor(SensorPtr _vensor);

      protected: virtual bool RegisterVisual(VisualPtr _visual);

      protected: virtual DirectionalLightPtr CreateDirectionalLightImpl(
                  unsigned int _id, const std::string &_name) = 0;

      protected: virtual PointLightPtr CreatePointLightImpl(unsigned int _id,
                     const std::string &_name) = 0;

      protected: virtual SpotLightPtr CreateSpotLightImpl(unsigned int _id,
                     const std::string &_name) = 0;

      protected: virtual CameraPtr CreateCameraImpl(unsigned int _id,
                     const std::string &_name) = 0;

      protected: virtual DepthCameraPtr CreateDepthCameraImpl(unsigned int _id,
                     const std::string &_name) = 0;

      /// \brief Implementation for creating a thermal camera.
      /// \param[in] _id Unique id
      /// \param[in] _name Name of thermal camera
      protected: virtual ThermalCameraPtr CreateThermalCameraImpl(
                     unsigned int _id, const std::string &_name)
                 {
                   // The following two lines will avoid doxygen warnings
                   (void)_id;
                   (void)_name;
                   ignerr << "Thermal camera not supported by: "
                          << this->Engine()->Name() << std::endl;
                   return ThermalCameraPtr();
                 }

<<<<<<< HEAD
      /// \brief Implementation for creating a BoundingBox camera.
      /// \param[in] _id Unique id
      /// \param[in] _name Name of BoundingBox camera
      /// \return Pointer to BoundingBox camera
      protected: virtual BoundingBoxCameraPtr CreateBoundingBoxCameraImpl(
                     unsigned int _id, const std::string &_name)
=======
      /// \brief Implementation for creating a segmentation camera.
      /// \param[in] _id Unique id
      /// \param[in] _name Name of segmentation camera
      /// \return Pointer to segmentation camera
      protected: virtual SegmentationCameraPtr CreateSegmentationCameraImpl(
                     unsigned int _id,
                     const std::string &_name)
>>>>>>> 8e7c8763
                 {
                   // The following two lines will avoid doxygen warnings
                   (void)_id;
                   (void)_name;
<<<<<<< HEAD
                   ignerr << "BoundingBox camera not supported by: "
                          << this->Engine()->Name() << std::endl;
                   return BoundingBoxCameraPtr();
=======
                   ignerr << "Segmentation camera not supported by: "
                          << this->Engine()->Name() << std::endl;
                   return SegmentationCameraPtr();
>>>>>>> 8e7c8763
                 }

      /// \brief Implementation for creating GpuRays sensor.
      /// \param[in] _id Unique id
      /// \param[in] _name Name of GpuRays sensor
      protected: virtual GpuRaysPtr CreateGpuRaysImpl(unsigned int _id,
                     const std::string & _name)
                 {
                   (void)_id;
                   (void)_name;
                   ignerr << "GpuRays not supported by: "
                          << this->Engine()->Name() << std::endl;
                   return GpuRaysPtr();
                 }

      protected: virtual VisualPtr CreateVisualImpl(unsigned int _id,
                     const std::string &_name) = 0;

      protected: virtual ArrowVisualPtr CreateArrowVisualImpl(unsigned int _id,
                     const std::string &_name) = 0;

      protected: virtual AxisVisualPtr CreateAxisVisualImpl(unsigned int _id,
                     const std::string &_name) = 0;

      /// \brief Implementation for creating a GizmoVisual.
      /// \param[in] _id Unique id
      /// \param[in] _name Name of GizmoVisual
      protected: virtual GizmoVisualPtr CreateGizmoVisualImpl(unsigned int _id,
                     const std::string &_name)
                 {
                   (void)_id;
                   (void)_name;
                   ignerr << "GizmoVisual not supported by: "
                          << this->Engine()->Name() << std::endl;
                   return GizmoVisualPtr();
                 }

      protected: virtual GeometryPtr CreateBoxImpl(unsigned int _id,
                     const std::string &_name) = 0;

      protected: virtual GeometryPtr CreateConeImpl(unsigned int _id,
                     const std::string &_name) = 0;

      protected: virtual GeometryPtr CreateCylinderImpl(unsigned int _id,
                     const std::string &_name) = 0;

      protected: virtual GeometryPtr CreatePlaneImpl(unsigned int _id,
                     const std::string &_name) = 0;

      protected: virtual GeometryPtr CreateSphereImpl(unsigned int _id,
                     const std::string &_name) = 0;

      protected: virtual MeshPtr CreateMeshImpl(unsigned int _id,
                     const std::string &_name,
                     const MeshDescriptor &_desc) = 0;

      /// \brief Implementation for creating a capsule geometry object
      /// \param[in] _id unique object id.
      /// \param[in] _name unique object name.
      /// \return Pointer to a capsule geometry object
      protected: virtual CapsulePtr CreateCapsuleImpl(unsigned int _id,
                     const std::string &_name) = 0;

      /// \brief Implementation for creating a grid geometry object
      /// \param[in] _id unique object id.
      /// \param[in] _name unique object name.
      /// \return Pointer to a grid geometry object
      protected: virtual GridPtr CreateGridImpl(unsigned int _id,
                     const std::string &_name) = 0;

      /// \brief Implementation for creating a marker geometry object
      /// \param[in] _id unique object id.
      /// \param[in] _name unique object name.
      /// \return Pointer to a marker geometry object
      protected: virtual MarkerPtr CreateMarkerImpl(unsigned int _id,
                     const std::string &_name) = 0;

      /// \brief Implementation for creating a lidar visual
      /// \param[in] _id unique object id.
      /// \param[in] _name unique object name.
      /// \return Pointer to a lidar visual
      protected: virtual LidarVisualPtr CreateLidarVisualImpl(unsigned int _id,
                     const std::string &_name) = 0;

      /// \brief Implementation for creating a heightmap geometry
      /// \param[in] _id Unique object id.
      /// \param[in] _name Unique object name.
      /// \param[in] _desc Heightmap descriptor.
      /// \return Pointer to a heightmap geometry.
      protected: virtual HeightmapPtr CreateHeightmapImpl(unsigned int _id,
                     const std::string &_name,
                     const HeightmapDescriptor &_desc) = 0;

      /// \brief Implementation for creating a wire box geometry
      /// \param[in] _id unique object id.
      /// \param[in] _name unique object name.
      /// \return Pointer to a wire box geometry object
      protected: virtual WireBoxPtr CreateWireBoxImpl(unsigned int _id,
                     const std::string &_name) = 0;

      /// \brief Implementation for creating a text's geometry object
      /// \param[in] _id unique object id.
      /// \param[in] _name unique object name.
      /// \return Pointer to a text geometry object
      protected: virtual TextPtr CreateTextImpl(unsigned int _id,
                     const std::string &_name);

      protected: virtual MaterialPtr CreateMaterialImpl(unsigned int _id,
                     const std::string &_name) = 0;

      protected: virtual RenderTexturePtr CreateRenderTextureImpl(
                     unsigned int _id, const std::string &_name) = 0;

      /// \brief Render engine specific implementation for creating a render
      /// window
      /// \param[in] _id unique object id
      /// \param[in] _name object name
      /// \return  Pointer to the created render window.
      protected: virtual RenderWindowPtr CreateRenderWindowImpl(
                     unsigned int _id, const std::string &_name) = 0;

      protected: virtual RayQueryPtr CreateRayQueryImpl(
                     unsigned int _id, const std::string &_name) = 0;

      /// \brief Implementation for creating a ParticleEmitter.
      /// \param[in] _id Unique id.
      /// \param[in] _name Name of ParticleEmitter.
      /// \return Pointer to the created particle emitter.
      protected: virtual ParticleEmitterPtr CreateParticleEmitterImpl(
                     unsigned int _id, const std::string &_name)
                 {
                   (void)_id;
                   (void)_name;
                   ignerr << "ParticleEmitter not supported by: "
                          << this->Engine()->Name() << std::endl;
                   return ParticleEmitterPtr();
                 }

      protected: virtual LightStorePtr Lights() const = 0;

      protected: virtual SensorStorePtr Sensors() const = 0;

      protected: virtual VisualStorePtr Visuals() const = 0;

      protected: virtual MaterialMapPtr Materials() const = 0;

      protected: virtual bool LoadImpl() = 0;

      protected: virtual bool InitImpl() = 0;

      private: virtual void CreateNodeStore();

      private: virtual void CreateMaterials();

      /// \brief Helper function to recursively destory nodes while checking
      /// for loops.
      /// \param[in] _node Node to be destroyed
      /// \param[in] _nodeId Holds all node ids that have been visited in the
      /// tree during the destroy process. Used for loop detection.
      private: void DestroyNodeRecursive(NodePtr _node,
          std::set<unsigned int> &_nodeIds);

      protected: unsigned int id;

      IGN_COMMON_WARN_IGNORE__DLL_INTERFACE_MISSING
      protected: std::string name;
      IGN_COMMON_WARN_RESUME__DLL_INTERFACE_MISSING

      protected: common::Time IGN_DEPRECATED(4) simTime;

      protected: std::chrono::steady_clock::duration time =
        std::chrono::steady_clock::duration::zero();

      protected: bool loaded;

      protected: bool initialized;

      /// \brief Scene background color. Default should be black.
      protected: math::Color backgroundColor;

      /// \brief The four corners of the gradient background color.
      /// Next is the description of how to interpret each value of the array:
      /// 0: Top left corner color.
      /// 1: Bottom left corner color.
      /// 2: Top right corner color.
      /// 3: Bottom right corner color.
      /// Default should be black.
      protected: std::array<math::Color, 4> gradientBackgroundColor;

      /// \brief Whether the scene has a gradient background.
      protected: bool isGradientBackgroundColor = false;

      /// \brief Scene background material.
      protected: MaterialPtr backgroundMaterial;

      private: unsigned int nextObjectId;

      IGN_COMMON_WARN_IGNORE__DLL_INTERFACE_MISSING
      private: NodeStorePtr nodes;
      IGN_COMMON_WARN_RESUME__DLL_INTERFACE_MISSING
    };
    }
  }
}
#endif<|MERGE_RESOLUTION|>--- conflicted
+++ resolved
@@ -339,7 +339,6 @@
                   const unsigned int _id, const std::string &_name) override;
 
       // Documentation inherited.
-<<<<<<< HEAD
       public: virtual BoundingBoxCameraPtr CreateBoundingBoxCamera() override;
 
       // Documentation inherited.
@@ -352,7 +351,9 @@
 
       // Documentation inherited.
       public: virtual BoundingBoxCameraPtr CreateBoundingBoxCamera(
-=======
+        const unsigned int _id, const std::string &_name) override;
+
+      // Documentation inherited.
       public: virtual SegmentationCameraPtr CreateSegmentationCamera() override;
 
       // Documentation inherited.
@@ -365,7 +366,6 @@
 
       // Documentation inherited.
       public: virtual SegmentationCameraPtr CreateSegmentationCamera(
->>>>>>> 8e7c8763
         const unsigned int _id, const std::string &_name) override;
 
       // Documentation inherited.
@@ -630,14 +630,21 @@
                    return ThermalCameraPtr();
                  }
 
-<<<<<<< HEAD
       /// \brief Implementation for creating a BoundingBox camera.
       /// \param[in] _id Unique id
       /// \param[in] _name Name of BoundingBox camera
       /// \return Pointer to BoundingBox camera
       protected: virtual BoundingBoxCameraPtr CreateBoundingBoxCameraImpl(
                      unsigned int _id, const std::string &_name)
-=======
+                  {
+                    // The following two lines will avoid doxygen warnings
+                    (void)_id;
+                    (void)_name;
+
+                    ignerr << "BoundingBox camera not supported by: "
+                          << this->Engine()->Name() << std::endl;
+                    return BoundingBoxCameraPtr();
+                  }
       /// \brief Implementation for creating a segmentation camera.
       /// \param[in] _id Unique id
       /// \param[in] _name Name of segmentation camera
@@ -645,20 +652,14 @@
       protected: virtual SegmentationCameraPtr CreateSegmentationCameraImpl(
                      unsigned int _id,
                      const std::string &_name)
->>>>>>> 8e7c8763
                  {
                    // The following two lines will avoid doxygen warnings
                    (void)_id;
                    (void)_name;
-<<<<<<< HEAD
-                   ignerr << "BoundingBox camera not supported by: "
-                          << this->Engine()->Name() << std::endl;
-                   return BoundingBoxCameraPtr();
-=======
+
                    ignerr << "Segmentation camera not supported by: "
                           << this->Engine()->Name() << std::endl;
                    return SegmentationCameraPtr();
->>>>>>> 8e7c8763
                  }
 
       /// \brief Implementation for creating GpuRays sensor.
