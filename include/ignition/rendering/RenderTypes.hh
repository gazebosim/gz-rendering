--- conflicted
+++ resolved
@@ -44,18 +44,12 @@
     class RenderEngine;
     class RenderTarget;
     class RenderTexture;
+    class RenderWindow;
     class Scene;
     class Sensor;
     class SpotLight;
     class SubMesh;
     class Visual;
-<<<<<<< HEAD
-=======
-    class RenderTarget;
-    class RenderTexture;
-    class RenderWindow;
-
->>>>>>> 538d3aad
 
     /// \def ArrowVisualPtr
     /// \brief Shared pointer to ArrowVisual
@@ -125,6 +119,9 @@
     /// \brief Shared pointer to RenderTexture
     typedef shared_ptr<RenderTexture> RenderTexturePtr;
 
+    /// \def RenderWindowPtr
+    /// \brief Shared pointer to RenderWindow
+    typedef shared_ptr<RenderWindow> RenderWindowPtr;
     /// \def ScenePtr
     /// \brief Shared pointer to Scene
     typedef shared_ptr<Scene> ScenePtr;
@@ -145,21 +142,6 @@
     /// \brief Shared pointer to Visual
     typedef shared_ptr<Visual> VisualPtr;
 
-<<<<<<< HEAD
-=======
-    /// \def RenderTargetPtr
-    /// \brief Shared pointer to RenderTarget
-    typedef shared_ptr<RenderTarget> RenderTargetPtr;
-
-    /// \def RenderTexturePtr
-    /// \brief Shared pointer to RenderTexture
-    typedef shared_ptr<RenderTexture> RenderTexturePtr;
-
-    /// \def RenderWindowPtr
-    /// \brief Shared pointer to RenderWindow
-    typedef shared_ptr<RenderWindow> RenderWindowPtr;
-
->>>>>>> 538d3aad
     /// \def const ArrowVisualPtr
     /// \brief Shared pointer to const ArrowVisual
     typedef shared_ptr<const ArrowVisual> ConstArrowVisualPtr;
@@ -227,6 +209,10 @@
     /// \def const RenderTexturePtr
     /// \brief Shared pointer to const RenderTexture
     typedef shared_ptr<const RenderTexture> ConstRenderTexturePtr;
+
+    /// \def const RenderWindowPtr
+    /// \brief Shared pointer to const RenderWindow
+    typedef shared_ptr<const RenderWindow> ConstRenderWindowPtr;
 
     /// \def const ScenePtr
     /// \brief Shared pointer to const Scene
