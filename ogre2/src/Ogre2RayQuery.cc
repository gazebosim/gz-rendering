--- conflicted
+++ resolved
@@ -150,7 +150,6 @@
   // convert to nomalized screen pos for ogre
   math::Vector2d screenPos((_coord.X() + 1.0) / 2.0, (_coord.Y() - 1.0) / -2.0);
 
-<<<<<<< HEAD
   Ogre2WideAngleCameraPtr camera =
     std::dynamic_pointer_cast<Ogre2WideAngleCamera>(_camera);
   this->dataPtr->camera.reset();
@@ -197,10 +196,6 @@
   if (!this->dataPtr->preferGpu ||         //
       !this->dataPtr->camera ||            //
       !this->dataPtr->camera->Parent() ||  //
-=======
-  if (!this->dataPtr->camera ||
-      !this->dataPtr->camera->Parent() ||
->>>>>>> 0937b2a1
       std::this_thread::get_id() != this->dataPtr->threadId)
   {
     return false;
@@ -386,7 +381,7 @@
           continue;
         const unsigned int indexCount = submesh->IndexCount();
 
-        const gz::math::Vector3d *RESTRICT_ALIAS vertices =
+        const math::Vector3d *RESTRICT_ALIAS vertices =
           submesh->VertexPtr();
         const unsigned int *RESTRICT_ALIAS indices = submesh->IndexPtr();
 
@@ -410,19 +405,10 @@
           if (indexCount <= k + 2)
             continue;
 
-<<<<<<< HEAD
 #ifdef SLOW_METHOD
-          gz::math::Vector3d vertexA = submesh->Vertex(submesh->Index(k));
-          gz::math::Vector3d vertexB = submesh->Vertex(submesh->Index(k + 1));
-          gz::math::Vector3d vertexC = submesh->Vertex(submesh->Index(k + 2));
-=======
-          math::Vector3d vertexA =
-            submesh->Vertex(submesh->Index(k));
-          math::Vector3d vertexB =
-            submesh->Vertex(submesh->Index(k+1));
-          math::Vector3d vertexC =
-            submesh->Vertex(submesh->Index(k+2));
->>>>>>> 0937b2a1
+          math::Vector3d vertexA = submesh->Vertex(submesh->Index(k));
+          math::Vector3d vertexB = submesh->Vertex(submesh->Index(k + 1));
+          math::Vector3d vertexC = submesh->Vertex(submesh->Index(k + 2));
 
           Ogre::Vector3 worldVertexA =
             transform * Ogre2Conversions::Convert(vertexA);
