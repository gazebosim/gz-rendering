/*
 * Copyright (C) 2015 Open Source Robotics Foundation
 *
 * Licensed under the Apache License, Version 2.0 (the "License");
 * you may not use this file except in compliance with the License.
 * You may obtain a copy of the License at
 *
 *     http://www.apache.org/licenses/LICENSE-2.0
 *
 * Unless required by applicable law or agreed to in writing, software
 * distributed under the License is distributed on an "AS IS" BASIS,
 * WITHOUT WARRANTIES OR CONDITIONS OF ANY KIND, either express or implied.
 * See the License for the specific language governing permissions and
 * limitations under the License.
 *
 */
#ifndef IGNITION_RENDERING_OGRE_OGRESCENE_HH_
#define IGNITION_RENDERING_OGRE_OGRESCENE_HH_

#include <array>
#include <string>
#include "ignition/rendering/base/BaseScene.hh"
#include "ignition/rendering/ogre/Export.hh"
#include "ignition/rendering/ogre/OgreRenderTypes.hh"


namespace Ogre
{
  class Root;
  class SceneManager;
}

namespace ignition
{
  namespace rendering
  {
    inline namespace IGNITION_RENDERING_VERSION_NAMESPACE {
    //
    class IGNITION_RENDERING_OGRE_VISIBLE OgreScene :
      public BaseScene
    {
      protected: OgreScene(unsigned int _id, const std::string &_name);

      public: virtual ~OgreScene();

      public: virtual void Fini() override;

      public: virtual RenderEngine *Engine() const override;

      public: virtual VisualPtr RootVisual() const override;

      public: virtual math::Color AmbientLight() const override;

      public: virtual void SetAmbientLight(const math::Color &_color) override;

      public: virtual void SetBackgroundColor(
        const math::Color &_color) override;

      // Documentation inherited.
      public: virtual void SetGradientBackgroundColor(
                     const std::array<math::Color, 4> &_colors) override;

      // Documentation inherited.
      public: virtual void RemoveGradientBackgroundColor() override;

      public: virtual void PreRender() override;

      public: virtual void Clear() override;

      public: virtual void Destroy() override;

      public: virtual Ogre::SceneManager *OgreSceneManager() const;

      protected: virtual bool LoadImpl() override;

      protected: virtual bool InitImpl() override;

      protected: virtual DirectionalLightPtr CreateDirectionalLightImpl(
                     unsigned int _id, const std::string &_name) override;

      // Documentation inherited
<<<<<<< HEAD
      protected: virtual COMVisualPtr CreateCOMVisualImpl(unsigned int _id,
                     const std::string &_name) override;

      // Documentation inherited
=======
      protected: virtual InertiaVisualPtr CreateInertiaVisualImpl(
                     unsigned int _id, const std::string &_name) override;

>>>>>>> b0c95233
      protected: virtual LightVisualPtr CreateLightVisualImpl(unsigned int _id,
                     const std::string &_name) override;

      protected: virtual PointLightPtr CreatePointLightImpl(unsigned int _id,
                     const std::string &_name) override;

      protected: virtual SpotLightPtr CreateSpotLightImpl(unsigned int _id,
                     const std::string &_name) override;

      protected: virtual CameraPtr CreateCameraImpl(unsigned int _id,
                     const std::string &_name) override;

      // Documentation inherited
      protected: virtual DepthCameraPtr CreateDepthCameraImpl(
                     const unsigned int _id,
                     const std::string &_name) override;

      // Documentation inherited
      protected: virtual ThermalCameraPtr CreateThermalCameraImpl(
                     const unsigned int _id,
                     const std::string &_name) override;

      protected: virtual GpuRaysPtr CreateGpuRaysImpl(
                     const unsigned int _id,
                     const std::string &_name) override;

      protected: virtual VisualPtr CreateVisualImpl(unsigned int _id,
                     const std::string &_name) override;

      protected: virtual ArrowVisualPtr CreateArrowVisualImpl(unsigned int _id,
                     const std::string &_name) override;

      protected: virtual AxisVisualPtr CreateAxisVisualImpl(unsigned int _id,
                     const std::string &_name) override;

      // Documentation inherited
      protected: virtual GizmoVisualPtr CreateGizmoVisualImpl(unsigned int _id,
                     const std::string &_name) override;

      protected: virtual GeometryPtr CreateBoxImpl(unsigned int _id,
                     const std::string &_name) override;

      protected: virtual GeometryPtr CreateConeImpl(unsigned int _id,
                     const std::string &_name) override;

      protected: virtual GeometryPtr CreateCylinderImpl(unsigned int _id,
                     const std::string &_name) override;

      protected: virtual GeometryPtr CreatePlaneImpl(unsigned int _id,
                     const std::string &_name) override;

      protected: virtual GeometryPtr CreateSphereImpl(unsigned int _id,
                     const std::string &_name) override;

      protected: virtual MeshPtr CreateMeshImpl(unsigned int _id,
                     const std::string &_name, const std::string &_meshName);

      protected: virtual MeshPtr CreateMeshImpl(
        unsigned int _id,
        const std::string &_name,
        const MeshDescriptor &_desc) override;

      // Documentation inherited
      protected: virtual HeightmapPtr CreateHeightmapImpl(
        unsigned int _id,
        const std::string &_name,
        const HeightmapDescriptor &_desc) override;

      // Documentation inherited
      protected: virtual CapsulePtr CreateCapsuleImpl(unsigned int _id,
                     const std::string &_name) override;

      protected: virtual GridPtr CreateGridImpl(
        unsigned int _id,
        const std::string &_name) override;

      // Documentation inherited
      protected: virtual MarkerPtr CreateMarkerImpl(
        unsigned int _id,
        const std::string &_name) override;

      // Documentation inherited
      protected: virtual LidarVisualPtr CreateLidarVisualImpl(unsigned int _id,
                     const std::string &_name) override;

      // Documentation inherited
      protected: virtual WireBoxPtr CreateWireBoxImpl(unsigned int _id,
                     const std::string &_name) override;

      // Documentation inherited
      protected: virtual TextPtr CreateTextImpl(unsigned int _id,
                     const std::string &_name) override;

      protected: virtual MaterialPtr CreateMaterialImpl(unsigned int _id,
                     const std::string &_name) override;

      protected: virtual RenderTexturePtr CreateRenderTextureImpl(
                     unsigned int _id, const std::string &_name) override;

      // Documentation inherited.
      protected: virtual RenderWindowPtr CreateRenderWindowImpl(
                     unsigned int _id, const std::string &_name) override;

      protected: virtual RayQueryPtr CreateRayQueryImpl(
                     unsigned int _id, const std::string &_name) override;

      // Documentation inherited
      protected: virtual ParticleEmitterPtr CreateParticleEmitterImpl(
                     unsigned int _id, const std::string &_name) override;

      protected: virtual bool InitObject(OgreObjectPtr _object,
                     unsigned int _id, const std::string &_name);

      protected: virtual LightStorePtr Lights() const override;

      protected: virtual SensorStorePtr Sensors() const override;

      protected: virtual VisualStorePtr Visuals() const override;

      protected: virtual MaterialMapPtr Materials() const override;

      /// \brief Remove internal material cache for a specific material
      /// \param[in] _name Name of the template material to remove.
      public: void ClearMaterialsCache(const std::string &_name);

      private: void CreateContext();

      private: void CreateRootVisual();

      private: void CreateMeshFactory();

      private: void CreateStores();

      private: OgreScenePtr SharedThis();

      protected: OgreVisualPtr rootVisual;

      protected: OgreMeshFactoryPtr meshFactory;

      protected: OgreLightStorePtr lights;

      protected: OgreSensorStorePtr sensors;

      protected: OgreVisualStorePtr visuals;

      protected: OgreMaterialMapPtr materials;

      protected: Ogre::Root *ogreRoot;

      protected: Ogre::SceneManager *ogreSceneManager;

      private: friend class OgreRenderEngine;
    };
    }
  }
}
#endif<|MERGE_RESOLUTION|>--- conflicted
+++ resolved
@@ -79,16 +79,13 @@
                      unsigned int _id, const std::string &_name) override;
 
       // Documentation inherited
-<<<<<<< HEAD
       protected: virtual COMVisualPtr CreateCOMVisualImpl(unsigned int _id,
                      const std::string &_name) override;
 
       // Documentation inherited
-=======
       protected: virtual InertiaVisualPtr CreateInertiaVisualImpl(
                      unsigned int _id, const std::string &_name) override;
 
->>>>>>> b0c95233
       protected: virtual LightVisualPtr CreateLightVisualImpl(unsigned int _id,
                      const std::string &_name) override;
 
