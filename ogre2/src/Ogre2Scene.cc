--- conflicted
+++ resolved
@@ -17,12 +17,8 @@
 
 #include <gz/common/Console.hh>
 
-<<<<<<< HEAD
+#include "gz/rendering/base/SceneExt.hh"
 #include "gz/rendering/GraphicsAPI.hh"
-=======
-#include "gz/rendering/base/SceneExt.hh"
-
->>>>>>> 388a7662
 #include "gz/rendering/RenderTypes.hh"
 #include "gz/rendering/ogre2/Ogre2ArrowVisual.hh"
 #include "gz/rendering/ogre2/Ogre2AxisVisual.hh"
@@ -1367,7 +1363,15 @@
 }
 
 //////////////////////////////////////////////////
-<<<<<<< HEAD
+ProjectorPtr Ogre2Scene::CreateProjectorImpl(unsigned int _id,
+    const std::string &_name)
+{
+  Ogre2ProjectorPtr projector(new Ogre2Projector);
+  bool result = this->InitObject(projector, _id, _name);
+  return (result) ? projector : nullptr;
+}
+
+//////////////////////////////////////////////////
 GlobalIlluminationVctPtr Ogre2Scene::CreateGlobalIlluminationVctImpl(
   unsigned int _id, const std::string &_name)
 {
@@ -1392,14 +1396,6 @@
   bool result = this->InitObject(gi, _id, _name);
 
   return (result) ? gi : nullptr;
-=======
-ProjectorPtr Ogre2Scene::CreateProjectorImpl(unsigned int _id,
-    const std::string &_name)
-{
-  Ogre2ProjectorPtr projector(new Ogre2Projector);
-  bool result = this->InitObject(projector, _id, _name);
-  return (result) ? projector : nullptr;
->>>>>>> 388a7662
 }
 
 //////////////////////////////////////////////////
@@ -1550,7 +1546,6 @@
 }
 
 //////////////////////////////////////////////////
-<<<<<<< HEAD
 void Ogre2Scene::SetActiveGlobalIllumination(GlobalIlluminationBasePtr _gi)
 {
   if (this->dataPtr->activeGi != _gi)
@@ -1570,7 +1565,9 @@
   {
     this->dataPtr->lightsGiDirty = true;
   }
-=======
+}
+
+//////////////////////////////////////////////////
 unsigned int Ogre2Scene::CreateObjectId()
 {
   return BaseScene::CreateObjectId();
@@ -1605,5 +1602,4 @@
   }
 
   return ObjectPtr();
->>>>>>> 388a7662
 }