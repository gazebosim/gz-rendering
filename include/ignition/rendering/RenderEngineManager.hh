/*
 * Copyright (C) 2015 Open Source Robotics Foundation
 *
 * Licensed under the Apache License, Version 2.0 (the "License");
 * you may not use this file except in compliance with the License.
 * You may obtain a copy of the License at
 *
 *     http://www.apache.org/licenses/LICENSE-2.0
 *
 * Unless required by applicable law or agreed to in writing, software
 * distributed under the License is distributed on an "AS IS" BASIS,
 * WITHOUT WARRANTIES OR CONDITIONS OF ANY KIND, either express or implied.
 * See the License for the specific language governing permissions and
 * limitations under the License.
 *
 */
#ifndef IGNITION_RENDERING_RENDERENGINEMANAGER_HH_
#define IGNITION_RENDERING_RENDERENGINEMANAGER_HH_

#include <list>
#include <map>
#include <memory>
#include <string>
#include <vector>
#include <ignition/common/SingletonT.hh>
#include <ignition/common/SuppressWarning.hh>
#include "ignition/rendering/config.hh"
#include "ignition/rendering/Export.hh"

namespace ignition
{
  namespace rendering
  {
    inline namespace IGNITION_RENDERING_VERSION_NAMESPACE {
    //
    // forward declarations.
    class RenderEngine;
    class RenderEngineManagerPrivate;

    /// \class RenderEngineManager RenderEngineManager.hh
    /// ignition/rendering/RenderEngineManager.hh
    /// \brief Collection of render-engines. This provides access to all the
    /// render-engines available at runtime. RenderEngine objects should not
    /// be access directly, but instead via the RenderEngineManager to maintain
    /// a flexible render-engine agnostic design.
    class IGNITION_RENDERING_VISIBLE RenderEngineManager :
      public virtual common::SingletonT<RenderEngineManager>
    {
      /// \brief Constructor
      public: RenderEngineManager();

      /// \brief Deconstructor
      public: ~RenderEngineManager();

      /// \brief Get the number of available render-engines
      /// \return the number of available render-engines
      public: unsigned int EngineCount() const;

      /// \brief Determine if a render-engine with the given name is avaiable.
      /// It also checks the list of default engines supplied by ign-rendering.
      /// \param[in] _name Name of the desired render-engine
      /// \return True if the specified render-engine is available
      public: bool HasEngine(const std::string &_name) const;

      /// \brief Determine if a render-engine with the given name is already
      /// loaded.
      /// \param[in] _name Name of the desired render-engine
      /// \return True if the specified render-engine is loaded.
      public: bool IsEngineLoaded(const std::string &_name) const;

      /// \brief Get the list of all engines already loaded.
      /// \return Names of all loaded engines.
      public: std::vector<std::string> LoadedEngines() const;

      /// \brief Get the render-engine with the given name. If the no
      /// render-engine is registered under the given name, NULL will be
      /// returned.
      /// \param[in] _name Name of the desired render-engine
      /// \param[in] _params Parameters to be passed to the render engine.
      /// \param[in] _path Another search path for rendering engine plugin.
      /// \return The specified render-engine
      public: RenderEngine *Engine(const std::string &_name,
                  const std::map<std::string, std::string> &_params = {},
                  const std::string &_path = "");

      /// \brief Get the render-engine at the given index. If no
      /// render-engine is exists at the given index, NULL will be returned.
      /// \param[in] _index Index of the desired render-engine
      /// \param[in] _params Parameters to be passed to the render engine.
      /// \param[in] _path Another search path for rendering engine plugin.
      /// \return The specified render-engine
      public: RenderEngine *EngineAt(unsigned int _index,
                  const std::map<std::string, std::string> &_params = {},
                  const std::string &_path = "");

      /// \brief Unload the render-engine with the given name. If the no
      /// render-engine is registered under the given name, false will be
      /// returned.
      /// \param[in] _name Name of the desired render-engine
      /// \return  True if the engine is unloaded
      public: bool UnloadEngine(const std::string &_name);

      /// \brief Unload the render-engine at the given index. If the no
      /// render-engine is registered under the given name, false will be
      /// returned.
      /// \param[in] _index Index of the desired render-engine
      /// \return  True if the engine is unloaded
      public: bool UnloadEngineAt(unsigned int _index);

      /// \brief Register a new render-engine under the given name. If the
      /// given name is already in use, the render-engine will not be
      /// registered.
      /// \param[in] _name Name the render-engine will be registered under
      /// \param[in] _engine Render-engine to be registered
      public: void RegisterEngine(const std::string &_name,
                  RenderEngine *_engine);

      /// \brief Unregister a render-engine registered under the given name.
      /// If no render-engine is registered under the given name no work
      /// will be done.
      /// \param[in] _name Name of the render-engine to unregister
      public: void UnregisterEngine(const std::string &_name);

      /// \brief Unregister the given render-engine. If the given render-engine
      /// is not currently registered, no work will be done.
      /// \param[in] _engine Render-engine to unregister
      public: void UnregisterEngine(RenderEngine *_engine);

      /// \brief Unregister a render-engine at the given index. If the no
      /// render-engine is registered at the given index, no work will be done.
      /// \param[in] _index Index of the render-engine to unregister
      public: void UnregisterEngineAt(unsigned int _index);

<<<<<<< HEAD
      /// \brief Set the plugin path from which render engines can be loaded.
      /// \param[in] _path The name of the environment variable
=======
      /// \brief Set the plugin paths from which render engines can be loaded.
      /// \param[in] _paths The list of the plugin paths
>>>>>>> 8876d6a9
      public: void SetPluginPaths(const std::list<std::string> &_paths);

      IGN_COMMON_WARN_IGNORE__DLL_INTERFACE_MISSING
      /// \brief private implementation details
      private: std::unique_ptr<RenderEngineManagerPrivate> dataPtr;
      IGN_COMMON_WARN_RESUME__DLL_INTERFACE_MISSING

      /// \brief required SingletonT friendship
      private: friend class ignition::common::SingletonT<RenderEngineManager>;
    };
    }
  }
}
#endif<|MERGE_RESOLUTION|>--- conflicted
+++ resolved
@@ -131,13 +131,8 @@
       /// \param[in] _index Index of the render-engine to unregister
       public: void UnregisterEngineAt(unsigned int _index);
 
-<<<<<<< HEAD
-      /// \brief Set the plugin path from which render engines can be loaded.
-      /// \param[in] _path The name of the environment variable
-=======
       /// \brief Set the plugin paths from which render engines can be loaded.
       /// \param[in] _paths The list of the plugin paths
->>>>>>> 8876d6a9
       public: void SetPluginPaths(const std::list<std::string> &_paths);
 
       IGN_COMMON_WARN_IGNORE__DLL_INTERFACE_MISSING
