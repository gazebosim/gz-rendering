## Ignition Rendering

### Ignition Rendering 3.X

### Ignition Rendering 3.0.0 (20XX-XX-XX)

<<<<<<< HEAD
1. Support storing user data in Visual
    * [Pull request 200](https://bitbucket.org/ignitionrobotics/ign-rendering/pull-requests/200)
=======
1. Add 16 bit format
    * [Pull request 201](https://bitbucket.org/ignitionrobotics/ign-rendering/pull-requests/201)
>>>>>>> 7fb9ade1

1. Destroy camera when the scene is destroyed
    * [Pull request 175](https://bitbucket.org/ignitionrobotics/ign-rendering/pull-requests/175)

1. Added function to get the number of channels from a GpuRay.
    * [Pull request 178](https://bitbucket.org/ignitionrobotics/ign-rendering/pull-requests/178)

### Ignition Rendering 2.X.X (2019-XX-XX)

### Ignition Rendering 2.1.2 (2019-09-10)

1. Enable gamma write on color texture in depth camera
    * [Pull request 193](https://bitbucket.org/ignitionrobotics/ign-rendering/pull-requests/193)

### Ignition Rendering 2.1.1 (2019-09-06)

1. Add checks on mouse selection
    * [Pull request 191](https://bitbucket.org/ignitionrobotics/ign-rendering/pull-requests/191)

### Ignition Rendering 2.1.0 (2019-08-27)

1. Support generating point cloud data in DepthCamera
    * [Pull request 187](https://bitbucket.org/ignitionrobotics/ign-rendering/pull-requests/187)

1. Fix GizmoVisual material memory leak
    * [Pull request 185](https://bitbucket.org/ignitionrobotics/ign-rendering/pull-requests/185)

1. Fix PixelFormat FLOAT32 byte and channel count
    * [Pull request 186](https://bitbucket.org/ignitionrobotics/ign-rendering/pull-requests/186)

### Ignition Rendering 2.0.1 (2019-07-16)

1. Clean up camera objects when destroying scene
    * [Pull request 174](https://bitbucket.org/ignitionrobotics/ign-rendering/pull-requests/174)
    * [Pull request 180](https://bitbucket.org/ignitionrobotics/ign-rendering/pull-requests/180)

### Ignition Rendering 2.0.0 (2019-05-20)

1. More ogre2 error messages for debugging mesh loading.
    * [Pull request 170](https://bitbucket.org/ignitionrobotics/ign-rendering/pull-requests/170)

1. Support for ogre 1.11 on windows
    * [Pull request 167](https://bitbucket.org/ignitionrobotics/ign-rendering/pull-requests/167)

1. Fix ogre mouse picking after window resize
    * [Pull request 168](https://bitbucket.org/ignitionrobotics/ign-rendering/pull-requests/168)

1. Ogre2: Support mouse picking for objects with overlay material
    * [Pull request 165](https://bitbucket.org/ignitionrobotics/ign-rendering/pull-requests/165)
    * [Pull request 166](https://bitbucket.org/ignitionrobotics/ign-rendering/pull-requests/166)

1. Add GizmoVisual class
    * [Pull request 163](https://bitbucket.org/ignitionrobotics/ign-rendering/pull-requests/163)

1. Add Transform Controller for translating, rotating, and scaling nodes.
    * [Pull request 162](https://bitbucket.org/ignitionrobotics/ign-rendering/pull-requests/162)

1. Add depth check and depth write properties to Material
    * [Pull request 160](https://bitbucket.org/ignitionrobotics/ign-rendering/pull-requests/160)

1. Move scale functions from Visual to Node class.
    * [Pull request 159](https://bitbucket.org/ignitionrobotics/ign-rendering/pull-requests/159)

1. Add support for Render Passes and implement Gaussian Noise pass
    * [Pull request 154](https://bitbucket.org/ignitionrobotics/ign-rendering/pull-requests/154)
    * [Pull request 155](https://bitbucket.org/ignitionrobotics/ign-rendering/pull-requests/155)

### Ignition Rendering 1.X

1. Ogre2: Fix loading mesh with large index count
    * [Pull request 156](https://bitbucket.org/ignitionrobotics/ign-rendering/pull-requests/156)

1. Move OgreDepthCameraPrivate class to src file so it is not installed.
    * [Pull request 150](https://bitbucket.org/ignitionrobotics/ign-rendering/pull-requests/150)

### Ignition Rendering 1.0.0 (2019-02-28)<|MERGE_RESOLUTION|>--- conflicted
+++ resolved
@@ -4,13 +4,11 @@
 
 ### Ignition Rendering 3.0.0 (20XX-XX-XX)
 
-<<<<<<< HEAD
 1. Support storing user data in Visual
     * [Pull request 200](https://bitbucket.org/ignitionrobotics/ign-rendering/pull-requests/200)
-=======
+
 1. Add 16 bit format
     * [Pull request 201](https://bitbucket.org/ignitionrobotics/ign-rendering/pull-requests/201)
->>>>>>> 7fb9ade1
 
 1. Destroy camera when the scene is destroyed
     * [Pull request 175](https://bitbucket.org/ignitionrobotics/ign-rendering/pull-requests/175)
