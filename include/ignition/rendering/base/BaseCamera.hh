--- conflicted
+++ resolved
@@ -15,837 +15,5 @@
  *
  */
 
-<<<<<<< HEAD
-#include <string>
-
-#include <ignition/math/Matrix3.hh>
-#include <ignition/math/Pose3.hh>
-
-#include <ignition/common/Event.hh>
-#include <ignition/common/Console.hh>
-#include <ignition/common/SuppressWarning.hh>
-
-#include "ignition/rendering/Camera.hh"
-#include "ignition/rendering/Image.hh"
-#include "ignition/rendering/RenderEngine.hh"
-#include "ignition/rendering/Scene.hh"
-#include "ignition/rendering/base/BaseRenderTarget.hh"
-
-namespace ignition
-{
-  namespace rendering
-  {
-    inline namespace IGNITION_RENDERING_VERSION_NAMESPACE {
-    template <class T>
-    class BaseDepthCamera;
-
-    template <class T>
-    class BaseCamera :
-      public virtual Camera,
-      public virtual T
-    {
-      protected: BaseCamera();
-
-      public: virtual ~BaseCamera();
-
-      public: virtual unsigned int ImageWidth() const override;
-
-      public: virtual void SetImageWidth(const unsigned int _width) override;
-
-      public: virtual unsigned int ImageHeight() const override;
-
-      public: virtual void SetImageHeight(const unsigned int _height) override;
-
-      public: virtual PixelFormat ImageFormat() const override;
-
-      public: virtual unsigned int ImageMemorySize() const override;
-
-      public: virtual void SetImageFormat(PixelFormat _format) override;
-
-      public: virtual math::Angle HFOV() const override;
-
-      public: virtual void SetHFOV(const math::Angle &_hfov) override;
-
-      public: virtual double AspectRatio() const override;
-
-      public: virtual void SetAspectRatio(const double _ratio) override;
-
-      public: virtual unsigned int AntiAliasing() const override;
-
-      public: virtual void SetAntiAliasing(const unsigned int _aa) override;
-
-      public: virtual double FarClipPlane() const override;
-
-      public: virtual void SetFarClipPlane(const double _far) override;
-
-      public: virtual double NearClipPlane() const override;
-
-      public: virtual void SetNearClipPlane(const double _near) override;
-
-      // Documentation inherited.
-      public: virtual void PreRender() override;
-
-      // Documentation inherited.
-      public: virtual void PostRender() override;
-
-      public: virtual void Update() override;
-
-      public: virtual Image CreateImage() const override;
-
-      public: virtual void Capture(Image &_image) override;
-
-      public: virtual void Copy(Image &_image) const override;
-
-      public: virtual bool SaveFrame(const std::string &_name) override;
-
-      public: virtual common::ConnectionPtr ConnectNewImageFrame(
-                  Camera::NewFrameListener _listener) override;
-
-      public: virtual RenderWindowPtr CreateRenderWindow() override;
-
-      // Documentation inherited.
-      public: virtual VisualPtr VisualAt(const ignition::math::Vector2i
-                  &_mousePos) override;
-
-      // Documentation inherited.
-      public: virtual math::Matrix4d ProjectionMatrix() const override;
-
-      // Documentation inherited.
-      public: virtual math::Matrix4d ViewMatrix() const override;
-
-      // Documentation inherited.
-      public: virtual void SetProjectionMatrix(const math::Matrix4d &_matrix)
-          override;
-
-      // Documentation inherited.
-      public: virtual CameraProjectionType ProjectionType() const override;
-
-      // Documentation inherited.
-      public: virtual void SetProjectionType(
-          CameraProjectionType _type) override;
-
-      // Documentation inherited.
-      public: virtual math::Vector2i Project(const math::Vector3d &_pt) const
-                  override;
-
-      // Documentation inherited.
-      // \sa Camera::SetMaterial(const MaterialPtr &) override;
-      public: virtual void SetMaterial(const MaterialPtr &_material)
-                  override;
-
-      // Documentation inherited.
-      public: virtual void SetTrackTarget(const NodePtr &_target,
-                  const math::Vector3d &_offset,
-                  const bool _worldFrame) override;
-
-      // Documentation inherited.
-      public: virtual NodePtr TrackTarget() const override;
-
-      // Documentation inherited.
-      public: virtual void SetTrackOffset(const math::Vector3d &_offset)
-                  override;
-
-      // Documentation inherited.
-      public: virtual math::Vector3d TrackOffset() const override;
-
-      // Documentation inherited.
-      public: virtual void SetTrackPGain(const double _pGain) override;
-
-      // Documentation inherited.
-      public: virtual double TrackPGain() const override;
-
-      // Documentation inherited.
-      public: virtual void SetFollowTarget(const NodePtr &_target,
-                  const math::Vector3d &_Offset, const bool _worldFrame)
-                  override;
-
-      // Documentation inherited.
-      public: virtual NodePtr FollowTarget() const override;
-
-      // Documentation inherited.
-      public: virtual void SetFollowOffset(const math::Vector3d &_offset)
-                 override;
-
-      // Documentation inherited.
-      public: virtual math::Vector3d FollowOffset() const override;
-
-      // Documentation inherited.
-      public: virtual void SetFollowPGain(const double _pGain) override;
-
-      // Documentation inherited.
-      public: virtual double FollowPGain() const override;
-
-      // Documentation inherited.
-      public: virtual unsigned int RenderTextureGLId() const override;
-
-      // Documentation inherited.
-      public: virtual void AddRenderPass(const RenderPassPtr &_pass) override;
-
-      // Documentation inherited.
-      public: virtual void RemoveRenderPass(const RenderPassPtr &_pass)
-          override;
-
-      // Documentation inherited.
-      public: virtual unsigned int RenderPassCount() const override;
-
-      // Documentation inherited.
-      public: virtual RenderPassPtr RenderPassByIndex(unsigned int _index)
-          const override;
-
-      // Documentation inherited.
-      public: virtual void SetShadowsDirty() override;
-
-      protected: virtual void *CreateImageBuffer() const;
-
-      protected: virtual void Load() override;
-
-      protected: virtual void Reset();
-
-      protected: virtual RenderTargetPtr RenderTarget() const = 0;
-
-      IGN_COMMON_WARN_IGNORE__DLL_INTERFACE_MISSING
-      protected: common::EventT<void(const void *, unsigned int, unsigned int,
-                     unsigned int, const std::string &)> newFrameEvent;
-
-      protected: ImagePtr imageBuffer;
-
-      /// \brief Near clipping plane distance
-      protected: double nearClip = 0.01;
-
-      /// \brief Far clipping plane distance
-      protected: double farClip = 1000.0;
-
-      /// \brief Aspect ratio
-      protected: double aspect = 1.3333333;
-
-      /// \brief Horizontal camera field of view
-      protected: math::Angle hfov;
-
-      /// \brief Anti-aliasing
-      protected: unsigned int antiAliasing = 0u;
-
-      /// \brief Target node to track if camera tracking is on.
-      protected: NodePtr trackNode;
-
-      /// \brief Track point relative to target in world frame.
-      protected: bool trackWorldFrame = false;
-
-      /// \brief Set camera to track a point offset in target node's local or
-      /// world frame depending on trackWorldFrame.
-      protected: math::Vector3d trackOffset;
-
-      /// \brief P gain for tracking. Determines how fast the camera rotates
-      /// to look at the target node. Valid range: [0-1]
-      protected: double trackPGain = 1.0;
-
-      /// \brief Target node to follow
-      protected: NodePtr followNode;
-      IGN_COMMON_WARN_RESUME__DLL_INTERFACE_MISSING
-
-      /// \brief Follow target in world frame.
-      protected: bool followWorldFrame = false;
-
-      /// \brief P gain for follow mode. Determines how fast the camera moves
-      /// to follow the target node. Valid range: [0-1]
-      protected: double followPGain = 1.0;
-
-      /// \brief Offset distance between camera and target node being followed
-      protected: math::Vector3d followOffset;
-
-      /// \brief Custom projection matrix
-      protected: math::Matrix4d projectionMatrix;
-
-      /// \brief Camera projection type
-      protected: CameraProjectionType projectionType = CPT_PERSPECTIVE;
-
-      friend class BaseDepthCamera<T>;
-    };
-
-    //////////////////////////////////////////////////
-    template <class T>
-    BaseCamera<T>::BaseCamera()
-    {
-    }
-
-    //////////////////////////////////////////////////
-    template <class T>
-    BaseCamera<T>::~BaseCamera()
-    {
-    }
-
-    //////////////////////////////////////////////////
-    template <class T>
-    unsigned int BaseCamera<T>::ImageWidth() const
-    {
-      return this->RenderTarget()->Width();
-    }
-
-    //////////////////////////////////////////////////
-    template <class T>
-    void BaseCamera<T>::SetImageWidth(const unsigned int _width)
-    {
-      this->RenderTarget()->SetWidth(_width);
-      this->SetAspectRatio(
-        static_cast<double>(_width) / static_cast<double>(this->ImageHeight()));
-    }
-
-    //////////////////////////////////////////////////
-    template <class T>
-    unsigned int BaseCamera<T>::ImageHeight() const
-    {
-      return this->RenderTarget()->Height();
-    }
-
-    //////////////////////////////////////////////////
-    template <class T>
-    void BaseCamera<T>::SetImageHeight(const unsigned int _height)
-    {
-      this->RenderTarget()->SetHeight(_height);
-      this->SetAspectRatio(
-        static_cast<double>(this->ImageWidth()) / static_cast<double>(_height));
-    }
-
-    //////////////////////////////////////////////////
-    template <class T>
-    unsigned int BaseCamera<T>::ImageMemorySize() const
-    {
-      PixelFormat format = this->ImageFormat();
-      unsigned int width = this->ImageWidth();
-      unsigned int height = this->ImageHeight();
-      return PixelUtil::MemorySize(format, width, height);
-    }
-
-    //////////////////////////////////////////////////
-    template <class T>
-    PixelFormat BaseCamera<T>::ImageFormat() const
-    {
-      return this->RenderTarget()->Format();
-    }
-
-    //////////////////////////////////////////////////
-    template <class T>
-    void BaseCamera<T>::SetImageFormat(PixelFormat _format)
-    {
-      this->RenderTarget()->SetFormat(_format);
-    }
-
-    //////////////////////////////////////////////////
-    template <class T>
-    void BaseCamera<T>::PreRender()
-    {
-      T::PreRender();
-
-      this->RenderTarget()->PreRender();
-
-      // camera following
-      if (this->followNode)
-      {
-        // tether camera fixed in world frame
-        if (this->followWorldFrame)
-        {
-          math::Vector3d targetCamPos =
-              this->followNode->WorldPosition() + this->followOffset;
-          math::Vector3d pos = this->WorldPosition() +
-              (targetCamPos - this->WorldPosition()) * this->followPGain;
-          this->SetWorldPosition(pos);
-        }
-        // tether camera fixed in target's local frame
-        else
-        {
-          math::Pose3d targetCamPose = math::Pose3d(this->followOffset,
-              this->WorldRotation());
-          targetCamPose = this->followNode->WorldPose() * targetCamPose;
-
-          math::Vector3d pos = this->WorldPosition() +
-              (targetCamPose.Pos() - this->WorldPosition()) * this->followPGain;
-          this->SetWorldPosition(pos);
-        }
-      }
-
-      // camera tracking
-      if (this->trackNode)
-      {
-        math::Vector3d eye = this->WorldPosition();
-        math::Pose3d targetPose = math::Pose3d(this->trackOffset,
-            math::Quaterniond::Identity);
-        if (this->trackWorldFrame)
-        {
-          targetPose.Pos() += this->trackNode->WorldPosition();
-        }
-        else
-        {
-          targetPose = this->trackNode->WorldPose() * targetPose;
-        }
-
-        math::Pose3d p =
-            math::Matrix4d::LookAt(eye, targetPose.Pos()).Pose();
-
-        math::Quaterniond q = p.Rot();
-        // skip slerp if we don't need it
-        if (!math::equal(this->trackPGain, 1.0))
-        {
-          q = math::Quaterniond::Slerp(
-              this->trackPGain, this->WorldRotation(), p.Rot(), true);
-        }
-        this->SetWorldRotation(q);
-      }
-    }
-
-    //////////////////////////////////////////////////
-    template <class T>
-    void BaseCamera<T>::PostRender()
-    {
-      this->RenderTarget()->PostRender();
-    }
-
-    //////////////////////////////////////////////////
-    template <class T>
-    Image BaseCamera<T>::CreateImage() const
-    {
-      PixelFormat format = this->ImageFormat();
-      unsigned int width = this->ImageWidth();
-      unsigned int height = this->ImageHeight();
-      return Image(width, height, format);
-    }
-
-    //////////////////////////////////////////////////
-    template <class T>
-    void BaseCamera<T>::Update()
-    {
-      this->Scene()->PreRender();
-      this->Render();
-      this->PostRender();
-      if (!this->Scene()->LegacyAutoGpuFlush())
-      {
-        this->Scene()->PostRender();
-      }
-    }
-
-    //////////////////////////////////////////////////
-    template <class T>
-    void BaseCamera<T>::Capture(Image &_image)
-    {
-      this->Update();
-      this->Copy(_image);
-    }
-
-    //////////////////////////////////////////////////
-    template <class T>
-    void BaseCamera<T>::Copy(Image &_image) const
-    {
-      this->RenderTarget()->Copy(_image);
-    }
-
-    //////////////////////////////////////////////////
-    template <class T>
-    bool BaseCamera<T>::SaveFrame(const std::string &/*_name*/)
-    {
-      return false;
-    }
-
-    //////////////////////////////////////////////////
-    template <class T>
-    common::ConnectionPtr BaseCamera<T>::ConnectNewImageFrame(
-        Camera::NewFrameListener _listener)
-    {
-      return newFrameEvent.Connect(_listener);
-    }
-
-    //////////////////////////////////////////////////
-    template <class T>
-    void *BaseCamera<T>::CreateImageBuffer() const
-    {
-      // TODO(anyone): determine proper type
-      unsigned int size = this->ImageMemorySize();
-      return new unsigned char *[size];
-    }
-
-    //////////////////////////////////////////////////
-    template <class T>
-    void BaseCamera<T>::Load()
-    {
-      T::Load();
-    }
-
-    //////////////////////////////////////////////////
-    template <class T>
-    void BaseCamera<T>::Reset()
-    {
-      math::Angle fov;
-      fov.Degree(60);
-      this->SetImageWidth(1);
-      this->SetImageHeight(1);
-      this->SetImageFormat(PF_R8G8B8);
-      this->SetAspectRatio(1.33333);
-      this->SetAntiAliasing(0u);
-      this->SetHFOV(fov);
-      this->SetNearClipPlane(0.01);
-      this->SetFarClipPlane(1000);
-    }
-
-    //////////////////////////////////////////////////
-    template <class T>
-    RenderWindowPtr BaseCamera<T>::CreateRenderWindow()
-    {
-      // Does nothing by default
-      ignerr << "Render window not supported for render engine: " <<
-          this->Scene()->Engine()->Name() << std::endl;
-      return RenderWindowPtr();
-    }
-
-    //////////////////////////////////////////////////
-    template <class T>
-    math::Matrix4d BaseCamera<T>::ProjectionMatrix() const
-    {
-      math::Matrix4d result = this->projectionMatrix;
-      if (this->projectionType == CPT_PERSPECTIVE)
-      {
-        double ratio = this->AspectRatio();
-        double fov = this->HFOV().Radian();
-        double vfov =  2.0 * std::atan(std::tan(fov / 2.0) / ratio);
-        double f = 1.0;
-        double _near = this->NearClipPlane();
-        double _far = this->FarClipPlane();
-        double top = _near * std::tan(0.5*vfov) / f;
-        double height = 2 * top;
-        double width = ratio * height;
-        double left = -0.5 * width;
-        double right = left + width;
-        double bottom = top - height;
-
-        double invw = 1.0 / (right - left);
-        double invh = 1.0 / (top - bottom);
-        double invd = 1.0 / (_far - _near);
-        double x = 2 * _near * invw;
-        double y = 2 * _near * invh;
-        double a = (right + left) * invw;
-        double b = (top + bottom) * invh;
-        double c = -(_far + _near) * invd;
-        double d = -2 * _far * _near * invd;
-        result(0, 0) = x;
-        result(0, 2) = a;
-        result(1, 1) = y;
-        result(1, 2) = b;
-        result(2, 2) = c;
-        result(2, 3) = d;
-        result(3, 2) = -1;
-      }
-      else if (this->projectionType == CPT_ORTHOGRAPHIC)
-      {
-        double width = this->ImageWidth();
-        double height = this->ImageHeight();
-        double left = -width * 0.5;
-        double right = -left;
-        double top = height * 0.5;
-        double bottom = -top;
-        double _near = this->NearClipPlane();
-        double _far = this->FarClipPlane();
-
-        double invw = 1.0 / (right - left);
-        double invh = 1.0 / (top - bottom);
-        double invd = 1.0 / (_far - _near);
-
-        result(0, 0) = 2.0 * invw;
-        result(0, 3) = -(right + left) * invw;
-        result(1, 1) = 2.0 * invh;
-        result(1, 3) = -(top + bottom) * invh;
-        result(2, 2) = -2.0 * invd;
-        result(2, 3) = -(_far + _near) * invd;
-        result(3, 3) = 1.0;
-      }
-      else
-      {
-        ignerr << "Unknown camera projection type: " << this->projectionType
-               << std::endl;
-      }
-
-      return result;
-    }
-
-    //////////////////////////////////////////////////
-    template <class T>
-    void BaseCamera<T>::SetProjectionMatrix(const math::Matrix4d &_matrix)
-    {
-      this->projectionMatrix = _matrix;
-    }
-
-    //////////////////////////////////////////////////
-    template <class T>
-    math::Matrix4d BaseCamera<T>::ViewMatrix() const
-    {
-      math::Matrix3d r(this->WorldPose().Rot());
-      // transform from y up to z up
-      math::Matrix3d tf(0, 0, -1,
-                       -1, 0,  0,
-                        0, 1,  0);
-      r = r * tf;
-      r.Transpose();
-      math::Vector3d t = r  * this->WorldPose().Pos() * -1;
-      math::Matrix4d result;
-      result = r;
-      result.SetTranslation(t);
-      result(3, 3) = 1.0;
-      return result;
-    }
-
-    //////////////////////////////////////////////////
-    template <class T>
-    void BaseCamera<T>::SetProjectionType(CameraProjectionType _type)
-    {
-      this->projectionType = _type;
-    }
-
-    //////////////////////////////////////////////////
-    template <class T>
-    CameraProjectionType BaseCamera<T>::ProjectionType() const
-    {
-      return this->projectionType;
-    }
-
-    //////////////////////////////////////////////////
-    template <class T>
-    math::Vector2i BaseCamera<T>::Project(const math::Vector3d &_pt) const
-    {
-      math::Vector2i screenPos;
-      math::Matrix4d m = this->ProjectionMatrix() *  this->ViewMatrix();
-      math::Vector3d pos =  m * _pt;
-      double w = m(3, 0) * _pt.X() + m(3, 1) * _pt.Y() + m(3, 2) * _pt.Z()
-          + m(3, 3);
-      pos.X() = pos.X() / w;
-      pos.Y() = pos.Y() / w;
-
-      screenPos.X() = static_cast<int>(
-          ((pos.X() / 2.0) + 0.5) * this->ImageWidth());
-      screenPos.Y() = static_cast<int>(
-          (1 - ((pos.Y() / 2.0) + 0.5)) * this->ImageHeight());
-      return screenPos;
-    }
-
-    //////////////////////////////////////////////////
-    template <class T>
-    math::Angle BaseCamera<T>::HFOV() const
-    {
-      return this->hfov;
-    }
-
-    //////////////////////////////////////////////////
-    template <class T>
-    VisualPtr BaseCamera<T>::VisualAt(const ignition::math::Vector2i
-        &/*_mousePos*/)
-    {
-      ignerr << "VisualAt not implemented for the render engine" << std::endl;
-      return VisualPtr();
-    }
-
-    //////////////////////////////////////////////////
-    template <class T>
-    void BaseCamera<T>::SetHFOV(const math::Angle &_hfov)
-    {
-      this->hfov = _hfov;
-    }
-
-    //////////////////////////////////////////////////
-    template <class T>
-    double BaseCamera<T>::AspectRatio() const
-    {
-      return this->aspect;
-    }
-
-    //////////////////////////////////////////////////
-    template <class T>
-    void BaseCamera<T>::SetAspectRatio(const double _aspect)
-    {
-      this->aspect = _aspect;
-    }
-
-    //////////////////////////////////////////////////
-    template <class T>
-    unsigned int BaseCamera<T>::AntiAliasing() const
-    {
-      return this->antiAliasing;
-    }
-
-    //////////////////////////////////////////////////
-    template <class T>
-    void BaseCamera<T>::SetAntiAliasing(const unsigned int _aa)
-    {
-      this->antiAliasing = _aa;
-    }
-
-    //////////////////////////////////////////////////
-    template <class T>
-    double BaseCamera<T>::FarClipPlane() const
-    {
-      return this->farClip;
-    }
-
-    //////////////////////////////////////////////////
-    template <class T>
-    void BaseCamera<T>::SetFarClipPlane(const double _far)
-    {
-      this->farClip = _far;
-    }
-
-    //////////////////////////////////////////////////
-    template <class T>
-    double BaseCamera<T>::NearClipPlane() const
-    {
-      return this->nearClip;
-    }
-
-    //////////////////////////////////////////////////
-    template <class T>
-    void BaseCamera<T>::SetNearClipPlane(const double _near)
-    {
-      this->nearClip = _near;
-    }
-
-    //////////////////////////////////////////////////
-    template <class T>
-    void BaseCamera<T>::SetTrackTarget(const NodePtr &_target,
-        const math::Vector3d &_offset, const bool _worldFrame)
-    {
-      this->trackNode = _target;
-      this->trackWorldFrame = _worldFrame;
-      this->trackOffset = _offset;
-    }
-
-    //////////////////////////////////////////////////
-    template <class T>
-    NodePtr BaseCamera<T>::TrackTarget() const
-    {
-      return this->trackNode;
-    }
-
-    //////////////////////////////////////////////////
-    template <class T>
-    math::Vector3d BaseCamera<T>::TrackOffset() const
-    {
-      return this->trackOffset;
-    }
-
-    //////////////////////////////////////////////////
-    template <class T>
-    void BaseCamera<T>::SetTrackOffset(const math::Vector3d &_offset)
-    {
-      this->trackOffset = _offset;
-    }
-
-    //////////////////////////////////////////////////
-    template <class T>
-    void BaseCamera<T>::SetTrackPGain(const double _pGain)
-    {
-      this->trackPGain = math::clamp(_pGain, 0.0, 1.0);
-    }
-
-    //////////////////////////////////////////////////
-    template <class T>
-    double BaseCamera<T>::TrackPGain() const
-    {
-      return this->trackPGain;
-    }
-
-    //////////////////////////////////////////////////
-    template <class T>
-    void BaseCamera<T>::SetFollowTarget(const NodePtr &_target,
-        const math::Vector3d &_offset, const bool _worldFrame)
-    {
-      this->followNode = _target;
-      this->followWorldFrame = _worldFrame;
-      this->followOffset = _offset;
-    }
-
-    //////////////////////////////////////////////////
-    template <class T>
-    NodePtr BaseCamera<T>::FollowTarget() const
-    {
-      return this->followNode;
-    }
-
-    //////////////////////////////////////////////////
-    template <class T>
-    math::Vector3d BaseCamera<T>::FollowOffset() const
-    {
-      return this->followOffset;
-    }
-
-    //////////////////////////////////////////////////
-    template <class T>
-    void BaseCamera<T>::SetFollowOffset(const math::Vector3d &_offset)
-    {
-      this->followOffset = _offset;
-    }
-
-    //////////////////////////////////////////////////
-    template <class T>
-    void BaseCamera<T>::SetFollowPGain(const double _pGain)
-    {
-      this->followPGain = math::clamp(_pGain, 0.0, 1.0);
-    }
-
-    //////////////////////////////////////////////////
-    template <class T>
-    double BaseCamera<T>::FollowPGain() const
-    {
-      return this->followPGain;
-    }
-
-    //////////////////////////////////////////////////
-    template <class T>
-    void BaseCamera<T>::SetMaterial(const MaterialPtr &/*_material*/)
-    {
-      ignerr << "SetMaterial not implemented for current render"
-          << " engine" << std::endl;
-    }
-
-    //////////////////////////////////////////////////
-    template <class T>
-    unsigned int BaseCamera<T>::RenderTextureGLId() const
-    {
-      ignerr << "RenderTextureGLId is not supported by current render"
-          << " engine" << std::endl;
-      return 0u;
-    }
-
-    //////////////////////////////////////////////////
-    template <class T>
-    void BaseCamera<T>::AddRenderPass(const RenderPassPtr &_pass)
-    {
-      this->RenderTarget()->AddRenderPass(_pass);
-    }
-
-    //////////////////////////////////////////////////
-    template <class T>
-    void BaseCamera<T>::RemoveRenderPass(const RenderPassPtr &_pass)
-    {
-      this->RenderTarget()->RemoveRenderPass(_pass);
-    }
-
-    //////////////////////////////////////////////////
-    template <class T>
-    unsigned int BaseCamera<T>::RenderPassCount() const
-    {
-      return this->RenderTarget()->RenderPassCount();
-    }
-
-    //////////////////////////////////////////////////
-    template <class T>
-    RenderPassPtr BaseCamera<T>::RenderPassByIndex(unsigned int _index) const
-    {
-      return this->RenderTarget()->RenderPassByIndex(_index);
-    }
-
-    //////////////////////////////////////////////////
-    template <class T>
-    void BaseCamera<T>::SetShadowsDirty()
-    {
-      // no op
-    }
-    }
-  }
-}
-#endif
-=======
 #include <gz/rendering/base/BaseCamera.hh>
-#include <ignition/rendering/config.hh>
->>>>>>> 5e77e7f9
+#include <ignition/rendering/config.hh>