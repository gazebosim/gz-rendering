--- conflicted
+++ resolved
@@ -246,17 +246,8 @@
 //////////////////////////////////////////////////
 void updatePose(double _time)
 {
-<<<<<<< HEAD
   // manually update the bone pose
   for (auto &v : g_visuals)
-=======
-  std::map<std::string, gz::math::Matrix4d> animFrames;
-  animFrames = g_skelAnim->PoseAt(_time, true);
-
-  std::map<std::string, gz::math::Matrix4d> skinFrames;
-
-  for (auto pair : animFrames)
->>>>>>> 5e77e7f9
   {
   //! [update pose]
     std::map<std::string, ignition::math::Matrix4d> animFrames;
@@ -267,18 +258,11 @@
       std::string animNodeName = pair.first;
       auto animTf = pair.second;
 
-<<<<<<< HEAD
       std::string skinName =
           g_skel->NodeNameAnimToSkin(g_animIdx, animNodeName);
       ignition::math::Matrix4d skinTf =
               g_skel->AlignTranslation(g_animIdx, animNodeName)
               * animTf * g_skel->AlignRotation(g_animIdx, animNodeName);
-=======
-    std::string skinName = g_skel->NodeNameAnimToSkin(g_animIdx, animName);
-    gz::math::Matrix4d skinTf =
-            g_skel->AlignTranslation(g_animIdx, animName)
-            * animTf * g_skel->AlignRotation(g_animIdx, animName);
->>>>>>> 5e77e7f9
 
       skinFrames[skinName] = skinTf;
     }
