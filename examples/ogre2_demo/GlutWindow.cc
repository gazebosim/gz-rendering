/*
 * Copyright (C) 2018 Open Source Robotics Foundation
 *
 * Licensed under the Apache License, Version 2.0 (the "License");
 * you may not use this file except in compliance with the License.
 * You may obtain a copy of the License at
 *
 *     http://www.apache.org/licenses/LICENSE-2.0
 *
 * Unless required by applicable law or agreed to in writing, software
 * distributed under the License is distributed on an "AS IS" BASIS,
 * WITHOUT WARRANTIES OR CONDITIONS OF ANY KIND, either express or implied.
 * See the License for the specific language governing permissions and
 * limitations under the License.
 *
 */

#if __APPLE__
  #include <OpenGL/gl.h>
  #include <OpenGL/OpenGL.h>
  #include <GLUT/glut.h>
#else
  #include <GL/glew.h>
  #include <GL/gl.h>
  #include <GL/glut.h>
#endif

#if !defined(__APPLE__) && !defined(_WIN32)
  #include <GL/glx.h>
#endif

#include <mutex>

#include <gz/common/Console.hh>
#include <gz/rendering/Camera.hh>
#include <gz/rendering/Image.hh>
#include <gz/rendering/RayQuery.hh>
#include <gz/rendering/RenderPass.hh>
#include <gz/rendering/Scene.hh>
#include <gz/rendering/OrbitViewController.hh>

#include "GlutWindow.hh"

#define KEY_ESC 27
#define KEY_TAB  9

//////////////////////////////////////////////////
unsigned int imgw = 0;
unsigned int imgh = 0;

std::vector<ir::CameraPtr> g_cameras;
ir::CameraPtr g_camera;
ir::CameraPtr g_currCamera;
unsigned int g_cameraIndex = 0;
ir::ImagePtr g_image;

bool g_initContext = false;

#if __APPLE__
  CGLContextObj g_context;
  CGLContextObj g_glutContext;
#elif _WIN32
#else
  GLXContext g_context;
  Display *g_display;
  GLXDrawable g_drawable;
  GLXContext g_glutContext;
  Display *g_glutDisplay;
  GLXDrawable g_glutDrawable;
#endif

// view control variables
ir::RayQueryPtr g_rayQuery;
ir::OrbitViewController g_viewControl;
ir::RayQueryResult g_target;
struct mouseButton
{
  int button = 0;
  int state = GLUT_UP;
  int x = 0;
  int y = 0;
  int motionX = 0;
  int motionY = 0;
  int dragX = 0;
  int dragY = 0;
  int scroll = 0;
  bool buttonDirty = false;
  bool motionDirty = false;
};
struct mouseButton g_mouse;
std::mutex g_mouseMutex;

//////////////////////////////////////////////////
void mouseCB(int _button, int _state, int _x, int _y)
{
  // ignore unknown mouse button numbers
  if (_button >= 5)
    return;

  std::lock_guard<std::mutex> lock(g_mouseMutex);
  g_mouse.button = _button;
  g_mouse.state = _state;
  g_mouse.x = _x;
  g_mouse.y = _y;
  g_mouse.motionX = _x;
  g_mouse.motionY = _y;
  g_mouse.buttonDirty = true;
}

//////////////////////////////////////////////////
void motionCB(int _x, int _y)
{
  std::lock_guard<std::mutex> lock(g_mouseMutex);
  int deltaX = _x - g_mouse.motionX;
  int deltaY = _y - g_mouse.motionY;
  g_mouse.motionX = _x;
  g_mouse.motionY = _y;

  if (g_mouse.motionDirty)
  {
    g_mouse.dragX += deltaX;
    g_mouse.dragY += deltaY;
  }
  else
  {
    g_mouse.dragX = deltaX;
    g_mouse.dragY = deltaY;
  }
  g_mouse.motionDirty = true;
}

//////////////////////////////////////////////////
void handleMouse()
{
  std::lock_guard<std::mutex> lock(g_mouseMutex);
  // only ogre supports ray query for now so use
  // ogre camera located at camera index = 0.
  ir::CameraPtr rayCamera = g_cameras[0];
  if (!g_rayQuery)
  {
    g_rayQuery = rayCamera->Scene()->CreateRayQuery();
    if (!g_rayQuery)
    {
      ignerr << "Failed to create Ray Query" << std::endl;
      return;
    }
  }
  if (g_mouse.buttonDirty)
  {
    g_mouse.buttonDirty = false;

    // test mouse picking
    if (g_mouse.button == GLUT_LEFT_BUTTON && g_mouse.state == GLUT_DOWN)
    {
      // Get visual using Selection Buffer from Camera
      ir::VisualPtr visual;
      gz::math::Vector2i mousePos(g_mouse.x, g_mouse.y);
      visual = rayCamera->VisualAt(mousePos);
      if (visual)
      {
        std::cout << "Selected visual at position: ";
        std::cout << g_mouse.x << " " << g_mouse.y << ": ";
        std::cout << visual->Name() << "\n";
      }
      else
      {
        std::cout << "No visual found at position: ";
        std::cout << g_mouse.x << " " << g_mouse.y << std::endl;
      }
    }

    // camera orbit
    double nx =
        2.0 * g_mouse.x / static_cast<double>(rayCamera->ImageWidth()) - 1.0;
    double ny = 1.0 -
        2.0 * g_mouse.y / static_cast<double>(rayCamera->ImageHeight());
    g_rayQuery->SetFromCamera(rayCamera, gz::math::Vector2d(nx, ny));
    g_target  = g_rayQuery->ClosestPoint();
    if (!g_target)
    {
      // set point to be 10m away if no intersection found
      g_target.point = g_rayQuery->Origin() + g_rayQuery->Direction() * 10;
      return;
    }

    // mouse wheel scroll zoom
    if ((g_mouse.button == 3 || g_mouse.button == 4) &&
        g_mouse.state == GLUT_UP)
    {
      double scroll = (g_mouse.button == 3) ? -1.0 : 1.0;
      double distance = rayCamera->WorldPosition().Distance(
          g_target.point);
      int factor = 1;
      double amount = -(scroll * factor) * (distance / 5.0);
      for (ir::CameraPtr camera : g_cameras)
      {
        g_viewControl.SetCamera(camera);
        g_viewControl.SetTarget(g_target.point);
        g_viewControl.Zoom(amount);
      }
    }
  }

  if (g_mouse.motionDirty)
  {
    g_mouse.motionDirty = false;
    auto drag = gz::math::Vector2d(g_mouse.dragX, g_mouse.dragY);

    // left mouse button pan
    if (g_mouse.button == GLUT_LEFT_BUTTON && g_mouse.state == GLUT_DOWN)
    {
      for (ir::CameraPtr camera : g_cameras)
      {
        g_viewControl.SetCamera(camera);
        g_viewControl.SetTarget(g_target.point);
        g_viewControl.Pan(drag);
      }
    }
    else if (g_mouse.button == GLUT_MIDDLE_BUTTON && g_mouse.state == GLUT_DOWN)
    {
      for (ir::CameraPtr camera : g_cameras)
      {
        g_viewControl.SetCamera(camera);
        g_viewControl.SetTarget(g_target.point);
        g_viewControl.Orbit(drag);
      }
    }
    // right mouse button zoom
    else if (g_mouse.button == GLUT_RIGHT_BUTTON && g_mouse.state == GLUT_DOWN)
    {
      double hfov = rayCamera->HFOV().Radian();
      double vfov = 2.0f * atan(tan(hfov / 2.0f) /
          rayCamera->AspectRatio());
      double distance = rayCamera->WorldPosition().Distance(
          g_target.point);
      double amount = ((-g_mouse.dragY /
          static_cast<double>(rayCamera->ImageHeight()))
          * distance * tan(vfov/2.0) * 6.0);
      for (ir::CameraPtr camera : g_cameras)
      {
        g_viewControl.SetCamera(camera);
        g_viewControl.SetTarget(g_target.point);
        g_viewControl.Zoom(amount);
      }
    }
  }
}


//////////////////////////////////////////////////
void displayCB()
{
#if __APPLE__
  CGLSetCurrentContext(g_context);
#elif _WIN32
#else
  if (g_display)
  {
    glXMakeCurrent(g_display, g_drawable, g_context);
  }
#endif

  g_cameras[g_cameraIndex]->Capture(*g_image);
  handleMouse();

#if __APPLE__
  CGLSetCurrentContext(g_glutContext);
#elif _WIN32
#else
  glXMakeCurrent(g_glutDisplay, g_glutDrawable, g_glutContext);
#endif

  unsigned char *data = g_image->Data<unsigned char>();

  glClearColor(0.5, 0.5, 0.5, 1);
  glClear(GL_COLOR_BUFFER_BIT | GL_DEPTH_BUFFER_BIT);
  glPixelZoom(1, -1);
  glRasterPos2f(-1, 1);
  glDrawPixels(imgw, imgh, GL_RGB, GL_UNSIGNED_BYTE, data);

  glutSwapBuffers();
<<<<<<< HEAD
=======

  // Uncomment to print FPS
  // static gz::common::Time previous;
  // auto now = gz::common::Time::SystemTime();
  // std::cerr << (now - previous).Double() << std::endl;
  // previous = now;
>>>>>>> 5e77e7f9
}

//////////////////////////////////////////////////
void idleCB()
{
  glutPostRedisplay();
}

//////////////////////////////////////////////////
void keyboardCB(unsigned char _key, int, int)
{
  if (_key == KEY_ESC || _key == 'q' || _key == 'Q')
  {
    exit(0);
  }
  else if (_key == KEY_TAB)
  {
    g_cameraIndex = (g_cameraIndex + 1) % g_cameras.size();
  }
  else if (_key == 'p')
  {
    // toggle all render passes
    for (ir::CameraPtr camera : g_cameras)
    {
      for (unsigned int i = 0; i < camera->RenderPassCount(); ++i)
      {
        ir::RenderPassPtr pass = camera->RenderPassByIndex(i);
        pass->SetEnabled(!pass->IsEnabled());
      }
    }
  }
  else if (_key == 's')
  {
    // toggle sky
    for (ir::CameraPtr camera : g_cameras)
    {
      camera->Scene()->SetSkyEnabled(!camera->Scene()->SkyEnabled());
    }
  }
}

//////////////////////////////////////////////////
void initCamera(ir::CameraPtr _camera)
{
  g_camera = _camera;
  imgw = g_camera->ImageWidth();
  imgh = g_camera->ImageHeight();
  ir::Image image = g_camera->CreateImage();
  g_image = std::make_shared<ir::Image>(image);
  g_camera->Capture(*g_image);
}

//////////////////////////////////////////////////
void initContext()
{
  glutInitDisplayMode(GLUT_DOUBLE);
  glutInitWindowPosition(0, 0);
  glutInitWindowSize(imgw, imgh);
  glutCreateWindow("Ogre2 Demo");
  glutDisplayFunc(displayCB);
  glutIdleFunc(idleCB);
  glutKeyboardFunc(keyboardCB);

  glutMouseFunc(mouseCB);
  glutMotionFunc(motionCB);
}

//////////////////////////////////////////////////
void printUsage()
{
  std::cout << "===============================" << std::endl;
  std::cout << "  TAB - Switch render engines  " << std::endl;
  std::cout << "  ESC - Exit                   " << std::endl;
  std::cout << "  P   - Toggle render pass     " << std::endl;
  std::cout << "  S   - Toggle skybox          " << std::endl;
  std::cout << "===============================" << std::endl;
}

//////////////////////////////////////////////////
void run(std::vector<ir::CameraPtr> _cameras)
{
  if (_cameras.empty())
  {
    ignerr << "No cameras found. Scene will not be rendered" << std::endl;
    return;
  }

#if __APPLE__
  g_context = CGLGetCurrentContext();
#elif _WIN32
#else
  g_context = glXGetCurrentContext();
  g_display = glXGetCurrentDisplay();
  g_drawable = glXGetCurrentDrawable();
#endif

  g_cameras = _cameras;
  initCamera(_cameras[0]);
  initContext();
  printUsage();

#if __APPLE__
  g_glutContext = CGLGetCurrentContext();
#elif _WIN32
#else
  g_glutDisplay = glXGetCurrentDisplay();
  g_glutDrawable = glXGetCurrentDrawable();
  g_glutContext = glXGetCurrentContext();
#endif

  glutMainLoop();
}<|MERGE_RESOLUTION|>--- conflicted
+++ resolved
@@ -279,15 +279,6 @@
   glDrawPixels(imgw, imgh, GL_RGB, GL_UNSIGNED_BYTE, data);
 
   glutSwapBuffers();
-<<<<<<< HEAD
-=======
-
-  // Uncomment to print FPS
-  // static gz::common::Time previous;
-  // auto now = gz::common::Time::SystemTime();
-  // std::cerr << (now - previous).Double() << std::endl;
-  // previous = now;
->>>>>>> 5e77e7f9
 }
 
 //////////////////////////////////////////////////
