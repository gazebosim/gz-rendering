--- conflicted
+++ resolved
@@ -4,13 +4,11 @@
 
 ### Ignition Rendering 2.0.0 (20XX-XX-XX)
 
-<<<<<<< HEAD
 1. Add Transform Controller for translating, rotating, and scaling nodes.
     * [Pull request ](https://bitbucket.org/ignitionrobotics/ign-rendering/pull-requests/)
-=======
+
 1. Add depth check and depth write properties to Material
     * [Pull request 160](https://bitbucket.org/ignitionrobotics/ign-rendering/pull-requests/160)
->>>>>>> 3190fa74
 
 1. Move scale functions from Visual to Node class.
     * [Pull request 159](https://bitbucket.org/ignitionrobotics/ign-rendering/pull-requests/159)
