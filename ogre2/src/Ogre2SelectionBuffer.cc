--- conflicted
+++ resolved
@@ -30,11 +30,7 @@
 using namespace gz;
 using namespace rendering;
 
-<<<<<<< HEAD
-class gz::rendering::Ogre2SelectionBufferPrivate
-=======
-struct ignition::rendering::Ogre2SelectionBufferPrivate
->>>>>>> 10627f66
+struct gz::rendering::Ogre2SelectionBufferPrivate
 {
   /// \brief This is a material listener and a RenderTargetListener.
   /// The material switcher is applied to only the selection camera
