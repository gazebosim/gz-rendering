/*
 * Copyright (C) 2022 Open Source Robotics Foundation
 *
 * Licensed under the Apache License, Version 2.0 (the "License");
 * you may not use this file except in compliance with the License.
 * You may obtain a copy of the License at
 *
 *     http://www.apache.org/licenses/LICENSE-2.0
 *
 * Unless required by applicable law or agreed to in writing, software
 * distributed under the License is distributed on an "AS IS" BASIS,
 * WITHOUT WARRANTIES OR CONDITIONS OF ANY KIND, either express or implied.
 * See the License for the specific language governing permissions and
 * limitations under the License.
 *
 */

<<<<<<< HEAD
#include <map>
#include <string>

#include "ignition/rendering/Node.hh"
#include "ignition/rendering/Storage.hh"
#include "ignition/rendering/base/BaseStorage.hh"

namespace ignition
{
  namespace rendering
  {
    inline namespace IGNITION_RENDERING_VERSION_NAMESPACE {
    //
    template <class T>
    class BaseNode :
      public virtual Node,
      public virtual T
    {
      protected: BaseNode();

      public: virtual ~BaseNode();

      public: virtual NodePtr Parent() const override = 0;

      // Documentation inherited
      public: virtual void RemoveParent() override;

      public: virtual math::Vector3d LocalPosition() const override;

      public: virtual math::Pose3d LocalPose() const override;

      // Documentation inherited
      public: virtual math::Pose3d InitialLocalPose() const override;

      public: virtual void SetLocalPose(const math::Pose3d &_pose) override;

      public: virtual void SetLocalPosition(double _x, double _y, double _z)
          override;

      public: virtual void SetLocalPosition(const math::Vector3d &_position)
          override;

      public: virtual math::Quaterniond LocalRotation() const override;

      public: virtual void SetLocalRotation(double _r, double _p, double _y)
          override;

      public: virtual void SetLocalRotation(double _w, double _x, double _y,
                  double _z) override;

      public: virtual void SetLocalRotation(const math::Quaterniond &_rotation)
          override;

      public: virtual math::Pose3d WorldPose() const override;

      public: virtual void SetWorldPose(const math::Pose3d &_pose) override;

      public: virtual math::Vector3d WorldPosition() const override;

      public: virtual void SetWorldPosition(double _x, double _y, double _z)
         override;

      public: virtual void SetWorldPosition(const math::Vector3d &_position)
          override;

      public: virtual math::Quaterniond WorldRotation() const override;

      public: virtual void SetWorldRotation(double _r, double _p, double _y)
          override;

      public: virtual void SetWorldRotation(double _w, double _x, double _y,
                  double _z) override;

      public: virtual void SetWorldRotation(const math::Quaterniond &_rotation)
          override;

      public: virtual math::Pose3d WorldToLocal(const math::Pose3d &_pose)
          const override;

      public: virtual math::Vector3d Origin() const override;

      public: virtual void SetOrigin(double _x, double _y, double _z) override;

      public: virtual void SetOrigin(const math::Vector3d &_origin) override;

      // Documentation inherited
      public: virtual math::Vector3d LocalScale() const override = 0;

      // Documentation inherited
      public: virtual void SetLocalScale(double _scale) override;

      // Documentation inherited
      public: virtual void SetLocalScale(double _x, double _y, double _z)
                      override;

      // Documentation inherited
      public: virtual void SetLocalScale(const math::Vector3d &_scale) override;

      // Documentation inherited
      public: virtual math::Vector3d WorldScale() const override;

      // Documentation inherited
      public: virtual void SetWorldScale(double _scale) override;

      // Documentation inherited
      public: virtual void SetWorldScale(double _x, double _y, double _z)
                      override;

      // Documentation inherited
      public: virtual void SetWorldScale(const math::Vector3d &_scale) override;

      // Documentation inherited
      public: virtual void Scale(double _scale) override;

      // Documentation inherited
      public: virtual void Scale(double _x, double _y, double _z) override;

      // Documentation inherited
      public: virtual void Scale(const math::Vector3d &_scale) override;

      // Documentation inherited
      public: virtual bool InheritScale() const override = 0;

      public: virtual void Destroy() override;

      public: virtual unsigned int ChildCount() const override;

      public: virtual bool HasChild(ConstNodePtr _child) const override;

      public: virtual bool HasChildId(unsigned int _id) const override;

      public: virtual bool HasChildName(const std::string &_name) const
          override;

      public: virtual NodePtr ChildById(unsigned int _id) const override;

      public: virtual NodePtr ChildByName(const std::string &_name) const
          override;

      public: virtual NodePtr ChildByIndex(unsigned int _index) const override;

      public: virtual void AddChild(NodePtr _child) override;

      public: virtual NodePtr RemoveChild(NodePtr _child) override;

      public: virtual NodePtr RemoveChildById(unsigned int _id) override;

      public: virtual NodePtr RemoveChildByName(const std::string &_name)
          override;

      public: virtual NodePtr RemoveChildByIndex(unsigned int _index) override;

      public: virtual void RemoveChildren() override;

      public: virtual void PreRender() override;

      // Documentation inherited
      public: virtual void SetUserData(const std::string &_key, Variant _value)
        override;

      // Documentation inherited
      public: virtual Variant UserData(const std::string &_key) const override;

      // Documentation inherited
      public: virtual bool HasUserData(const std::string &_key) const override;

      protected: virtual void PreRenderChildren();

      protected: virtual math::Pose3d RawLocalPose() const = 0;

      protected: virtual void SetRawLocalPose(const math::Pose3d &_pose) = 0;

      protected: virtual NodeStorePtr Children() const = 0;

      protected: virtual bool AttachChild(NodePtr _child) = 0;

      protected: virtual bool DetachChild(NodePtr _child) = 0;

      /// \brief Implementation of the SetLocalScale function
      /// \param[in] _scale Scale to set the visual to
      protected: virtual void SetLocalScaleImpl(
                     const math::Vector3d &_scale) = 0;

      protected: math::Vector3d origin;

      /// \brief Flag to indicate whether initial local pose
      /// is set for this node.
      protected: bool initialLocalPoseSet = false;

      /// \brief Initial local pose for this node.
      protected: ignition::math::Pose3d initialLocalPose =
          ignition::math::Pose3d::Zero;

      /// \brief A map of custom key value data
      protected: std::map<std::string, Variant> userData;
    };

    //////////////////////////////////////////////////
    template <class T>
    BaseNode<T>::BaseNode()
    {
    }

    //////////////////////////////////////////////////
    template <class T>
    BaseNode<T>::~BaseNode()
    {
    }

    //////////////////////////////////////////////////
    template <class T>
    void BaseNode<T>::RemoveParent()
    {
      NodePtr parent = this->Parent();

      if (parent)
      {
        auto baseShared = this->shared_from_this();
        auto thisShared = std::dynamic_pointer_cast<BaseNode<T>>(baseShared);
        parent->RemoveChild(thisShared);
      }
    }


    //////////////////////////////////////////////////
    template <class T>
    void BaseNode<T>::AddChild(NodePtr _child)
    {
      if (_child->Id() == this->Id())
      {
        ignerr << "Cannot add self as a child node" << std::endl;
        return;
      }

      if (this->AttachChild(_child))
      {
        this->Children()->Add(_child);
      }
    }

    //////////////////////////////////////////////////
    template <class T>
    NodePtr BaseNode<T>::RemoveChild(NodePtr _child)
    {
      NodePtr child = this->Children()->Remove(_child);
      if (child) this->DetachChild(child);
      return child;
    }

    //////////////////////////////////////////////////
    template <class T>
    NodePtr BaseNode<T>::RemoveChildById(unsigned int _id)
    {
      NodePtr child = this->Children()->RemoveById(_id);
      if (child) this->DetachChild(child);
      return child;
    }

    //////////////////////////////////////////////////
    template <class T>
    NodePtr BaseNode<T>::RemoveChildByName(const std::string &_name)
    {
      NodePtr child = this->Children()->RemoveByName(_name);
      if (child) this->DetachChild(child);
      return child;
    }

    //////////////////////////////////////////////////
    template <class T>
    NodePtr BaseNode<T>::RemoveChildByIndex(unsigned int _index)
    {
      NodePtr child = this->Children()->RemoveByIndex(_index);
      if (child) this->DetachChild(child);
      return child;
    }

    //////////////////////////////////////////////////
    template <class T>
    void BaseNode<T>::RemoveChildren()
    {
      for (unsigned int i = this->ChildCount(); i > 0; --i)
      {
        this->RemoveChildByIndex(i - 1);
      }
    }

    //////////////////////////////////////////////////
    template <class T>
    void BaseNode<T>::PreRender()
    {
      this->PreRenderChildren();
    }

    //////////////////////////////////////////////////
    template <class T>
    void BaseNode<T>::PreRenderChildren()
    {
      unsigned int count = this->ChildCount();

      for (unsigned int i = 0; i < count; ++i)
      {
        this->ChildByIndex(i)->PreRender();
      }
    }

    //////////////////////////////////////////////////
    template <class T>
    math::Pose3d BaseNode<T>::LocalPose() const
    {
      math::Pose3d pose = this->RawLocalPose();
      pose.Pos() += pose.Rot() * this->origin;
      return pose;
    }

    //////////////////////////////////////////////////
    template <class T>
    void BaseNode<T>::SetLocalPose(const math::Pose3d &_pose)
    {
      if (!_pose.IsFinite())
      {
        ignerr << "Unable to set non-finite pose [" << _pose
               << "] to node [" << this->Name() << "]" << std::endl;
        return;
      }

      math::Pose3d pose = _pose;
      pose.Pos() = pose.Pos() - pose.Rot() * this->origin;

      if (!initialLocalPoseSet)
      {
        this->initialLocalPose = pose;
        this->initialLocalPoseSet = true;
      }

      this->SetRawLocalPose(pose);
    }

    //////////////////////////////////////////////////
    template <class T>
    math::Pose3d BaseNode<T>::InitialLocalPose() const
    {
      return this->initialLocalPose;
    }

    //////////////////////////////////////////////////
    template <class T>
    math::Vector3d BaseNode<T>::LocalPosition() const
    {
      return this->LocalPose().Pos();
    }

    //////////////////////////////////////////////////
    template <class T>
    void BaseNode<T>::SetLocalPosition(double _x, double _y, double _z)
    {
      this->SetLocalPosition(math::Vector3d(_x, _y, _z));
    }

    //////////////////////////////////////////////////
    template <class T>
    void BaseNode<T>::SetLocalPosition(const math::Vector3d &_position)
    {
      if (!_position.IsFinite())
      {
        ignerr << "Unable to set non-finite position [" << _position
               << "] to node [" << this->Name() << "]" << std::endl;
        return;
      }

      math::Pose3d pose = this->LocalPose();
      pose.Pos() = _position;
      this->SetLocalPose(pose);
    }

    //////////////////////////////////////////////////
    template <class T>
    math::Quaterniond BaseNode<T>::LocalRotation() const
    {
      return this->LocalPose().Rot();
    }

    //////////////////////////////////////////////////
    template <class T>
    void BaseNode<T>::SetLocalRotation(double _r, double _p, double _y)
    {
      this->SetLocalRotation(math::Quaterniond(_r, _p, _y));
    }

    //////////////////////////////////////////////////
    template <class T>
    void BaseNode<T>::SetLocalRotation(double _w, double _x, double _y,
        double _z)
    {
      this->SetLocalRotation(math::Quaterniond(_w, _x, _y, _z));
    }

    //////////////////////////////////////////////////
    template <class T>
    void BaseNode<T>::SetLocalRotation(const math::Quaterniond &_rotation)
    {
      if (!_rotation.IsFinite())
      {
        ignerr << "Unable to set non-finite rotation [" << _rotation
               << "] to node [" << this->Name() << "]" << std::endl;
        return;
      }

      math::Pose3d pose = this->LocalPose();
      pose.Rot() = _rotation;
      this->SetLocalPose(pose);
    }

    //////////////////////////////////////////////////
    template <class T>
    math::Pose3d BaseNode<T>::WorldPose() const
    {
      NodePtr parent = this->Parent();
      math::Pose3d pose = this->LocalPose();

      if (!parent)
      {
        return pose;
      }

      return parent->WorldPose() * pose;
    }

    //////////////////////////////////////////////////
    template <class T>
    void BaseNode<T>::SetWorldPose(const math::Pose3d &_pose)
    {
      math::Pose3d pose = this->WorldToLocal(_pose);
      this->SetLocalPose(pose);
    }

    //////////////////////////////////////////////////
    template <class T>
    void BaseNode<T>::SetWorldPosition(double _x, double _y, double _z)
    {
      this->SetWorldPosition(math::Vector3d(_x, _y, _z));
    }

    //////////////////////////////////////////////////
    template <class T>
    math::Vector3d BaseNode<T>::WorldPosition() const
    {
      return this->WorldPose().Pos();
    }

    //////////////////////////////////////////////////
    template <class T>
    void BaseNode<T>::SetWorldPosition(const math::Vector3d &_position)
    {
      math::Pose3d pose = this->WorldPose();
      pose.Pos() = _position;
      this->SetWorldPose(pose);
    }

    //////////////////////////////////////////////////
    template <class T>
    math::Quaterniond BaseNode<T>::WorldRotation() const
    {
      return this->WorldPose().Rot();
    }

    //////////////////////////////////////////////////
    template <class T>
    void BaseNode<T>::SetWorldRotation(double _r, double _p, double _y)
    {
      this->SetWorldRotation(math::Quaterniond(_r, _p, _y));
    }

    //////////////////////////////////////////////////
    template <class T>
    void BaseNode<T>::SetWorldRotation(double _w, double _x, double _y,
        double _z)
    {
      this->SetWorldRotation(math::Quaterniond(_w, _x, _y, _z));
    }

    //////////////////////////////////////////////////
    template <class T>
    void BaseNode<T>::SetWorldRotation(const math::Quaterniond &_rotation)
    {
      math::Pose3d pose = this->WorldPose();
      pose.Rot() = _rotation;
      this->SetWorldPose(pose);
    }

    //////////////////////////////////////////////////
    template <class T>
    math::Pose3d BaseNode<T>::WorldToLocal(const math::Pose3d &_pose) const
    {
      NodePtr parent = this->Parent();

      if (!parent)
      {
        return _pose;
      }

      return _pose - parent->WorldPose();
    }

    //////////////////////////////////////////////////
    template <class T>
    math::Vector3d BaseNode<T>::Origin() const
    {
      return this->origin;
    }

    //////////////////////////////////////////////////
    template <class T>
    void BaseNode<T>::SetOrigin(double _x, double _y, double _z)
    {
      this->SetOrigin(math::Vector3d(_x, _y, _z));
    }

    //////////////////////////////////////////////////
    template <class T>
    void BaseNode<T>::SetOrigin(const math::Vector3d &_origin)
    {
      if (!_origin.IsFinite())
      {
        ignerr << "Unable to set non-finite origin [" << _origin
               << "] to node [" << this->Name() << "]" << std::endl;
        return;
      }
      this->origin = _origin;
    }

    //////////////////////////////////////////////////
    template <class T>
    void BaseNode<T>::SetLocalScale(double _scale)
    {
      this->SetLocalScale(math::Vector3d(_scale, _scale, _scale));
    }

    //////////////////////////////////////////////////
    template <class T>
    void BaseNode<T>::SetLocalScale(double _x, double _y, double _z)
    {
      this->SetLocalScale(math::Vector3d(_x, _y, _z));
    }

    //////////////////////////////////////////////////
    template <class T>
    void BaseNode<T>::SetLocalScale(const math::Vector3d &_scale)
    {
      math::Pose3d rawPose = this->LocalPose();
      this->SetLocalScaleImpl(_scale);
      this->SetLocalPose(rawPose);
    }

    //////////////////////////////////////////////////
    template <class T>
    math::Vector3d BaseNode<T>::WorldScale() const
    {
      math::Vector3d scale = this->LocalScale();

      if (!this->InheritScale() || !this->HasParent())
      {
        return scale;
      }

      return scale * this->Parent()->WorldScale();
    }

    //////////////////////////////////////////////////
    template <class T>
    void BaseNode<T>::SetWorldScale(double _scale)
    {
      this->SetWorldScale(math::Vector3d(_scale, _scale, _scale));
    }

    //////////////////////////////////////////////////
    template <class T>
    void BaseNode<T>::SetWorldScale(double _x, double _y, double _z)
    {
      this->SetWorldScale(math::Vector3d(_x, _y, _z));
    }

    //////////////////////////////////////////////////
    template <class T>
    void BaseNode<T>::SetWorldScale(const math::Vector3d &_scale)
    {
      math::Vector3d toScale = math::Vector3d::One;
      if (this->InheritScale() && this->HasParent())
        toScale = this->Parent()->WorldScale();

      this->SetLocalScale(_scale / toScale);
    }

    //////////////////////////////////////////////////
    template <class T>
    void BaseNode<T>::Scale(double _scale)
    {
      this->Scale(math::Vector3d(_scale, _scale, _scale));
    }

    //////////////////////////////////////////////////
    template <class T>
    void BaseNode<T>::Scale(double _x, double _y, double _z)
    {
      this->Scale(math::Vector3d(_x, _y, _z));
    }

    //////////////////////////////////////////////////
    template <class T>
    void BaseNode<T>::Scale(const math::Vector3d &_scale)
    {
      this->SetLocalScale(_scale * this->LocalScale());
    }

    //////////////////////////////////////////////////
    template <class T>
    void BaseNode<T>::Destroy()
    {
      T::Destroy();
      this->RemoveParent();
    }

    //////////////////////////////////////////////////
    template <class T>
    unsigned int BaseNode<T>::ChildCount() const
    {
      return this->Children()->Size();
    }

    //////////////////////////////////////////////////
    template <class T>
    bool BaseNode<T>::HasChild(ConstNodePtr _child) const
    {
      return this->Children()->Contains(_child);
    }

    //////////////////////////////////////////////////
    template <class T>
    bool BaseNode<T>::HasChildId(unsigned int _id) const
    {
      return this->Children()->ContainsId(_id);
    }

    //////////////////////////////////////////////////
    template <class T>
    bool BaseNode<T>::HasChildName(const std::string &_name) const
    {
      return this->Children()->ContainsName(_name);
    }

    //////////////////////////////////////////////////
    template <class T>
    NodePtr BaseNode<T>::ChildById(unsigned int _id) const
    {
      return this->Children()->GetById(_id);
    }

    //////////////////////////////////////////////////
    template <class T>
    NodePtr BaseNode<T>::ChildByName(const std::string &_name) const
    {
      return this->Children()->GetByName(_name);
    }

    //////////////////////////////////////////////////
    template <class T>
    NodePtr BaseNode<T>::ChildByIndex(unsigned int _index) const
    {
      return this->Children()->GetByIndex(_index);
    }
    }

    //////////////////////////////////////////////////
    template <class T>
    void BaseNode<T>::SetUserData(const std::string &_key, Variant _value)
    {
     this->userData[_key] = _value;
    }

    //////////////////////////////////////////////////
    template <class T>
    Variant BaseNode<T>::UserData(const std::string &_key) const
    {
     Variant value;
     auto it = this->userData.find(_key);
     if (it != this->userData.end())
       value = it->second;
     return value;
    }

    //////////////////////////////////////////////////
    template <class T>
    bool BaseNode<T>::HasUserData(const std::string &_key) const
    {
      return this->userData.find(_key) != this->userData.end();
    }
  }
}
#endif
=======
#include <gz/rendering/base/BaseNode.hh>
#include <ignition/rendering/config.hh>
>>>>>>> 5e77e7f9
<|MERGE_RESOLUTION|>--- conflicted
+++ resolved
@@ -15,706 +15,5 @@
  *
  */
 
-<<<<<<< HEAD
-#include <map>
-#include <string>
-
-#include "ignition/rendering/Node.hh"
-#include "ignition/rendering/Storage.hh"
-#include "ignition/rendering/base/BaseStorage.hh"
-
-namespace ignition
-{
-  namespace rendering
-  {
-    inline namespace IGNITION_RENDERING_VERSION_NAMESPACE {
-    //
-    template <class T>
-    class BaseNode :
-      public virtual Node,
-      public virtual T
-    {
-      protected: BaseNode();
-
-      public: virtual ~BaseNode();
-
-      public: virtual NodePtr Parent() const override = 0;
-
-      // Documentation inherited
-      public: virtual void RemoveParent() override;
-
-      public: virtual math::Vector3d LocalPosition() const override;
-
-      public: virtual math::Pose3d LocalPose() const override;
-
-      // Documentation inherited
-      public: virtual math::Pose3d InitialLocalPose() const override;
-
-      public: virtual void SetLocalPose(const math::Pose3d &_pose) override;
-
-      public: virtual void SetLocalPosition(double _x, double _y, double _z)
-          override;
-
-      public: virtual void SetLocalPosition(const math::Vector3d &_position)
-          override;
-
-      public: virtual math::Quaterniond LocalRotation() const override;
-
-      public: virtual void SetLocalRotation(double _r, double _p, double _y)
-          override;
-
-      public: virtual void SetLocalRotation(double _w, double _x, double _y,
-                  double _z) override;
-
-      public: virtual void SetLocalRotation(const math::Quaterniond &_rotation)
-          override;
-
-      public: virtual math::Pose3d WorldPose() const override;
-
-      public: virtual void SetWorldPose(const math::Pose3d &_pose) override;
-
-      public: virtual math::Vector3d WorldPosition() const override;
-
-      public: virtual void SetWorldPosition(double _x, double _y, double _z)
-         override;
-
-      public: virtual void SetWorldPosition(const math::Vector3d &_position)
-          override;
-
-      public: virtual math::Quaterniond WorldRotation() const override;
-
-      public: virtual void SetWorldRotation(double _r, double _p, double _y)
-          override;
-
-      public: virtual void SetWorldRotation(double _w, double _x, double _y,
-                  double _z) override;
-
-      public: virtual void SetWorldRotation(const math::Quaterniond &_rotation)
-          override;
-
-      public: virtual math::Pose3d WorldToLocal(const math::Pose3d &_pose)
-          const override;
-
-      public: virtual math::Vector3d Origin() const override;
-
-      public: virtual void SetOrigin(double _x, double _y, double _z) override;
-
-      public: virtual void SetOrigin(const math::Vector3d &_origin) override;
-
-      // Documentation inherited
-      public: virtual math::Vector3d LocalScale() const override = 0;
-
-      // Documentation inherited
-      public: virtual void SetLocalScale(double _scale) override;
-
-      // Documentation inherited
-      public: virtual void SetLocalScale(double _x, double _y, double _z)
-                      override;
-
-      // Documentation inherited
-      public: virtual void SetLocalScale(const math::Vector3d &_scale) override;
-
-      // Documentation inherited
-      public: virtual math::Vector3d WorldScale() const override;
-
-      // Documentation inherited
-      public: virtual void SetWorldScale(double _scale) override;
-
-      // Documentation inherited
-      public: virtual void SetWorldScale(double _x, double _y, double _z)
-                      override;
-
-      // Documentation inherited
-      public: virtual void SetWorldScale(const math::Vector3d &_scale) override;
-
-      // Documentation inherited
-      public: virtual void Scale(double _scale) override;
-
-      // Documentation inherited
-      public: virtual void Scale(double _x, double _y, double _z) override;
-
-      // Documentation inherited
-      public: virtual void Scale(const math::Vector3d &_scale) override;
-
-      // Documentation inherited
-      public: virtual bool InheritScale() const override = 0;
-
-      public: virtual void Destroy() override;
-
-      public: virtual unsigned int ChildCount() const override;
-
-      public: virtual bool HasChild(ConstNodePtr _child) const override;
-
-      public: virtual bool HasChildId(unsigned int _id) const override;
-
-      public: virtual bool HasChildName(const std::string &_name) const
-          override;
-
-      public: virtual NodePtr ChildById(unsigned int _id) const override;
-
-      public: virtual NodePtr ChildByName(const std::string &_name) const
-          override;
-
-      public: virtual NodePtr ChildByIndex(unsigned int _index) const override;
-
-      public: virtual void AddChild(NodePtr _child) override;
-
-      public: virtual NodePtr RemoveChild(NodePtr _child) override;
-
-      public: virtual NodePtr RemoveChildById(unsigned int _id) override;
-
-      public: virtual NodePtr RemoveChildByName(const std::string &_name)
-          override;
-
-      public: virtual NodePtr RemoveChildByIndex(unsigned int _index) override;
-
-      public: virtual void RemoveChildren() override;
-
-      public: virtual void PreRender() override;
-
-      // Documentation inherited
-      public: virtual void SetUserData(const std::string &_key, Variant _value)
-        override;
-
-      // Documentation inherited
-      public: virtual Variant UserData(const std::string &_key) const override;
-
-      // Documentation inherited
-      public: virtual bool HasUserData(const std::string &_key) const override;
-
-      protected: virtual void PreRenderChildren();
-
-      protected: virtual math::Pose3d RawLocalPose() const = 0;
-
-      protected: virtual void SetRawLocalPose(const math::Pose3d &_pose) = 0;
-
-      protected: virtual NodeStorePtr Children() const = 0;
-
-      protected: virtual bool AttachChild(NodePtr _child) = 0;
-
-      protected: virtual bool DetachChild(NodePtr _child) = 0;
-
-      /// \brief Implementation of the SetLocalScale function
-      /// \param[in] _scale Scale to set the visual to
-      protected: virtual void SetLocalScaleImpl(
-                     const math::Vector3d &_scale) = 0;
-
-      protected: math::Vector3d origin;
-
-      /// \brief Flag to indicate whether initial local pose
-      /// is set for this node.
-      protected: bool initialLocalPoseSet = false;
-
-      /// \brief Initial local pose for this node.
-      protected: ignition::math::Pose3d initialLocalPose =
-          ignition::math::Pose3d::Zero;
-
-      /// \brief A map of custom key value data
-      protected: std::map<std::string, Variant> userData;
-    };
-
-    //////////////////////////////////////////////////
-    template <class T>
-    BaseNode<T>::BaseNode()
-    {
-    }
-
-    //////////////////////////////////////////////////
-    template <class T>
-    BaseNode<T>::~BaseNode()
-    {
-    }
-
-    //////////////////////////////////////////////////
-    template <class T>
-    void BaseNode<T>::RemoveParent()
-    {
-      NodePtr parent = this->Parent();
-
-      if (parent)
-      {
-        auto baseShared = this->shared_from_this();
-        auto thisShared = std::dynamic_pointer_cast<BaseNode<T>>(baseShared);
-        parent->RemoveChild(thisShared);
-      }
-    }
-
-
-    //////////////////////////////////////////////////
-    template <class T>
-    void BaseNode<T>::AddChild(NodePtr _child)
-    {
-      if (_child->Id() == this->Id())
-      {
-        ignerr << "Cannot add self as a child node" << std::endl;
-        return;
-      }
-
-      if (this->AttachChild(_child))
-      {
-        this->Children()->Add(_child);
-      }
-    }
-
-    //////////////////////////////////////////////////
-    template <class T>
-    NodePtr BaseNode<T>::RemoveChild(NodePtr _child)
-    {
-      NodePtr child = this->Children()->Remove(_child);
-      if (child) this->DetachChild(child);
-      return child;
-    }
-
-    //////////////////////////////////////////////////
-    template <class T>
-    NodePtr BaseNode<T>::RemoveChildById(unsigned int _id)
-    {
-      NodePtr child = this->Children()->RemoveById(_id);
-      if (child) this->DetachChild(child);
-      return child;
-    }
-
-    //////////////////////////////////////////////////
-    template <class T>
-    NodePtr BaseNode<T>::RemoveChildByName(const std::string &_name)
-    {
-      NodePtr child = this->Children()->RemoveByName(_name);
-      if (child) this->DetachChild(child);
-      return child;
-    }
-
-    //////////////////////////////////////////////////
-    template <class T>
-    NodePtr BaseNode<T>::RemoveChildByIndex(unsigned int _index)
-    {
-      NodePtr child = this->Children()->RemoveByIndex(_index);
-      if (child) this->DetachChild(child);
-      return child;
-    }
-
-    //////////////////////////////////////////////////
-    template <class T>
-    void BaseNode<T>::RemoveChildren()
-    {
-      for (unsigned int i = this->ChildCount(); i > 0; --i)
-      {
-        this->RemoveChildByIndex(i - 1);
-      }
-    }
-
-    //////////////////////////////////////////////////
-    template <class T>
-    void BaseNode<T>::PreRender()
-    {
-      this->PreRenderChildren();
-    }
-
-    //////////////////////////////////////////////////
-    template <class T>
-    void BaseNode<T>::PreRenderChildren()
-    {
-      unsigned int count = this->ChildCount();
-
-      for (unsigned int i = 0; i < count; ++i)
-      {
-        this->ChildByIndex(i)->PreRender();
-      }
-    }
-
-    //////////////////////////////////////////////////
-    template <class T>
-    math::Pose3d BaseNode<T>::LocalPose() const
-    {
-      math::Pose3d pose = this->RawLocalPose();
-      pose.Pos() += pose.Rot() * this->origin;
-      return pose;
-    }
-
-    //////////////////////////////////////////////////
-    template <class T>
-    void BaseNode<T>::SetLocalPose(const math::Pose3d &_pose)
-    {
-      if (!_pose.IsFinite())
-      {
-        ignerr << "Unable to set non-finite pose [" << _pose
-               << "] to node [" << this->Name() << "]" << std::endl;
-        return;
-      }
-
-      math::Pose3d pose = _pose;
-      pose.Pos() = pose.Pos() - pose.Rot() * this->origin;
-
-      if (!initialLocalPoseSet)
-      {
-        this->initialLocalPose = pose;
-        this->initialLocalPoseSet = true;
-      }
-
-      this->SetRawLocalPose(pose);
-    }
-
-    //////////////////////////////////////////////////
-    template <class T>
-    math::Pose3d BaseNode<T>::InitialLocalPose() const
-    {
-      return this->initialLocalPose;
-    }
-
-    //////////////////////////////////////////////////
-    template <class T>
-    math::Vector3d BaseNode<T>::LocalPosition() const
-    {
-      return this->LocalPose().Pos();
-    }
-
-    //////////////////////////////////////////////////
-    template <class T>
-    void BaseNode<T>::SetLocalPosition(double _x, double _y, double _z)
-    {
-      this->SetLocalPosition(math::Vector3d(_x, _y, _z));
-    }
-
-    //////////////////////////////////////////////////
-    template <class T>
-    void BaseNode<T>::SetLocalPosition(const math::Vector3d &_position)
-    {
-      if (!_position.IsFinite())
-      {
-        ignerr << "Unable to set non-finite position [" << _position
-               << "] to node [" << this->Name() << "]" << std::endl;
-        return;
-      }
-
-      math::Pose3d pose = this->LocalPose();
-      pose.Pos() = _position;
-      this->SetLocalPose(pose);
-    }
-
-    //////////////////////////////////////////////////
-    template <class T>
-    math::Quaterniond BaseNode<T>::LocalRotation() const
-    {
-      return this->LocalPose().Rot();
-    }
-
-    //////////////////////////////////////////////////
-    template <class T>
-    void BaseNode<T>::SetLocalRotation(double _r, double _p, double _y)
-    {
-      this->SetLocalRotation(math::Quaterniond(_r, _p, _y));
-    }
-
-    //////////////////////////////////////////////////
-    template <class T>
-    void BaseNode<T>::SetLocalRotation(double _w, double _x, double _y,
-        double _z)
-    {
-      this->SetLocalRotation(math::Quaterniond(_w, _x, _y, _z));
-    }
-
-    //////////////////////////////////////////////////
-    template <class T>
-    void BaseNode<T>::SetLocalRotation(const math::Quaterniond &_rotation)
-    {
-      if (!_rotation.IsFinite())
-      {
-        ignerr << "Unable to set non-finite rotation [" << _rotation
-               << "] to node [" << this->Name() << "]" << std::endl;
-        return;
-      }
-
-      math::Pose3d pose = this->LocalPose();
-      pose.Rot() = _rotation;
-      this->SetLocalPose(pose);
-    }
-
-    //////////////////////////////////////////////////
-    template <class T>
-    math::Pose3d BaseNode<T>::WorldPose() const
-    {
-      NodePtr parent = this->Parent();
-      math::Pose3d pose = this->LocalPose();
-
-      if (!parent)
-      {
-        return pose;
-      }
-
-      return parent->WorldPose() * pose;
-    }
-
-    //////////////////////////////////////////////////
-    template <class T>
-    void BaseNode<T>::SetWorldPose(const math::Pose3d &_pose)
-    {
-      math::Pose3d pose = this->WorldToLocal(_pose);
-      this->SetLocalPose(pose);
-    }
-
-    //////////////////////////////////////////////////
-    template <class T>
-    void BaseNode<T>::SetWorldPosition(double _x, double _y, double _z)
-    {
-      this->SetWorldPosition(math::Vector3d(_x, _y, _z));
-    }
-
-    //////////////////////////////////////////////////
-    template <class T>
-    math::Vector3d BaseNode<T>::WorldPosition() const
-    {
-      return this->WorldPose().Pos();
-    }
-
-    //////////////////////////////////////////////////
-    template <class T>
-    void BaseNode<T>::SetWorldPosition(const math::Vector3d &_position)
-    {
-      math::Pose3d pose = this->WorldPose();
-      pose.Pos() = _position;
-      this->SetWorldPose(pose);
-    }
-
-    //////////////////////////////////////////////////
-    template <class T>
-    math::Quaterniond BaseNode<T>::WorldRotation() const
-    {
-      return this->WorldPose().Rot();
-    }
-
-    //////////////////////////////////////////////////
-    template <class T>
-    void BaseNode<T>::SetWorldRotation(double _r, double _p, double _y)
-    {
-      this->SetWorldRotation(math::Quaterniond(_r, _p, _y));
-    }
-
-    //////////////////////////////////////////////////
-    template <class T>
-    void BaseNode<T>::SetWorldRotation(double _w, double _x, double _y,
-        double _z)
-    {
-      this->SetWorldRotation(math::Quaterniond(_w, _x, _y, _z));
-    }
-
-    //////////////////////////////////////////////////
-    template <class T>
-    void BaseNode<T>::SetWorldRotation(const math::Quaterniond &_rotation)
-    {
-      math::Pose3d pose = this->WorldPose();
-      pose.Rot() = _rotation;
-      this->SetWorldPose(pose);
-    }
-
-    //////////////////////////////////////////////////
-    template <class T>
-    math::Pose3d BaseNode<T>::WorldToLocal(const math::Pose3d &_pose) const
-    {
-      NodePtr parent = this->Parent();
-
-      if (!parent)
-      {
-        return _pose;
-      }
-
-      return _pose - parent->WorldPose();
-    }
-
-    //////////////////////////////////////////////////
-    template <class T>
-    math::Vector3d BaseNode<T>::Origin() const
-    {
-      return this->origin;
-    }
-
-    //////////////////////////////////////////////////
-    template <class T>
-    void BaseNode<T>::SetOrigin(double _x, double _y, double _z)
-    {
-      this->SetOrigin(math::Vector3d(_x, _y, _z));
-    }
-
-    //////////////////////////////////////////////////
-    template <class T>
-    void BaseNode<T>::SetOrigin(const math::Vector3d &_origin)
-    {
-      if (!_origin.IsFinite())
-      {
-        ignerr << "Unable to set non-finite origin [" << _origin
-               << "] to node [" << this->Name() << "]" << std::endl;
-        return;
-      }
-      this->origin = _origin;
-    }
-
-    //////////////////////////////////////////////////
-    template <class T>
-    void BaseNode<T>::SetLocalScale(double _scale)
-    {
-      this->SetLocalScale(math::Vector3d(_scale, _scale, _scale));
-    }
-
-    //////////////////////////////////////////////////
-    template <class T>
-    void BaseNode<T>::SetLocalScale(double _x, double _y, double _z)
-    {
-      this->SetLocalScale(math::Vector3d(_x, _y, _z));
-    }
-
-    //////////////////////////////////////////////////
-    template <class T>
-    void BaseNode<T>::SetLocalScale(const math::Vector3d &_scale)
-    {
-      math::Pose3d rawPose = this->LocalPose();
-      this->SetLocalScaleImpl(_scale);
-      this->SetLocalPose(rawPose);
-    }
-
-    //////////////////////////////////////////////////
-    template <class T>
-    math::Vector3d BaseNode<T>::WorldScale() const
-    {
-      math::Vector3d scale = this->LocalScale();
-
-      if (!this->InheritScale() || !this->HasParent())
-      {
-        return scale;
-      }
-
-      return scale * this->Parent()->WorldScale();
-    }
-
-    //////////////////////////////////////////////////
-    template <class T>
-    void BaseNode<T>::SetWorldScale(double _scale)
-    {
-      this->SetWorldScale(math::Vector3d(_scale, _scale, _scale));
-    }
-
-    //////////////////////////////////////////////////
-    template <class T>
-    void BaseNode<T>::SetWorldScale(double _x, double _y, double _z)
-    {
-      this->SetWorldScale(math::Vector3d(_x, _y, _z));
-    }
-
-    //////////////////////////////////////////////////
-    template <class T>
-    void BaseNode<T>::SetWorldScale(const math::Vector3d &_scale)
-    {
-      math::Vector3d toScale = math::Vector3d::One;
-      if (this->InheritScale() && this->HasParent())
-        toScale = this->Parent()->WorldScale();
-
-      this->SetLocalScale(_scale / toScale);
-    }
-
-    //////////////////////////////////////////////////
-    template <class T>
-    void BaseNode<T>::Scale(double _scale)
-    {
-      this->Scale(math::Vector3d(_scale, _scale, _scale));
-    }
-
-    //////////////////////////////////////////////////
-    template <class T>
-    void BaseNode<T>::Scale(double _x, double _y, double _z)
-    {
-      this->Scale(math::Vector3d(_x, _y, _z));
-    }
-
-    //////////////////////////////////////////////////
-    template <class T>
-    void BaseNode<T>::Scale(const math::Vector3d &_scale)
-    {
-      this->SetLocalScale(_scale * this->LocalScale());
-    }
-
-    //////////////////////////////////////////////////
-    template <class T>
-    void BaseNode<T>::Destroy()
-    {
-      T::Destroy();
-      this->RemoveParent();
-    }
-
-    //////////////////////////////////////////////////
-    template <class T>
-    unsigned int BaseNode<T>::ChildCount() const
-    {
-      return this->Children()->Size();
-    }
-
-    //////////////////////////////////////////////////
-    template <class T>
-    bool BaseNode<T>::HasChild(ConstNodePtr _child) const
-    {
-      return this->Children()->Contains(_child);
-    }
-
-    //////////////////////////////////////////////////
-    template <class T>
-    bool BaseNode<T>::HasChildId(unsigned int _id) const
-    {
-      return this->Children()->ContainsId(_id);
-    }
-
-    //////////////////////////////////////////////////
-    template <class T>
-    bool BaseNode<T>::HasChildName(const std::string &_name) const
-    {
-      return this->Children()->ContainsName(_name);
-    }
-
-    //////////////////////////////////////////////////
-    template <class T>
-    NodePtr BaseNode<T>::ChildById(unsigned int _id) const
-    {
-      return this->Children()->GetById(_id);
-    }
-
-    //////////////////////////////////////////////////
-    template <class T>
-    NodePtr BaseNode<T>::ChildByName(const std::string &_name) const
-    {
-      return this->Children()->GetByName(_name);
-    }
-
-    //////////////////////////////////////////////////
-    template <class T>
-    NodePtr BaseNode<T>::ChildByIndex(unsigned int _index) const
-    {
-      return this->Children()->GetByIndex(_index);
-    }
-    }
-
-    //////////////////////////////////////////////////
-    template <class T>
-    void BaseNode<T>::SetUserData(const std::string &_key, Variant _value)
-    {
-     this->userData[_key] = _value;
-    }
-
-    //////////////////////////////////////////////////
-    template <class T>
-    Variant BaseNode<T>::UserData(const std::string &_key) const
-    {
-     Variant value;
-     auto it = this->userData.find(_key);
-     if (it != this->userData.end())
-       value = it->second;
-     return value;
-    }
-
-    //////////////////////////////////////////////////
-    template <class T>
-    bool BaseNode<T>::HasUserData(const std::string &_key) const
-    {
-      return this->userData.find(_key) != this->userData.end();
-    }
-  }
-}
-#endif
-=======
 #include <gz/rendering/base/BaseNode.hh>
-#include <ignition/rendering/config.hh>
->>>>>>> 5e77e7f9
+#include <ignition/rendering/config.hh>