--- conflicted
+++ resolved
@@ -27,11 +27,8 @@
 
 #include "ignition/rendering/ArrowVisual.hh"
 #include "ignition/rendering/AxisVisual.hh"
-<<<<<<< HEAD
 #include "ignition/rendering/COMVisual.hh"
-=======
 #include "ignition/rendering/InertiaVisual.hh"
->>>>>>> b0c95233
 #include "ignition/rendering/LidarVisual.hh"
 #include "ignition/rendering/LightVisual.hh"
 #include "ignition/rendering/Camera.hh"
@@ -924,7 +921,6 @@
 }
 
 //////////////////////////////////////////////////
-<<<<<<< HEAD
 COMVisualPtr BaseScene::CreateCOMVisual()
 {
   unsigned int objId = this->CreateObjectId();
@@ -950,7 +946,10 @@
     const std::string &_name)
 {
   COMVisualPtr visual = this->CreateCOMVisualImpl(_id, _name);
-=======
+  bool result = this->RegisterVisual(visual);
+  return (result) ? visual : nullptr;
+}
+
 InertiaVisualPtr BaseScene::CreateInertiaVisual()
 {
   unsigned int objId = this->CreateObjectId();
@@ -976,7 +975,6 @@
     const std::string &_name)
 {
   InertiaVisualPtr visual = this->CreateInertiaVisualImpl(_id, _name);
->>>>>>> b0c95233
   bool result = this->RegisterVisual(visual);
   return (result) ? visual : nullptr;
 }
