--- conflicted
+++ resolved
@@ -105,13 +105,8 @@
       // Documentation inherited.
       public: virtual void SetVisibilityMask(uint32_t _mask) override;
 
-<<<<<<< HEAD
-      /// \brief Get the selection buffer object for this camera
-      /// \return The selection buffer object
-=======
       /// \brief Get the selection buffer object
       /// \return the selection buffer object
->>>>>>> efec7248
       public: Ogre2SelectionBuffer *SelectionBuffer() const;
 
       // Documentation inherited.
