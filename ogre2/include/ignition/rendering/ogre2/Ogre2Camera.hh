/*
 * Copyright (C) 2018 Open Source Robotics Foundation
 *
 * Licensed under the Apache License, Version 2.0 (the "License");
 * you may not use this file except in compliance with the License.
 * You may obtain a copy of the License at
 *
 *     http://www.apache.org/licenses/LICENSE-2.0
 *
 * Unless required by applicable law or agreed to in writing, software
 * distributed under the License is distributed on an "AS IS" BASIS,
 * WITHOUT WARRANTIES OR CONDITIONS OF ANY KIND, either express or implied.
 * See the License for the specific language governing permissions and
 * limitations under the License.
 *
 */
#ifndef IGNITION_RENDERING_OGRE2_OGRE2CAMERA_HH_
#define IGNITION_RENDERING_OGRE2_OGRE2CAMERA_HH_

#include <memory>

#include "ignition/rendering/base/BaseCamera.hh"
#include "ignition/rendering/ogre2/Ogre2RenderTypes.hh"
#include "ignition/rendering/ogre2/Ogre2Sensor.hh"

namespace Ogre
{
  class Camera;
}

namespace ignition
{
  namespace rendering
  {
    inline namespace IGNITION_RENDERING_VERSION_NAMESPACE {
    //
    // forward declaration
    class Ogre2CameraPrivate;
    class Ogre2SelectionBuffer;

    /// \brief Ogre2.x implementation of the camera class
    class IGNITION_RENDERING_OGRE2_VISIBLE Ogre2Camera :
      public BaseCamera<Ogre2Sensor>
    {
      /// \brief Constructor
      protected: Ogre2Camera();

      /// \brief Destructor
      public: virtual ~Ogre2Camera();

<<<<<<< HEAD
      // Documentation inherited.
      public: virtual void SetHFOV(const math::Angle &_angle) override;
=======
      // Documenation inherited.
      public: virtual void SetHFOV(const math::Angle &_hfov) override;
>>>>>>> 08ee26c8

      // Documentation inherited.
      public: virtual double AspectRatio() const override;

      // Documentation inherited.
      public: virtual void SetAspectRatio(const double _ratio) override;

      // Documentation inherited.
      public: virtual unsigned int AntiAliasing() const override;

      // Documentation inherited.
      public: virtual void SetAntiAliasing(const unsigned int _aa) override;

      // Documentation inherited.
      public: virtual void SetFarClipPlane(const double _far) override;

      // Documentation inherited.
      public: virtual void SetNearClipPlane(const double _near) override;

      public: virtual math::Color BackgroundColor() const;

      public: virtual void SetBackgroundColor(const math::Color &_color);

      // Documentation inherited.
      public: virtual void Render() override;

      // Documentation inherited.
      public: virtual RenderWindowPtr CreateRenderWindow() override;

      // Documentation inherited.
      public: virtual math::Matrix4d ProjectionMatrix() const override;

      // Documentation inherited.
      public: virtual math::Matrix4d ViewMatrix() const override;

      // Documentation inherited
      public: virtual VisualPtr VisualAt(const ignition::math::Vector2i
                  &_mousePos) override;

      // Documentation Inherited.
      // \sa Camera::SetMaterial(const MaterialPtr &)
      public: virtual void SetMaterial(
                  const MaterialPtr &_material) override;

      // Documentation inherited.
      public: virtual unsigned int RenderTextureGLId() const override;

      // Documentation inherited.
      public: virtual void Destroy() override;

      public: Ogre::Camera *OgreCamera() const;

      // Documentation inherited.
      public: virtual void SetVisibilityMask(uint32_t _mask) override;

      // Documentation inherited.
      protected: virtual RenderTargetPtr RenderTarget() const override;

      // Documentation inherited.
      protected: virtual void Init() override;

      /// \brief Create a render texture for the camera for offscreen rendering
      protected: virtual void CreateRenderTexture();

      /// \brief Create and set selection buffer object
      /// TODO(anyone) to be implemented
      protected: virtual void SetSelectionBuffer();

      /// \brief Create internal camera object
      private: void CreateCamera();

      /// \brief Pointer to ogre camera object
      protected: Ogre::Camera *ogreCamera = nullptr;

      /// \brief Selection buffer object for entity picking
      protected: Ogre2SelectionBuffer *selectionBuffer = nullptr;

      /// \brief Pointer to render texture
      protected: Ogre2RenderTargetPtr renderTexture;

      /// \brief Color of background
      protected: math::Color backgroundColor;

      /// \brief Pointer to private data class
      private: std::unique_ptr<Ogre2CameraPrivate> dataPtr;

      /// \brief Make scene our friend so it can create a camera
      private: friend class Ogre2Scene;

      /// \brief Make ray query our friend so it can use the internal ogre
      /// camera to execute queries
      private: friend class Ogre2RayQuery;
    };
    }
  }
}
#endif<|MERGE_RESOLUTION|>--- conflicted
+++ resolved
@@ -48,13 +48,8 @@
       /// \brief Destructor
       public: virtual ~Ogre2Camera();
 
-<<<<<<< HEAD
       // Documentation inherited.
-      public: virtual void SetHFOV(const math::Angle &_angle) override;
-=======
-      // Documenation inherited.
       public: virtual void SetHFOV(const math::Angle &_hfov) override;
->>>>>>> 08ee26c8
 
       // Documentation inherited.
       public: virtual double AspectRatio() const override;
