--- conflicted
+++ resolved
@@ -475,12 +475,7 @@
       result(2, 3) = d;
       result(3, 2) = -1;
 
-<<<<<<< HEAD
-      // TODO(anyone)
-      // compute projection matrix for orthographic camera
-=======
       // TODO(anyone): compute projection matrix for orthographic camera
->>>>>>> e2d743b9
 
       return result;
     }
@@ -680,7 +675,6 @@
       std::cerr << "SetMaterial not implemented for current render"
           << " engine" << std::endl;
     }
-<<<<<<< HEAD
 
     //////////////////////////////////////////////////
     template <class T>
@@ -689,8 +683,7 @@
       std::cerr << "RenderTextureGLId is not supported by current render"
           << " engine" << std::endl;
       return GLuint(0u);
-=======
->>>>>>> e2d743b9
+    }
     }
   }
 }
