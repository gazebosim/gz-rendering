--- conflicted
+++ resolved
@@ -1029,14 +1029,10 @@
   auto res = this->CreateRenderWindow(handle, 1, 1, 1, 0);
   if (res.empty())
   {
-<<<<<<< HEAD
     gzerr << "Failed to create dummy render window." << std::endl;
-=======
-    ignerr << "Failed to create dummy render window." << std::endl;
-    ignerr << "Please see the troubleshooting page for possible fixes: "
-           << "https://gazebosim.org/docs/fortress/troubleshooting"
-           << std::endl;
->>>>>>> 420f8f10
+    gzerr << "Please see the troubleshooting page for possible fixes: "
+          << "https://gazebosim.org/docs/fortress/troubleshooting"
+          << std::endl;
   }
 }
 
