/*
 * Copyright (C) 2015 Open Source Robotics Foundation
 *
 * Licensed under the Apache License, Version 2.0 (the "License");
 * you may not use this file except in compliance with the License.
 * You may obtain a copy of the License at
 *
 *     http://www.apache.org/licenses/LICENSE-2.0
 *
 * Unless required by applicable law or agreed to in writing, software
 * distributed under the License is distributed on an "AS IS" BASIS,
 * WITHOUT WARRANTIES OR CONDITIONS OF ANY KIND, either express or implied.
 * See the License for the specific language governing permissions and
 * limitations under the License.
 *
 */
#ifndef GZ_RENDERING_BASE_BASEMATERIAL_HH_
#define GZ_RENDERING_BASE_BASEMATERIAL_HH_

#include <string>

#include "gz/common/Console.hh"

#include "gz/rendering/Material.hh"
#include "gz/rendering/Scene.hh"
#include "gz/rendering/ShaderType.hh"

namespace gz
{
  namespace rendering
  {
    inline namespace GZ_RENDERING_VERSION_NAMESPACE {
    //
    /// \brief Default pbr material properties
    static const common::Pbr kDefaultPbr;

    template <class T>
    class BaseMaterial :
      public virtual Material,
      public virtual T
    {
      protected: BaseMaterial();

      public: virtual ~BaseMaterial();

      // Documentation inherited
      public: virtual MaterialPtr Clone(const std::string &_name = "") const
                  override;

      // Documentation inherited
      public: virtual void SetAmbient(const double _r, const double _g,
                  const double _b, const double _a = 1.0) override;

      // Documentation inherited
      public: virtual void SetAmbient(const math::Color &_color) override;

      // Documentation inherited
      public: virtual void SetDiffuse(const double _r, const double _g,
                  const double _b, const double _a = 1.0) override;

      // Documentation inherited
      public: virtual void SetDiffuse(const math::Color &_color) override;

      // Documentation inherited
      public: virtual void SetSpecular(const double _r, const double _g,
                  const double _b, const double _a = 1.0) override;

      // Documentation inherited
      public: virtual void SetSpecular(const math::Color &_color) override;

      // Documentation inherited
      public: virtual void SetEmissive(const double _r, const double _g,
                  const double _b, const double _a = 1.0) override;

      // Documentation inherited
      public: virtual void SetEmissive(const math::Color &_color) override;

      // Documentation inherited
      public: virtual void SetTransparency(const double _transparency) override;

      // Documentation inherited
      public: virtual void SetAlphaFromTexture(bool _enabled,
          double _alpha = 0.5, bool _twoSided = true) override;

      // Documentation inherited
      public: bool TextureAlphaEnabled() const override;

      // Documentation inherited
      public: double AlphaThreshold() const override;

      // Documentation inherited
      public: bool TwoSidedEnabled() const override;

      // Documentation inherited
      public: virtual void SetShininess(const double _shininess) override;

      // Documentation inherited
      public: virtual void SetReflectivity(const double _reflectivity) override;

      // Documentation inherited
      public: virtual void SetCastShadows(const bool _castShadows) override;

      // Documentation inherited
      public: virtual void SetReceiveShadows(const bool _receiveShadows)
                  override;

      // Documentation inherited
      public: virtual void SetReflectionEnabled(const bool _enabled) override;

      // Documentation inherited
      public: virtual void SetLightingEnabled(const bool _enabled) override;

      // Documentation inherited.
      public: virtual void SetDepthCheckEnabled(bool _enabled) override;

      // Documentation inherited.
      public: virtual void SetDepthWriteEnabled(bool _enabled) override;

      // Documentation inherited
      public: virtual math::Color Ambient() const override;

      // Documentation inherited
      public: virtual math::Color Diffuse() const override;

      // Documentation inherited
      public: virtual math::Color Specular() const override;

       // Documentation inherited
      public: virtual math::Color Emissive() const override;

      // Documentation inherited
      public: virtual double Transparency() const override;

      // Documentation inherited
      public: virtual double Reflectivity() const override;

      // Documentation inherited
      public: virtual double Shininess() const override;

      // Documentation inherited
      public: virtual bool CastShadows() const override;

      // Documentation inherited
      public: virtual bool ReceiveShadows() const override;

      // Documentation inherited
      public: virtual bool LightingEnabled() const override;

      // Documentation inherited
      public: virtual bool DepthCheckEnabled() const override;

      // Documentation inherited
      public: virtual bool DepthWriteEnabled() const override;

      // Documentation inherited
      public: virtual bool ReflectionEnabled() const override;

      // Documentation inherited
      public: virtual bool HasTexture() const override;

      // Documentation inherited
      public: virtual std::string Texture() const override;

      // Documentation inherited
      public: virtual void SetTexture(const std::string &_texture,
<<<<<<< HEAD
                                      const std::shared_ptr<common::Image> &_img = nullptr) override;
=======
        const std::shared_ptr<common::Image> &_img = nullptr) override;
>>>>>>> 47b02435

      // Documentation inherited
      public: virtual std::shared_ptr<common::Image> TextureData() const override;

      // Documentation inherited
      public: virtual void ClearTexture() override;

      // Documentation inherited
      public: virtual bool HasNormalMap() const override;

      // Documentation inherited
      public: virtual std::string NormalMap() const override;

      // Documentation inherited
      public: virtual std::shared_ptr<common::Image> NormalMapData() const override;

      // Documentation inherited
      public: virtual void SetNormalMap(const std::string &_normalMap,
        const std::shared_ptr<common::Image> &_img = nullptr) override;

      // Documentation inherited
      public: virtual void ClearNormalMap() override;

      // Documentation inherited
      public: virtual bool HasRoughnessMap() const override;

      // Documentation inherited
      public: virtual std::string RoughnessMap() const override;

      // Documentation inherited
      public: virtual std::shared_ptr<common::Image> RoughnessMapData() const override;

      // Documentation inherited
      public: virtual void SetRoughnessMap(const std::string &_roughnessMap,
        const std::shared_ptr<common::Image> &_img = nullptr) override;

      // Documentation inherited
      public: virtual void ClearRoughnessMap() override;

      // Documentation inherited
      public: virtual bool HasMetalnessMap() const override;

      // Documentation inherited
      public: virtual std::string MetalnessMap() const override;

      // Documentation inherited
      public: virtual std::shared_ptr<common::Image> MetalnessMapData() const override;

      // Documentation inherited
      public: virtual void SetMetalnessMap(const std::string &_metalnessMap,
        const std::shared_ptr<common::Image> &_img = nullptr) override;

      // Documentation inherited
      public: virtual void ClearMetalnessMap() override;

      // Documentation inherited
      public: virtual bool HasEnvironmentMap() const override;

      // Documentation inherited
      public: virtual std::string EnvironmentMap() const override;

      // Documentation inherited
      public: virtual void SetEnvironmentMap(const std::string &_metalnessMap)
          override;

      // Documentation inherited
      public: virtual void ClearEnvironmentMap() override;

      // Documentation inherited
      public: virtual bool HasEmissiveMap() const override;

      // Documentation inherited
      public: virtual std::string EmissiveMap() const override;

      // Documentation inherited
      public: virtual void SetEmissiveMap(const std::string &_emissiveMap)
          override;

      // Documentation inherited
      public: virtual void ClearEmissiveMap() override;

      // Documentation inherited
      public: virtual bool HasLightMap() const override;

      // Documentation inherited
      public: virtual std::string LightMap() const override;

      // Documentation inherited
      public: virtual unsigned int LightMapTexCoordSet() const override;

      // Documentation inherited
      public: virtual void SetLightMap(const std::string &_lightMap,
          unsigned int _uvSet = 0u) override;

      // Documentation inherited
      public: virtual void ClearLightMap() override;

      // Documentation inherited
      public: virtual void SetRenderOrder(const float _renderOrder) override;

      // Documentation inherited
      public: virtual float RenderOrder() const override;

      // Documentation inherited
      public: virtual void SetRoughness(const float _roughness) override;

      // Documentation inherited
      public: virtual float Roughness() const override;

      // Documentation inherited
      public: virtual void SetMetalness(const float _metalness) override;

      // Documentation inherited
      public: virtual float Metalness() const override;

      // Documentation inherited
      public: virtual MaterialType Type() const override;

      public: virtual void SetShaderType(enum ShaderType _type) override
             {
               (void)_type;
               // no op
             }

      // Documentation inherited
      public: virtual enum ShaderType ShaderType() const override
             {
               return ST_PIXEL;
             }

      // Documentation inherited.
      // \sa Material::SetDepthMaterial()
      public: virtual void SetDepthMaterial(const double far,
                  const double near) override;

      // Documentation inherited.
      // \sa Material::VertexShader() const
      public: virtual std::string VertexShader() const override;

      // Documentation inherited.
      // \sa Material::VertexShaderParams()
      public: virtual ShaderParamsPtr VertexShaderParams() override;

      // Documentation inherited.
      // \sa Material::SetVertexShader(const std::string &)
      public: virtual void SetVertexShader(const std::string &_path) override;

      // Documentation inherited.
      // \sa Material::FragmentShader() const
      public: virtual std::string FragmentShader() const override;

      // Documentation inherited.
      // \sa Material::FragmentShaderParams()
      public: virtual ShaderParamsPtr FragmentShaderParams() override;

      // Documentation inherited.
      // \sa Material::SetFragmentShader(const std::string &)
      public: virtual void SetFragmentShader(const std::string &_path) override;

      // Documentation inherited.
      public: virtual void CopyFrom(ConstMaterialPtr _material) override;

      // Documentation inherited.
      public: virtual void CopyFrom(const common::Material &_material) override;

      // Documentation inherited.
      public: virtual void PreRender() override;

      protected: virtual void Reset();

      /// \brief Ambient color
      protected: math::Color ambient;

      /// \brief Diffuse color
      protected: math::Color diffuse;

      /// \brief Specular color
      protected: math::Color specular;

      /// \brief Emissive color
      protected: math::Color emissive;

      /// \brief Transparent. 1: fully transparent, 0: opaque
      protected: double transparency = 0.0;

      /// \brief Enable alpha channel based texture transparency
      protected: bool textureAlphaEnabled = false;

      /// \brief Threshold for alpha channel rejection
      protected: double alphaThreshold = 0.5;

      /// \brief Enable two sided rendering
      protected: bool twoSidedEnabled = false;

      /// \brief Material render order
      protected: double renderOrder = 0.0;

      /// \brief Shininess factor
      protected: double shininess = 0.0;

      /// \brief Reflectivity
      protected: double reflectivity = 0.0;

      /// \brief Flag to indicate if dynamic lighting is enabled
      protected: bool lightingEnabled = false;

      /// \brief Flag to indicate if depth buffer checking is enabled
      protected: bool depthCheckEnabled = true;

      /// \brief Flag to indicate if depth buffer writing is enabled
      protected: bool depthWriteEnabled = true;

      /// \brief Flag to indicate if reflection is enabled
      protected: bool reflectionEnabled = false;

      /// \brief True if material receives shadows
      protected: bool receiveShadows = true;

      /// \brief Set to true to enable object with this material to cast shadows
      protected: bool castShadows = true;
    };

    //////////////////////////////////////////////////
    template <class T>
    BaseMaterial<T>::BaseMaterial()
    {
    }

    //////////////////////////////////////////////////
    template <class T>
    BaseMaterial<T>::~BaseMaterial()
    {
    }

    //////////////////////////////////////////////////
    template <class T>
    void BaseMaterial<T>::SetAmbient(const double _r, const double _g,
        const double _b, const double _a)
    {
      this->SetAmbient(math::Color(_r, _g, _b, _a));
    }

    //////////////////////////////////////////////////
    template <class T>
    void BaseMaterial<T>::SetAmbient(const math::Color &_color)
    {
      this->ambient = _color;
    }

    //////////////////////////////////////////////////
    template <class T>
    void BaseMaterial<T>::SetDiffuse(const double _r, const double _g,
        const double _b, const double _a)
    {
      this->SetDiffuse(math::Color(_r, _g, _b, _a));
    }

    //////////////////////////////////////////////////
    template <class T>
    void BaseMaterial<T>::SetDiffuse(const math::Color &_color)
    {
      this->diffuse = _color;
    }

    //////////////////////////////////////////////////
    template <class T>
    void BaseMaterial<T>::SetSpecular(const double _r, const double _g,
        const double _b, const double _a)
    {
      this->SetSpecular(math::Color(_r, _g, _b, _a));
    }

    //////////////////////////////////////////////////
    template <class T>
    void BaseMaterial<T>::SetSpecular(const math::Color &_color)
    {
      this->specular = _color;
    }

    //////////////////////////////////////////////////
    template <class T>
    void BaseMaterial<T>::SetEmissive(const double _r, const double _g,
        const double _b, const double _a)
    {
      this->SetEmissive(math::Color(_r, _g, _b, _a));
    }

    //////////////////////////////////////////////////
    template <class T>
    void BaseMaterial<T>::SetEmissive(const math::Color &_color)
    {
      this->emissive = _color;
    }

    //////////////////////////////////////////////////
    template <class T>
    void BaseMaterial<T>::SetShininess(const double _shininess)
    {
      this->shininess = _shininess;
    }

    //////////////////////////////////////////////////
    template <class T>
    void BaseMaterial<T>::SetTransparency(const double _transparency)
    {
      this->transparency = _transparency;
    }

    //////////////////////////////////////////////////
    template <class T>
    void BaseMaterial<T>::SetAlphaFromTexture(bool _enabled, double _alpha,
                                       bool _twoSided)
    {
      this->textureAlphaEnabled = _enabled;
      this->alphaThreshold = _alpha;
      this->twoSidedEnabled = _twoSided;
    }

    //////////////////////////////////////////////////
    template <class T>
    bool BaseMaterial<T>::TextureAlphaEnabled() const
    {
      return this->textureAlphaEnabled;
    }

    //////////////////////////////////////////////////
    template <class T>
    double BaseMaterial<T>::AlphaThreshold() const
    {
      return this->alphaThreshold;
    }

    //////////////////////////////////////////////////
    template <class T>
    bool BaseMaterial<T>::TwoSidedEnabled() const
    {
      return this->twoSidedEnabled;
    }

    //////////////////////////////////////////////////
    template <class T>
    void BaseMaterial<T>::SetReflectivity(const double _reflectivity)
    {
      this->reflectivity = _reflectivity;
    }

    //////////////////////////////////////////////////
    template <class T>
    void BaseMaterial<T>::SetReflectionEnabled(const bool  _enabled)
    {
      this->reflectionEnabled = _enabled;
    }

    //////////////////////////////////////////////////
    template <class T>
    void BaseMaterial<T>::SetLightingEnabled(const bool _enabled)
    {
      this->lightingEnabled = _enabled;
    }

    //////////////////////////////////////////////////
    template <class T>
    void BaseMaterial<T>::SetDepthCheckEnabled(bool _enabled)
    {
      this->depthCheckEnabled = _enabled;
    }

    //////////////////////////////////////////////////
    template <class T>
    void BaseMaterial<T>::SetDepthWriteEnabled(bool _enabled)
    {
      this->depthWriteEnabled = _enabled;
    }

    //////////////////////////////////////////////////
    template <class T>
    void BaseMaterial<T>::SetCastShadows(const bool _castShadows)
    {
      this->castShadows = _castShadows;
    }

    //////////////////////////////////////////////////
    template <class T>
    void BaseMaterial<T>::SetReceiveShadows(const bool _receive)
    {
      this->receiveShadows = _receive;
    }

    //////////////////////////////////////////////////
    template <class T>
    void BaseMaterial<T>::SetRenderOrder(const float _renderorder)
    {
      this->renderOrder = _renderorder;
    }

    //////////////////////////////////////////////////
    template <class T>
    math::Color BaseMaterial<T>::Ambient() const
    {
      return this->ambient;
    }

    //////////////////////////////////////////////////
    template <class T>
    math::Color BaseMaterial<T>::Diffuse() const
    {
      return this->diffuse;
    }

    //////////////////////////////////////////////////
    template <class T>
    math::Color BaseMaterial<T>::Specular() const
    {
      return this->specular;
    }

    //////////////////////////////////////////////////
    template <class T>
    math::Color BaseMaterial<T>::Emissive() const
    {
      return this->emissive;
    }

    //////////////////////////////////////////////////
    template <class T>
    double BaseMaterial<T>::Shininess() const
    {
      return this->shininess;
    }

    //////////////////////////////////////////////////
    template <class T>
    double BaseMaterial<T>::Transparency() const
    {
      return this->transparency;
    }

    //////////////////////////////////////////////////
    template <class T>
    float BaseMaterial<T>::RenderOrder() const
    {
      return this->renderOrder;
    }

    //////////////////////////////////////////////////
    template <class T>
    double BaseMaterial<T>::Reflectivity() const
    {
      return this->reflectivity;
    }

    //////////////////////////////////////////////////
    template <class T>
    bool BaseMaterial<T>::CastShadows() const
    {
      return this->castShadows;
    }

    //////////////////////////////////////////////////
    template <class T>
    bool BaseMaterial<T>::ReceiveShadows() const
    {
      return this->receiveShadows;
    }

    //////////////////////////////////////////////////
    template <class T>
    bool BaseMaterial<T>::LightingEnabled() const
    {
      return this->lightingEnabled;
    }

    //////////////////////////////////////////////////
    template <class T>
    bool BaseMaterial<T>::DepthCheckEnabled() const
    {
      return this->depthCheckEnabled;
    }

    //////////////////////////////////////////////////
    template <class T>
    bool BaseMaterial<T>::DepthWriteEnabled() const
    {
      return this->depthWriteEnabled;
    }

    //////////////////////////////////////////////////
    template <class T>
    bool BaseMaterial<T>::ReflectionEnabled() const
    {
      return this->reflectionEnabled;
    }

    //////////////////////////////////////////////////
    template <class T>
    MaterialType BaseMaterial<T>::Type() const
    {
      return MT_CLASSIC;
    }

    //////////////////////////////////////////////////
    template <class T>
    std::string BaseMaterial<T>::VertexShader() const
    {
      return std::string();
    }

    //////////////////////////////////////////////////
    template <class T>
    ShaderParamsPtr BaseMaterial<T>::VertexShaderParams()
    {
      return nullptr;
    }

    //////////////////////////////////////////////////
    template <class T>
    void BaseMaterial<T>::SetVertexShader(const std::string &/*_path*/)
    {
      // no op
    }

    //////////////////////////////////////////////////
    template <class T>
    std::string BaseMaterial<T>::FragmentShader() const
    {
      return std::string();
    }

    //////////////////////////////////////////////////
    template <class T>
    ShaderParamsPtr BaseMaterial<T>::FragmentShaderParams()
    {
      return nullptr;
    }

    //////////////////////////////////////////////////
    template <class T>
    void BaseMaterial<T>::SetFragmentShader(const std::string &/*_path*/)
    {
      // no op
    }

    //////////////////////////////////////////////////
    template <class T>
    bool BaseMaterial<T>::HasTexture() const
    {
      return false;
    }

    //////////////////////////////////////////////////
    template <class T>
    std::string BaseMaterial<T>::Texture() const
    {
      return std::string();
    }

    //////////////////////////////////////////////////
    template <class T>
<<<<<<< HEAD
    void BaseMaterial<T>::SetTexture(const std::string &, const std::shared_ptr<common::Image> &)
=======
    void BaseMaterial<T>::SetTexture(const std::string &,
        const std::shared_ptr<common::Image> &)
>>>>>>> 47b02435
    {
      // no op
    }

    //////////////////////////////////////////////////
    template <class T>
    std::shared_ptr<common::Image> BaseMaterial<T>::TextureData() const
    {
      return {};
    }

    //////////////////////////////////////////////////
    template <class T>
    void BaseMaterial<T>::ClearTexture()
    {
      // no op
    }

    //////////////////////////////////////////////////
    template <class T>
    bool BaseMaterial<T>::HasNormalMap() const
    {
      return false;
    }

    //////////////////////////////////////////////////
    template <class T>
    std::string BaseMaterial<T>::NormalMap() const
    {
      return std::string();
    }

    //////////////////////////////////////////////////
    template <class T>
    std::shared_ptr<common::Image> BaseMaterial<T>::NormalMapData() const
    {
      return {};
    }

    //////////////////////////////////////////////////
    template <class T>
    void BaseMaterial<T>::SetNormalMap(const std::string &,
        const std::shared_ptr<common::Image> &)
    {
      // no op
    }

    //////////////////////////////////////////////////
    template <class T>
    void BaseMaterial<T>::ClearNormalMap()
    {
      // no op
    }

    //////////////////////////////////////////////////
    template <class T>
    bool BaseMaterial<T>::HasRoughnessMap() const
    {
      return false;
    }

    //////////////////////////////////////////////////
    template <class T>
    std::string BaseMaterial<T>::RoughnessMap() const
    {
      return std::string();
    }

    //////////////////////////////////////////////////
    template <class T>
    std::shared_ptr<common::Image> BaseMaterial<T>::RoughnessMapData() const
    {
      return {};
    }

    //////////////////////////////////////////////////
    template <class T>
    void BaseMaterial<T>::SetRoughnessMap(const std::string &,
        const std::shared_ptr<common::Image> &)
    {
      // no op
    }

    //////////////////////////////////////////////////
    template <class T>
    void BaseMaterial<T>::ClearRoughnessMap()
    {
      // no op
    }

    //////////////////////////////////////////////////
    template <class T>
    bool BaseMaterial<T>::HasMetalnessMap() const
    {
      return false;
    }

    //////////////////////////////////////////////////
    template <class T>
    std::string BaseMaterial<T>::MetalnessMap() const
    {
      return std::string();
    }

    //////////////////////////////////////////////////
    template <class T>
    std::shared_ptr<common::Image> BaseMaterial<T>::MetalnessMapData() const
    {
      return {};
    }

    //////////////////////////////////////////////////
    template <class T>
    void BaseMaterial<T>::SetMetalnessMap(const std::string &,
        const std::shared_ptr<common::Image> &)
    {
      // no op
    }

    //////////////////////////////////////////////////
    template <class T>
    void BaseMaterial<T>::ClearMetalnessMap()
    {
      // no op
    }

    //////////////////////////////////////////////////
    template <class T>
    bool BaseMaterial<T>::HasEnvironmentMap() const
    {
      return false;
    }

    //////////////////////////////////////////////////
    template <class T>
    std::string BaseMaterial<T>::EnvironmentMap() const
    {
      return std::string();
    }

    //////////////////////////////////////////////////
    template <class T>
    void BaseMaterial<T>::SetEnvironmentMap(const std::string &)
    {
      // no op
    }

    //////////////////////////////////////////////////
    template <class T>
    void BaseMaterial<T>::ClearEnvironmentMap()
    {
      // no op
    }

    //////////////////////////////////////////////////
    template <class T>
    bool BaseMaterial<T>::HasEmissiveMap() const
    {
      return false;
    }

    //////////////////////////////////////////////////
    template <class T>
    std::string BaseMaterial<T>::EmissiveMap() const
    {
      return std::string();
    }

    //////////////////////////////////////////////////
    template <class T>
    void BaseMaterial<T>::SetEmissiveMap(const std::string &)
    {
      // no op
    }

    //////////////////////////////////////////////////
    template <class T>
    void BaseMaterial<T>::ClearEmissiveMap()
    {
      // no op
    }

    //////////////////////////////////////////////////
    template <class T>
    bool BaseMaterial<T>::HasLightMap() const
    {
      return false;
    }

    //////////////////////////////////////////////////
    template <class T>
    std::string BaseMaterial<T>::LightMap() const
    {
      return std::string();
    }

    //////////////////////////////////////////////////
    template <class T>
    unsigned int BaseMaterial<T>::LightMapTexCoordSet() const
    {
      return 0u;
    }

    //////////////////////////////////////////////////
    template <class T>
    void BaseMaterial<T>::SetLightMap(const std::string &, unsigned int)
    {
      // no op
    }

    //////////////////////////////////////////////////
    template <class T>
    void BaseMaterial<T>::ClearLightMap()
    {
      // no op
    }

    //////////////////////////////////////////////////
    template <class T>
    void BaseMaterial<T>::SetRoughness(const float)
    {
      // no op
    }

    //////////////////////////////////////////////////
    template <class T>
    float BaseMaterial<T>::Roughness() const
    {
      return 0.0f;
    }

    //////////////////////////////////////////////////
    template <class T>
    void BaseMaterial<T>::SetMetalness(const float)
    {
      // no op
    }

    //////////////////////////////////////////////////
    template <class T>
    float BaseMaterial<T>::Metalness() const
    {
      return 0.0f;
    }

    //////////////////////////////////////////////////
    template <class T>
    MaterialPtr BaseMaterial<T>::Clone(const std::string &_name) const
    {
      auto baseShared = this->shared_from_this();

      auto thisShared =
          std::dynamic_pointer_cast<const BaseMaterial<T>>(baseShared);

      MaterialPtr material = T::Scene()->CreateMaterial(_name);
      material->CopyFrom(thisShared);
      return material;
    }

    //////////////////////////////////////////////////
    template <class T>
    void BaseMaterial<T>::CopyFrom(ConstMaterialPtr _material)
    {
      this->SetLightingEnabled(_material->LightingEnabled());
      this->SetAmbient(_material->Ambient());
      this->SetDiffuse(_material->Diffuse());
      this->SetSpecular(_material->Specular());
      this->SetEmissive(_material->Emissive());
      this->SetRenderOrder(_material->RenderOrder());
      this->SetShininess(_material->Shininess());
      this->SetAlphaFromTexture(_material->TextureAlphaEnabled(),
          _material->AlphaThreshold(), _material->TwoSidedEnabled());
      // override transparency / blend setting after setting alpha from texture
      this->SetTransparency(_material->Transparency());
      // override depth check / depth write after setting transparency
      this->SetDepthCheckEnabled(_material->DepthCheckEnabled());
      this->SetDepthWriteEnabled(_material->DepthWriteEnabled());
      this->SetReflectivity(_material->Reflectivity());
      this->SetCastShadows(_material->CastShadows());
      this->SetReceiveShadows(_material->ReceiveShadows());
      this->SetReflectionEnabled(_material->ReflectionEnabled());
      this->SetTexture(_material->Texture(), _material->TextureData());
<<<<<<< HEAD
      this->SetNormalMap(_material->NormalMap());
      this->SetRoughnessMap(_material->RoughnessMap());
      this->SetMetalnessMap(_material->MetalnessMap());
=======
      this->SetNormalMap(_material->NormalMap(), _material->NormalMapData());
      this->SetRoughnessMap(_material->RoughnessMap(), _material->RoughnessMapData());
      this->SetMetalnessMap(_material->MetalnessMap(), _material->MetalnessMapData());
>>>>>>> 47b02435
      this->SetRoughness(_material->Roughness());
      this->SetMetalness(_material->Metalness());
      this->SetEnvironmentMap(_material->EnvironmentMap());
      this->SetEmissiveMap(_material->EmissiveMap());
      this->SetLightMap(_material->LightMap(),
          _material->LightMapTexCoordSet());
      this->SetShaderType(_material->ShaderType());
      this->SetVertexShader(_material->VertexShader());
      this->SetFragmentShader(_material->FragmentShader());
    }

    //////////////////////////////////////////////////
    template <class T>
    void BaseMaterial<T>::CopyFrom(const common::Material &_material)
    {
      this->SetLightingEnabled(_material.Lighting());
      this->SetAmbient(_material.Ambient());
      this->SetDiffuse(_material.Diffuse());
      this->SetSpecular(_material.Specular());
      this->SetEmissive(_material.Emissive());
      this->SetShininess(_material.Shininess());
      this->SetTransparency(_material.Transparency());
      this->SetAlphaFromTexture(_material.TextureAlphaEnabled(),
          _material.AlphaThreshold(), _material.TwoSidedEnabled());
      this->SetRenderOrder(_material.RenderOrder());
      // TODO(anyone): update common::Material
      this->SetReflectivity(0);
      this->SetTexture(_material.TextureImage(), _material.TextureData());
      // TODO(anyone): update common::Material
      this->SetCastShadows(true);
      // TODO(anyone): update common::Material
      this->SetReceiveShadows(true);
      // TODO(anyone): update common::Material
      this->SetReflectionEnabled(true);
      // TODO(anyone): update common::Material
      this->ClearNormalMap();
      // TODO(anyone): update common::Material
      this->SetShaderType(ST_PIXEL);

      const common::Pbr *pbrMat = _material.PbrMaterial();
      if (!pbrMat)
        pbrMat = &kDefaultPbr;
      this->SetNormalMap(pbrMat->NormalMap(), pbrMat->NormalMapData());
      this->SetRoughnessMap(pbrMat->RoughnessMap(), pbrMat->RoughnessMapData());
      this->SetMetalnessMap(pbrMat->MetalnessMap(), pbrMat->MetalnessMapData());
      this->SetRoughness(pbrMat->Roughness());
      this->SetMetalness(pbrMat->Metalness());
      this->SetEnvironmentMap(pbrMat->EnvironmentMap());
      this->SetEmissiveMap(pbrMat->EmissiveMap());
      this->SetLightMap(pbrMat->LightMap(), pbrMat->LightMapTexCoordSet());
    }

    //////////////////////////////////////////////////
    template <class T>
    void BaseMaterial<T>::PreRender()
    {
      // do nothing
    }

    //////////////////////////////////////////////////
    template <class T>
    void BaseMaterial<T>::SetDepthMaterial(const double /*far*/,
          const double /*near*/)
    {
      // do nothing
    }

    //////////////////////////////////////////////////
    template <class T>
    void BaseMaterial<T>::Reset()
    {
      this->SetLightingEnabled(true);
      this->SetDepthCheckEnabled(true);
      this->SetDepthWriteEnabled(true);
      this->SetAmbient(0.3, 0.3, 0.3);
      this->SetDiffuse(1.0, 1.0, 1.0);
      this->SetSpecular(0.2, 0.2, 0.2);
      this->SetEmissive(0, 0, 0);
      this->SetRenderOrder(0);
      this->SetShininess(1.5);
      this->SetTransparency(0);
      this->SetReflectivity(0);
      this->SetCastShadows(true);
      this->SetReceiveShadows(true);
      this->SetReflectionEnabled(true);
      this->ClearTexture();
      this->ClearNormalMap();
      this->ClearRoughnessMap();
      this->ClearMetalnessMap();
      this->ClearEmissiveMap();
      this->ClearLightMap();
      this->SetRoughness(kDefaultPbr.Roughness());
      this->SetMetalness(kDefaultPbr.Metalness());
      this->SetShaderType(ST_PIXEL);
    }
    }
  }
}
#endif<|MERGE_RESOLUTION|>--- conflicted
+++ resolved
@@ -163,11 +163,7 @@
 
       // Documentation inherited
       public: virtual void SetTexture(const std::string &_texture,
-<<<<<<< HEAD
-                                      const std::shared_ptr<common::Image> &_img = nullptr) override;
-=======
         const std::shared_ptr<common::Image> &_img = nullptr) override;
->>>>>>> 47b02435
 
       // Documentation inherited
       public: virtual std::shared_ptr<common::Image> TextureData() const override;
@@ -726,12 +722,8 @@
 
     //////////////////////////////////////////////////
     template <class T>
-<<<<<<< HEAD
-    void BaseMaterial<T>::SetTexture(const std::string &, const std::shared_ptr<common::Image> &)
-=======
     void BaseMaterial<T>::SetTexture(const std::string &,
         const std::shared_ptr<common::Image> &)
->>>>>>> 47b02435
     {
       // no op
     }
@@ -1014,15 +1006,9 @@
       this->SetReceiveShadows(_material->ReceiveShadows());
       this->SetReflectionEnabled(_material->ReflectionEnabled());
       this->SetTexture(_material->Texture(), _material->TextureData());
-<<<<<<< HEAD
-      this->SetNormalMap(_material->NormalMap());
-      this->SetRoughnessMap(_material->RoughnessMap());
-      this->SetMetalnessMap(_material->MetalnessMap());
-=======
       this->SetNormalMap(_material->NormalMap(), _material->NormalMapData());
       this->SetRoughnessMap(_material->RoughnessMap(), _material->RoughnessMapData());
       this->SetMetalnessMap(_material->MetalnessMap(), _material->MetalnessMapData());
->>>>>>> 47b02435
       this->SetRoughness(_material->Roughness());
       this->SetMetalness(_material->Metalness());
       this->SetEnvironmentMap(_material->EnvironmentMap());
