--- conflicted
+++ resolved
@@ -43,13 +43,8 @@
       // Documentation inherited.
       public: virtual VisualPtr Shaft() const override;
 
-<<<<<<< HEAD
-      // Documentation inherited.
-      public: virtual void ShowArrowHead(bool b) override;
-=======
       // Documentation inherited
       public: virtual void ShowArrowHead(bool _b) override;
->>>>>>> 11188312
 
       // Documentation inherited.
       protected: virtual void Init() override;
