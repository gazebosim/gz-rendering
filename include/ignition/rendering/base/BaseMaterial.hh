/*
 * Copyright (C) 2015 Open Source Robotics Foundation
 *
 * Licensed under the Apache License, Version 2.0 (the "License");
 * you may not use this file except in compliance with the License.
 * You may obtain a copy of the License at
 *
 *     http://www.apache.org/licenses/LICENSE-2.0
 *
 * Unless required by applicable law or agreed to in writing, software
 * distributed under the License is distributed on an "AS IS" BASIS,
 * WITHOUT WARRANTIES OR CONDITIONS OF ANY KIND, either express or implied.
 * See the License for the specific language governing permissions and
 * limitations under the License.
 *
 */
#ifndef IGNITION_RENDERING_BASE_BASEMATERIAL_HH_
#define IGNITION_RENDERING_BASE_BASEMATERIAL_HH_

#include <string>

#include "ignition/common/Console.hh"

#include "ignition/rendering/Material.hh"
#include "ignition/rendering/Scene.hh"
#include "ignition/rendering/ShaderType.hh"

namespace ignition
{
  namespace rendering
  {
    inline namespace IGNITION_RENDERING_VERSION_NAMESPACE {
    //
    template <class T>
    class BaseMaterial :
      public virtual Material,
      public virtual T
    {
      protected: BaseMaterial();

      public: virtual ~BaseMaterial();

      public: virtual MaterialPtr Clone(const std::string &_name = "") const
                  override;

      public: virtual void SetAmbient(const double _r, const double _g,
                  const double _b, const double _a = 1.0) override;

      public: virtual void SetAmbient(const math::Color &_color) override = 0;

      public: virtual void SetDiffuse(const double _r, const double _g,
                  const double _b, const double _a = 1.0) override;

      public: virtual void SetDiffuse(const math::Color &_color) override = 0;

      public: virtual void SetSpecular(const double _r, const double _g,
                  const double _b, const double _a = 1.0) override;

      public: virtual void SetSpecular(const math::Color &_color) override = 0;

      public: virtual void SetEmissive(const double _r, const double _g,
                  const double _b, const double _a = 1.0) override;

      public: virtual void SetEmissive(const math::Color &_color) override = 0;

      public: virtual void SetReceiveShadows(const bool _receiveShadows)
                  override = 0;

      // Documentation inherited
      public: virtual bool HasTexture() const override;

      // Documentation inherited
      public: virtual std::string Texture() const override;

      // Documentation inherited
      public: virtual void SetTexture(const std::string &_texture) override;

      // Documentation inherited
      public: virtual void ClearTexture() override;

      // Documentation inherited
      public: virtual bool HasNormalMap() const override;

      // Documentation inherited
      public: virtual std::string NormalMap() const override;

      // Documentation inherited
      public: virtual void SetNormalMap(const std::string &_normalMap)
          override;

      // Documentation inherited
      public: virtual void ClearNormalMap() override;

      // Documentation inherited
      public: virtual bool HasRoughnessMap() const override;

      // Documentation inherited
      public: virtual std::string RoughnessMap() const override;

      // Documentation inherited
      public: virtual void SetRoughnessMap(const std::string &_roughnessMap)
          override;

      // Documentation inherited
      public: virtual void ClearRoughnessMap() override;

      // Documentation inherited
      public: virtual bool HasMetalnessMap() const override;

      // Documentation inherited
      public: virtual std::string MetalnessMap() const override;

      // Documentation inherited
      public: virtual void SetMetalnessMap(const std::string &_metalnessMap)
          override;

      // Documentation inherited
      public: virtual void ClearMetalnessMap() override;

      // Documentation inherited
      public: virtual enum MaterialType Type() const override;

      // Documentation inherited
      public: virtual void SetShaderType(enum ShaderType /*_type*/) override
             {
               // no op
             }

      // Documentation inherited
      public: virtual enum ShaderType ShaderType() const override
             {
               return ST_PIXEL;
             }

      // Documentation inherited.
      // \sa Material::SetDepthMaterial()
      public: virtual void SetDepthMaterial(const double far,
                  const double near) override;

      // Documentation inherited.
      // \sa Material::VertexShader() const
      public: virtual std::string VertexShader() const override;

      // Documentation inherited.
      // \sa Material::VertexShaderParams()
      public: virtual ShaderParamsPtr VertexShaderParams() override;

      // Documentation inherited.
      // \sa Material::SetVertexShader(const std::string &)
      public: virtual void SetVertexShader(const std::string &_path) override;

      // Documentation inherited.
      // \sa Material::FragmentShader() const
      public: virtual std::string FragmentShader() const override;

      // Documentation inherited.
      // \sa Material::FragmentShaderParams()
      public: virtual ShaderParamsPtr FragmentShaderParams() override;

      // Documentation inherited.
      // \sa Material::SetFragmentShader(const std::string &)
      public: virtual void SetFragmentShader(const std::string &_path) override;

      public: virtual void CopyFrom(ConstMaterialPtr _material) override;

      public: virtual void CopyFrom(const common::Material &_material) override;

      public: virtual void PreRender() override;

      protected: virtual void Reset();
    };

    //////////////////////////////////////////////////
    template <class T>
    BaseMaterial<T>::BaseMaterial()
    {
    }

    //////////////////////////////////////////////////
    template <class T>
    BaseMaterial<T>::~BaseMaterial()
    {
    }

    //////////////////////////////////////////////////
    template <class T>
    void BaseMaterial<T>::SetAmbient(const double _r, const double _g,
        const double _b, const double _a)
    {
      this->SetAmbient(math::Color(_r, _g, _b, _a));
    }

    //////////////////////////////////////////////////
    template <class T>
    void BaseMaterial<T>::SetDiffuse(const double _r, const double _g,
        const double _b, const double _a)
    {
      this->SetDiffuse(math::Color(_r, _g, _b, _a));
    }

    //////////////////////////////////////////////////
    template <class T>
    void BaseMaterial<T>::SetSpecular(const double _r, const double _g,
        const double _b, const double _a)
    {
      this->SetSpecular(math::Color(_r, _g, _b, _a));
    }

    //////////////////////////////////////////////////
    template <class T>
    void BaseMaterial<T>::SetEmissive(const double _r, const double _g,
        const double _b, const double _a)
    {
      this->SetEmissive(math::Color(_r, _g, _b, _a));
    }

    //////////////////////////////////////////////////
    template <class T>
<<<<<<< HEAD
    enum MaterialType BaseMaterial<T>::Type() const
    {
      return MT_CLASSIC;
    }

    //////////////////////////////////////////////////
    template <class T>
    void BaseMaterial<T>::SetShaderType(enum ShaderType /*_type*/)
    {
      // no op
    }

    //////////////////////////////////////////////////
    template <class T>
    enum ShaderType BaseMaterial<T>::ShaderType() const
    {
      return ST_PIXEL;
    }

    //////////////////////////////////////////////////
    template <class T>
=======
>>>>>>> 76e4eb07
    std::string BaseMaterial<T>::VertexShader() const
    {
      return std::string();
    }

    //////////////////////////////////////////////////
    template <class T>
    ShaderParamsPtr BaseMaterial<T>::VertexShaderParams()
    {
      return nullptr;
    }

    //////////////////////////////////////////////////
    template <class T>
    void BaseMaterial<T>::SetVertexShader(const std::string &/*_path*/)
    {
      // no op
    }

    //////////////////////////////////////////////////
    template <class T>
    std::string BaseMaterial<T>::FragmentShader() const
    {
      return std::string();
    }

    //////////////////////////////////////////////////
    template <class T>
    ShaderParamsPtr BaseMaterial<T>::FragmentShaderParams()
    {
      return nullptr;
    }

    //////////////////////////////////////////////////
    template <class T>
    void BaseMaterial<T>::SetFragmentShader(const std::string &/*_path*/)
    {
      // no op
    }

    //////////////////////////////////////////////////
    template <class T>
    bool BaseMaterial<T>::HasTexture() const
    {
      return false;
    }

    //////////////////////////////////////////////////
    template <class T>
    std::string BaseMaterial<T>::Texture() const
    {
      return std::string();
    }

    //////////////////////////////////////////////////
    template <class T>
    void BaseMaterial<T>::SetTexture(const std::string &)
    {
      // no op
    }

    //////////////////////////////////////////////////
    template <class T>
    void BaseMaterial<T>::ClearTexture()
    {
      // no op
    }

    //////////////////////////////////////////////////
    template <class T>
    bool BaseMaterial<T>::HasNormalMap() const
    {
      return false;
    }

    //////////////////////////////////////////////////
    template <class T>
    std::string BaseMaterial<T>::NormalMap() const
    {
      return std::string();
    }

    //////////////////////////////////////////////////
    template <class T>
    void BaseMaterial<T>::SetNormalMap(const std::string &)
    {
      // no op
    }

    //////////////////////////////////////////////////
    template <class T>
    void BaseMaterial<T>::ClearNormalMap()
    {
      // no op
    }

    //////////////////////////////////////////////////
    template <class T>
    bool BaseMaterial<T>::HasRoughnessMap() const
    {
      return false;
    }

    //////////////////////////////////////////////////
    template <class T>
    std::string BaseMaterial<T>::RoughnessMap() const
    {
      return std::string();
    }

    //////////////////////////////////////////////////
    template <class T>
    void BaseMaterial<T>::SetRoughnessMap(const std::string &)
    {
      // no op
    }

    //////////////////////////////////////////////////
    template <class T>
    void BaseMaterial<T>::ClearRoughnessMap()
    {
      // no op
    }

    //////////////////////////////////////////////////
    template <class T>
    bool BaseMaterial<T>::HasMetalnessMap() const
    {
      return false;
    }

    //////////////////////////////////////////////////
    template <class T>
    std::string BaseMaterial<T>::MetalnessMap() const
    {
      return std::string();
    }

    //////////////////////////////////////////////////
    template <class T>
    void BaseMaterial<T>::SetMetalnessMap(const std::string &)
    {
      // no op
    }

    //////////////////////////////////////////////////
    template <class T>
    void BaseMaterial<T>::ClearMetalnessMap()
    {
      // no op
    }

    //////////////////////////////////////////////////
    template <class T>
    MaterialPtr BaseMaterial<T>::Clone(const std::string &_name) const
    {
      auto baseShared = this->shared_from_this();

      auto thisShared =
          std::dynamic_pointer_cast<const BaseMaterial<T>>(baseShared);

      MaterialPtr material = T::Scene()->CreateMaterial(_name);
      material->CopyFrom(thisShared);
      return material;
    }

    //////////////////////////////////////////////////
    template <class T>
    void BaseMaterial<T>::CopyFrom(ConstMaterialPtr _material)
    {
      this->SetLightingEnabled(_material->LightingEnabled());
      this->SetAmbient(_material->Ambient());
      this->SetDiffuse(_material->Diffuse());
      this->SetSpecular(_material->Specular());
      this->SetEmissive(_material->Emissive());
      this->SetShininess(_material->Shininess());
      this->SetTransparency(_material->Transparency());
      this->SetReflectivity(_material->Reflectivity());
      this->SetCastShadows(_material->CastShadows());
      this->SetReceiveShadows(_material->ReceiveShadows());
      this->SetReflectionEnabled(_material->ReflectionEnabled());
      this->SetTexture(_material->Texture());
      this->SetNormalMap(_material->NormalMap());
      this->SetRoughnessMap(_material->RoughnessMap());
      this->SetMetalnessMap(_material->MetalnessMap());
      this->SetShaderType(_material->ShaderType());
      this->SetVertexShader(_material->VertexShader());
      this->SetFragmentShader(_material->FragmentShader());
    }

    //////////////////////////////////////////////////
    template <class T>
    void BaseMaterial<T>::CopyFrom(const common::Material &_material)
    {
      this->SetLightingEnabled(_material.Lighting());
      this->SetAmbient(_material.Ambient());
      this->SetDiffuse(_material.Diffuse());
      this->SetSpecular(_material.Specular());
      this->SetEmissive(_material.Emissive());
      this->SetShininess(_material.Shininess());
      this->SetTransparency(_material.Transparency());
      // TODO(anyone): update common::Material
      this->SetReflectivity(0);
      this->SetTexture(_material.TextureImage());
      // TODO(anyone): update common::Material
      this->SetCastShadows(true);
      // TODO(anyone): update common::Material
      this->SetReceiveShadows(true);
      // TODO(anyone): update common::Material
      this->SetReflectionEnabled(true);
      // TODO(anyone): update common::Material
      this->ClearNormalMap();
      // TODO(anyone): update common::Material
      this->SetShaderType(ST_PIXEL);
    }

    //////////////////////////////////////////////////
    template <class T>
    void BaseMaterial<T>::PreRender()
    {
      // do nothing
    }

    //////////////////////////////////////////////////
    template <class T>
    void BaseMaterial<T>::SetDepthMaterial(const double /*far*/,
          const double /*near*/)
    {
      // do nothing
    }

    //////////////////////////////////////////////////
    template <class T>
    void BaseMaterial<T>::Reset()
    {
      this->SetLightingEnabled(true);
      this->SetAmbient(0.3, 0.3, 0.3);
      this->SetDiffuse(0.7, 0.7, 0.7);
      this->SetSpecular(0.01, 0.01, 0.01);
      this->SetEmissive(0, 0, 0);
      this->SetShininess(1.5);
      this->SetTransparency(0);
      this->SetReflectivity(0);
      this->SetCastShadows(true);
      this->SetReceiveShadows(true);
      this->SetReflectionEnabled(true);
      this->ClearTexture();
      this->ClearNormalMap();
      this->ClearRoughnessMap();
      this->ClearMetalnessMap();
      this->SetShaderType(ST_PIXEL);
    }
    }
  }
}
#endif<|MERGE_RESOLUTION|>--- conflicted
+++ resolved
@@ -120,7 +120,6 @@
       // Documentation inherited
       public: virtual enum MaterialType Type() const override;
 
-      // Documentation inherited
       public: virtual void SetShaderType(enum ShaderType /*_type*/) override
              {
                // no op
@@ -216,7 +215,6 @@
 
     //////////////////////////////////////////////////
     template <class T>
-<<<<<<< HEAD
     enum MaterialType BaseMaterial<T>::Type() const
     {
       return MT_CLASSIC;
@@ -224,22 +222,6 @@
 
     //////////////////////////////////////////////////
     template <class T>
-    void BaseMaterial<T>::SetShaderType(enum ShaderType /*_type*/)
-    {
-      // no op
-    }
-
-    //////////////////////////////////////////////////
-    template <class T>
-    enum ShaderType BaseMaterial<T>::ShaderType() const
-    {
-      return ST_PIXEL;
-    }
-
-    //////////////////////////////////////////////////
-    template <class T>
-=======
->>>>>>> 76e4eb07
     std::string BaseMaterial<T>::VertexShader() const
     {
       return std::string();
