--- conflicted
+++ resolved
@@ -154,10 +154,6 @@
 
   // Clean up
   engine->DestroyScene(scene);
-<<<<<<< HEAD
-=======
-  unloadEngine(engine->Name());
->>>>>>> b1e81b79
 }
 
 /////////////////////////////////////////////////
@@ -172,60 +168,26 @@
   double aspectRatio_ = imgWidth/imgHeight;
 
   double unitBoxSize = 1.0;
-<<<<<<< HEAD
-  gz::math::Vector3d boxPosition(1.8, 0.0, 0.0);
+  math::Vector3d boxPosition(1.8, 0.0, 0.0);
 
   gz::rendering::ScenePtr scene = engine->CreateScene("scene");
   ASSERT_NE(nullptr, scene);
-=======
-  math::Vector3d boxPosition(1.8, 0.0, 0.0);
-
-  // Optix is not supported
-  if (_renderEngine != "ogre2")
-  {
-    igndbg << "Engine '" << _renderEngine
-           << "' doesn't support render pass for depth cameras " << std::endl;
-    return;
-  }
-
-  // Setup ign-rendering with an empty scene
-  auto *engine = rendering::engine(_renderEngine);
-  if (!engine)
-  {
-    igndbg << "Engine '" << _renderEngine
-              << "' is not supported" << std::endl;
-    return;
-  }
-
-  ScenePtr scene = engine->CreateScene("scene");
->>>>>>> b1e81b79
 
   // red background
   scene->SetBackgroundColor(1.0, 0.0, 0.0);
 
   // Create an scene with a box in it
   scene->SetAmbientLight(1.0, 1.0, 1.0);
-<<<<<<< HEAD
-  gz::rendering::VisualPtr root = scene->RootVisual();
-
-  // create blue material
-  gz::rendering::MaterialPtr blue = scene->CreateMaterial();
-=======
   VisualPtr root = scene->RootVisual();
 
   // create blue material
   MaterialPtr blue = scene->CreateMaterial();
->>>>>>> b1e81b79
   blue->SetAmbient(0.0, 0.0, 1.0);
   blue->SetDiffuse(0.0, 0.0, 1.0);
   blue->SetSpecular(0.0, 0.0, 1.0);
 
   // create box visual
-<<<<<<< HEAD
-  gz::rendering::VisualPtr box = scene->CreateVisual();
-=======
   VisualPtr box = scene->CreateVisual();
->>>>>>> b1e81b79
   box->AddGeometry(scene->CreateBox());
   box->SetOrigin(0.0, 0.0, 0.0);
   box->SetLocalPosition(boxPosition);
@@ -241,13 +203,8 @@
     auto depthCamera = scene->CreateDepthCamera("DepthCamera");
     ASSERT_NE(depthCamera, nullptr);
 
-<<<<<<< HEAD
-    gz::math::Pose3d testPose(gz::math::Vector3d(0, 0, 0),
-        gz::math::Quaterniond::Identity);
-=======
     math::Pose3d testPose(math::Vector3d(0, 0, 0),
         math::Quaterniond::Identity);
->>>>>>> b1e81b79
     depthCamera->SetLocalPose(testPose);
 
     // Configure depth camera
@@ -286,11 +243,7 @@
     unsigned int pointCloudChannelCount = 4u;
     float *pointCloudData = new float[
         imgHeight * imgWidth * pointCloudChannelCount];
-<<<<<<< HEAD
-    gz::common::ConnectionPtr connection =
-=======
     common::ConnectionPtr connection =
->>>>>>> b1e81b79
       depthCamera->ConnectNewRgbPointCloud(
           std::bind(&::OnNewRgbPointCloud, pointCloudData,
             std::placeholders::_1, std::placeholders::_2, std::placeholders::_3,
@@ -316,11 +269,7 @@
         * (depthCamera->ImageWidth() * pointCloudChannelCount)
         - pointCloudChannelCount;
 
-<<<<<<< HEAD
-    float maxVal = gz::math::INF_D;
-=======
     float maxVal = math::INF_D;
->>>>>>> b1e81b79
 
     // values should be well within 4-sigma
     float noiseTol = 4.0*noiseStdDev;
@@ -408,10 +357,6 @@
   }
 
   engine->DestroyScene(scene);
-<<<<<<< HEAD
-=======
-  unloadEngine(engine->Name());
->>>>>>> b1e81b79
 }
 
 /////////////////////////////////////////////////
@@ -534,36 +479,4 @@
 
   // Clean up
   engine->DestroyScene(scene);
-<<<<<<< HEAD
-=======
-  rendering::unloadEngine(engine->Name());
-}
-
-/////////////////////////////////////////////////
-TEST_P(RenderPassTest, GaussianNoise)
-{
-  GaussianNoise(GetParam());
-}
-
-/////////////////////////////////////////////////
-TEST_P(RenderPassTest, DepthGaussianNoise)
-{
-  DepthGaussianNoise(GetParam());
-}
-
-/////////////////////////////////////////////////
-TEST_P(RenderPassTest, Distortion)
-{
-  Distortion(GetParam());
-}
-
-INSTANTIATE_TEST_CASE_P(RenderPass, RenderPassTest,
-    RENDER_ENGINE_VALUES,
-    PrintToStringParam());
-
-int main(int argc, char **argv)
-{
-  ::testing::InitGoogleTest(&argc, argv);
-  return RUN_ALL_TESTS();
->>>>>>> b1e81b79
 }