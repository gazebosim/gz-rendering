--- conflicted
+++ resolved
@@ -15,238 +15,5 @@
  *
  */
 
-<<<<<<< HEAD
-#include "ignition/rendering/Light.hh"
-
-namespace ignition
-{
-  namespace rendering
-  {
-    inline namespace IGNITION_RENDERING_VERSION_NAMESPACE {
-    //
-    template <class T>
-    class BaseLight :
-      public virtual Light,
-      public virtual T
-    {
-      protected: BaseLight();
-
-      public: virtual ~BaseLight();
-
-      // Documentation inherited
-      public: virtual void SetDiffuseColor(double _r, double _g, double _b,
-                  double _a = 1.0);
-
-      // Documentation inherited.
-      public: virtual void SetDiffuseColor(const math::Color &_color) = 0;
-
-      // Documentation inherited.
-      public: virtual void SetSpecularColor(double _r, double _g, double _b,
-                  double _a = 1.0);
-
-      // Documentation inherited.
-      public: virtual void SetSpecularColor(const math::Color &_color) = 0;
-
-      // Documentation inherited.
-      public: virtual void SetAttenuationConstant(double _value) = 0;
-
-      // Documentation inherited.
-      public: virtual void SetAttenuationLinear(double _value) = 0;
-
-      // Documentation inherited.
-      public: virtual void SetAttenuationQuadratic(double _value) = 0;
-
-      // Documentation inherited.
-      public: virtual void SetAttenuationRange(double _range) = 0;
-
-      // Documentation inherited.
-      public: virtual void SetCastShadows(bool _castShadows) = 0;
-
-      // Documentation inherited.
-      protected: virtual void Reset();
-    };
-
-    template <class T>
-    class BaseDirectionalLight :
-      public virtual DirectionalLight,
-      public virtual T
-    {
-      protected: BaseDirectionalLight();
-
-      public: virtual ~BaseDirectionalLight();
-
-      public: virtual void SetDirection(double _x, double _y, double _z);
-
-      public: virtual void SetDirection(const math::Vector3d &_dir) = 0;
-
-      protected: virtual void Reset();
-    };
-
-    template <class T>
-    class BasePointLight :
-      public virtual PointLight,
-      public virtual T
-    {
-      protected: BasePointLight();
-
-      public: virtual ~BasePointLight();
-    };
-
-    template <class T>
-    class  BaseSpotLight :
-      public virtual SpotLight,
-      public virtual T
-    {
-      protected: BaseSpotLight();
-
-      public: virtual ~BaseSpotLight();
-
-      public: virtual void SetDirection(double _x, double _y, double _z);
-
-      public: virtual void SetDirection(const math::Vector3d &_dir) = 0;
-
-      public: virtual void SetInnerAngle(double _radians);
-
-      public: virtual void SetInnerAngle(const math::Angle &_angle) = 0;
-
-      public: virtual void SetOuterAngle(double _radians);
-
-      public: virtual void SetOuterAngle(const math::Angle &_angle) = 0;
-
-      public: virtual void SetFalloff(double _falloff) = 0;
-
-      protected: virtual void Reset();
-    };
-
-    //////////////////////////////////////////////////
-    template <class T>
-    BaseLight<T>::BaseLight()
-    {
-    }
-
-    //////////////////////////////////////////////////
-    template <class T>
-    BaseLight<T>::~BaseLight()
-    {
-    }
-
-    //////////////////////////////////////////////////
-    template <class T>
-    void BaseLight<T>::SetDiffuseColor(double _r, double _g, double _b,
-        double _a)
-    {
-      this->SetDiffuseColor(math::Color(_r, _g, _b, _a));
-    }
-
-    //////////////////////////////////////////////////
-    template <class T>
-    void BaseLight<T>::SetSpecularColor(double _r, double _g, double _b,
-        double _a)
-    {
-      this->SetSpecularColor(math::Color(_r, _g, _b, _a));
-    }
-
-    //////////////////////////////////////////////////
-    template <class T>
-    void BaseLight<T>::Reset()
-    {
-      this->SetDiffuseColor(math::Color::White);
-      this->SetSpecularColor(math::Color::White);
-      this->SetAttenuationConstant(1);
-      this->SetAttenuationLinear(0);
-      this->SetAttenuationQuadratic(0);
-      this->SetAttenuationRange(100);
-      this->SetCastShadows(true);
-      this->SetIntensity(1.0);
-    }
-
-    //////////////////////////////////////////////////
-    template <class T>
-    BaseDirectionalLight<T>::BaseDirectionalLight()
-    {
-    }
-
-    //////////////////////////////////////////////////
-    template <class T>
-    BaseDirectionalLight<T>::~BaseDirectionalLight()
-    {
-    }
-
-    //////////////////////////////////////////////////
-    template <class T>
-    void BaseDirectionalLight<T>::SetDirection(double _x, double _y, double _z)
-    {
-      this->SetDirection(math::Vector3d(_x, _y, _z));
-    }
-
-    //////////////////////////////////////////////////
-    template <class T>
-    void BaseDirectionalLight<T>::Reset()
-    {
-      T::Reset();
-      this->SetDirection(0, 0, -1);
-    }
-
-    //////////////////////////////////////////////////
-    template <class T>
-    BasePointLight<T>::BasePointLight()
-    {
-    }
-
-    //////////////////////////////////////////////////
-    template <class T>
-    BasePointLight<T>::~BasePointLight()
-    {
-    }
-
-    //////////////////////////////////////////////////
-    template <class T>
-    BaseSpotLight<T>::BaseSpotLight()
-    {
-    }
-
-    //////////////////////////////////////////////////
-    template <class T>
-    BaseSpotLight<T>::~BaseSpotLight()
-    {
-    }
-
-    //////////////////////////////////////////////////
-    template <class T>
-    void BaseSpotLight<T>::SetDirection(double _x, double _y, double _z)
-    {
-      this->SetDirection(math::Vector3d(_x, _y, _z));
-    }
-
-    //////////////////////////////////////////////////
-    template <class T>
-    void BaseSpotLight<T>::SetInnerAngle(double _radians)
-    {
-      this->SetInnerAngle(math::Angle(_radians));
-    }
-
-    //////////////////////////////////////////////////
-    template <class T>
-    void BaseSpotLight<T>::SetOuterAngle(double _radians)
-    {
-      this->SetOuterAngle(math::Angle(_radians));
-    }
-
-    //////////////////////////////////////////////////
-    template <class T>
-    void BaseSpotLight<T>::Reset()
-    {
-      T::Reset();
-      this->SetDirection(0, 0, -1);
-      this->SetInnerAngle(IGN_PI / 4.5);
-      this->SetOuterAngle(IGN_PI / 4.0);
-      this->SetFalloff(1.0);
-    }
-    }
-  }
-}
-#endif
-=======
 #include <gz/rendering/base/BaseLight.hh>
-#include <ignition/rendering/config.hh>
->>>>>>> 5e77e7f9
+#include <ignition/rendering/config.hh>