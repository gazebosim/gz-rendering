--- conflicted
+++ resolved
@@ -1,6 +1,5 @@
 ## Ignition Rendering
 
-<<<<<<< HEAD
 ### Ignition Rendering 6.X
 
 ### Ignition Rendering 6.2.1 (2022-02-24)
@@ -229,10 +228,7 @@
 1. Infrastructure
     * [Pull request #318](https://github.com/ignitionrobotics/ign-rendering/pull/318)
 
-### Ignition Rendering 5.X
-=======
 ### Ignition Rendering 5.2.1 (2022-03-35)
->>>>>>> 7aec769f
 
 1. Silence CMake policy CMP0072
     * [Pull request #528](https://github.com/ignitionrobotics/ign-rendering/pull/528)
