# Turn on C++11 support for the library.
set(CMAKE_CXX_STANDARD 11)

# Collect source files into the "sources" variable and unit test files into the
# "gtest_sources" variable.
ign_get_libsources_and_unittests(sources gtest_sources)

# Create the library target.
# override library target name
set(TMP_PROJECT_LIBRARY_TARGET_NAME ${PROJECT_LIBRARY_TARGET_NAME})
set(PROJECT_LIBRARY_TARGET_NAME ${PROJECT_LIBRARY_TARGET_NAME}-optix)

ign_add_library(${PROJECT_LIBRARY_TARGET_NAME} ${sources})

find_package(CUDA REQUIRED system filesystem)

include_directories(${CUDA_INCLUDE_DIRS})
link_directories(${CUDA_LIBRARY_DIRS})

#include_directories(SYSTEM
#  ${OGRE_INCLUDE_DIRS}
#)

#link_directories(
#  ${ogre_library_dirs}
#)

set(cuda_sources
  OptixBox.cu
  OptixCone.cu
  OptixCylinder.cu
  OptixCamera.cu
  OptixErrorProgram.cu
  OptixMaterial.cu
  OptixMissProgram.cu
  OptixMesh.cu
  # OptixPlane.cu
  # OptixBackgroundColor.cu
  OptixSphere.cu
)

set_property(
  SOURCE OptixRenderEngine.cc
  PROPERTY COMPILE_DEFINITIONS
  IGN_RENDERING_RESOURCE_PATH="${IGN_RENDERING_RESOURCE_PATH}"
)

target_link_libraries(${PROJECT_LIBRARY_TARGET_NAME}
  ignition-rendering0-base
  ignition-common0::ignition-common0
  ${optix_LIBRARY}
)

<<<<<<< HEAD
# Create installation instructions for the library target. This must be called
# in the same scope that the target is created.
ign_install_library()

# Build the unit tests
ign_build_tests(TYPE UNIT SOURCES ${gtest_sources})

set(CUDA_NVCC_FLAGS ${CUDA_NVCC_FLAGS};-gencode arch=compute_20,code=sm_20)
=======
if(${CUDA_VERSION} VERSION_LESS "9")
  set(CUDA_NVCC_FLAGS ${CUDA_NVCC_FLAGS};-gencode arch=compute_20,code=sm_20)
endif()
>>>>>>> 9a899e64

cuda_compile_ptx(ptx_files ${cuda_sources})

add_custom_target(${PROJECT_LIBRARY_TARGET_NAME}-ptx ALL
                  DEPENDS ${ptx_files} ${cuda_sources}
                  SOURCES ${cuda_sources})

set(ptx_dir "${IGN_RENDERING_RESOURCE_PATH}/optix")
install(FILES ${ptx_files} DESTINATION ${ptx_dir})

#restore library target name
set(PROJECT_LIBRARY_TARGET_NAME ${TMP_PROJECT_LIBRARY_TARGET_NAME})

<|MERGE_RESOLUTION|>--- conflicted
+++ resolved
@@ -51,7 +51,6 @@
   ${optix_LIBRARY}
 )
 
-<<<<<<< HEAD
 # Create installation instructions for the library target. This must be called
 # in the same scope that the target is created.
 ign_install_library()
@@ -59,12 +58,10 @@
 # Build the unit tests
 ign_build_tests(TYPE UNIT SOURCES ${gtest_sources})
 
-set(CUDA_NVCC_FLAGS ${CUDA_NVCC_FLAGS};-gencode arch=compute_20,code=sm_20)
-=======
+
 if(${CUDA_VERSION} VERSION_LESS "9")
   set(CUDA_NVCC_FLAGS ${CUDA_NVCC_FLAGS};-gencode arch=compute_20,code=sm_20)
 endif()
->>>>>>> 9a899e64
 
 cuda_compile_ptx(ptx_files ${cuda_sources})
 
