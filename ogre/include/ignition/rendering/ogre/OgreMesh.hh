--- conflicted
+++ resolved
@@ -15,118 +15,5 @@
  *
  */
 
-<<<<<<< HEAD
-#include <map>
-#include <memory>
-#include <string>
-#include <unordered_map>
-#include <vector>
-#include "ignition/rendering/base/BaseMesh.hh"
-#include "ignition/rendering/ogre/OgreGeometry.hh"
-#include "ignition/rendering/ogre/OgreObject.hh"
-#include "ignition/rendering/ogre/OgreRenderTypes.hh"
-
-namespace Ogre
-{
-  class Entity;
-  class SubEntity;
-}
-
-namespace ignition
-{
-  namespace rendering
-  {
-    inline namespace IGNITION_RENDERING_VERSION_NAMESPACE {
-    //
-    // forward declarations
-    class OgreMeshPrivate;
-
-    class IGNITION_RENDERING_OGRE_VISIBLE OgreMesh :
-      public BaseMesh<OgreGeometry>
-    {
-      typedef std::vector<std::string> NameList;
-
-      protected: OgreMesh();
-
-      public: virtual ~OgreMesh();
-
-      // Documentation inherited.
-      public: virtual void Destroy() override;
-
-      // Documentation inherited.
-      public: virtual bool HasSkeleton() const override;
-
-      // Documentation inherited.
-      public: virtual std::map<std::string, math::Matrix4d>
-                          SkeletonLocalTransforms() const override;
-
-      // Documentation inherited.
-      public: virtual void SetSkeletonLocalTransforms(
-            const std::map<std::string, math::Matrix4d> &_tfs) override;
-
-      // Documentation inherited.
-      public: virtual std::unordered_map<std::string, float> SkeletonWeights()
-            const override;
-
-      // Documentation inherited.
-      public: virtual void SetSkeletonWeights(
-            const std::unordered_map<std::string, float> &_weights) override;
-
-      // Documentation inherited.
-      public: virtual void SetSkeletonAnimationEnabled(const std::string &_name,
-            bool _enabled, bool _loop = true, float _weight = 1.0) override;
-
-      // Documentation inherited.
-      public: virtual bool SkeletonAnimationEnabled(const std::string &_name)
-            const override;
-
-      // Documentation inherited.
-      public: virtual void UpdateSkeletonAnimation(
-            std::chrono::steady_clock::duration _time) override;
-
-      public: virtual Ogre::MovableObject *OgreObject() const override;
-
-      protected: virtual SubMeshStorePtr SubMeshes() const override;
-
-      protected: OgreSubMeshStorePtr subMeshes;
-
-      protected: Ogre::Entity *ogreEntity = nullptr;
-
-      private: friend class OgreScene;
-
-      private: friend class OgreMeshFactory;
-
-      /// \brief Pointer to private data
-      private: std::unique_ptr<OgreMeshPrivate> dataPtr;
-    };
-
-    class IGNITION_RENDERING_OGRE_VISIBLE OgreSubMesh :
-      public BaseSubMesh<OgreObject>
-    {
-      protected: OgreSubMesh();
-
-      public: virtual ~OgreSubMesh();
-
-      public: virtual Ogre::SubEntity *OgreSubEntity() const;
-
-      public: virtual void Destroy() override;
-
-      // Documentation inherited
-      protected: virtual void SetMaterialImpl(MaterialPtr _material) override;
-
-      protected: virtual void Init() override;
-
-      protected: Ogre::SubEntity *ogreSubEntity;
-
-      private: friend class OgreScene;
-
-      private: friend class OgreSubMeshStoreFactory;
-    };
-    }
-  }
-}
-#endif
-=======
 #include <gz/rendering/ogre/OgreMesh.hh>
-#include <ignition/rendering/config.hh>
->>>>>>> 5e77e7f9
+#include <ignition/rendering/config.hh>